--- conflicted
+++ resolved
@@ -5550,7 +5550,6 @@
     line-height: 14px;
 }
 
-<<<<<<< HEAD
 .icon-svg {
     fill: currentColor;
     /* Takes on the color of the surrounding text */
@@ -5558,6 +5557,4 @@
     height: 16px;
     vertical-align: middle;
     /* To align with adjacent text */
-}
-=======
->>>>>>> 3f87874a
+}