--- conflicted
+++ resolved
@@ -692,7 +692,6 @@
     display: flex;
     flex-direction: row;
     align-items: center;
-    margin: 1rem auto;
     width: 98%;
 }
 
@@ -1640,12 +1639,8 @@
     background-color: var(--black30a);
     backdrop-filter: blur(50px);
     -webkit-backdrop-filter: blur(50px);
-<<<<<<< HEAD
-    grid-template-rows: 50px 100px 100px 110px 40px auto 45px 45px;
-=======
-    grid-template-rows: 50px 100px 100px auto;
+    grid-template-rows: 50px 100px 100px 110px auto;
 	grid-gap: 10px;
->>>>>>> 9134504a
     max-width: 800px;
     height: calc(100vh - 50px);
     position: absolute;
@@ -2290,7 +2285,7 @@
     right:0;											
     box-shadow: -5px 0 10px 0 var(--black50a);
     overflow-y: auto;
-<<<<<<< HEAD
+	border-left: 1px solid var(--white30a);
 }
 
 /* Message images */
@@ -2308,7 +2303,4 @@
     .mes img.img_extra {
         max-width: 100%;
     }
-=======
-	border-left: 1px solid var(--white30a);
->>>>>>> 9134504a
 }