--- conflicted
+++ resolved
@@ -1560,11 +1560,7 @@
                             <div class="flex-container indent20p">
                                 <a href="https://github.com/oobabooga/text-generation-webui" target="_blank">
                                     oobabooga/text-generation-webui
-<<<<<<< HEAD
-                                </a>,
-=======
                                 </a>
->>>>>>> d59d7e6c
                                 <span data-i18n="Make sure you run it with">
                                     Make sure you run it with <tt>--api</tt> flag
                                 </span>
@@ -1572,11 +1568,7 @@
                             <div class="flex-container indent20p">
                                 <a href="https://mancer.tech/" target="_blank">
                                     Mancer AI
-<<<<<<< HEAD
-                                </a>,
-=======
                                 </a>
->>>>>>> d59d7e6c
                                 <label class="checkbox_label" for="use-mancer-api-checkbox">
                                     <span data-i18n="Use API key (Only required for Mancer)">
                                         Click this box (and add your API key!):
