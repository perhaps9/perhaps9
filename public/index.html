<!DOCTYPE html>
<html>

<head>
    <base href="/">
    <meta charset="utf-8">
    <meta name="viewport" content="width=device-width, viewport-fit=cover, initial-scale=1, maximum-scale=1.0, user-scalable=no">
    <meta name="apple-mobile-web-app-capable" content="yes">
    <meta name="darkreader-lock">
    <link href="webfonts/NotoSans/stylesheet.css" rel="stylesheet">
    <!-- fontawesome webfonts-->
    <link href="css/fontawesome.css" rel="stylesheet">
    <link href="css/solid.css" rel="stylesheet">
    <link href="css/jquery-ui.min.css" rel="stylesheet">
    <link href="css/bright.min.css" rel="stylesheet">
    <link href="css/cropper.min.css" rel="stylesheet">
    <link href="css/toastr.min.css" rel="stylesheet">
    <link href="css/select2.min.css" rel="stylesheet">

    <link rel="apple-touch-icon" sizes="57x57" href="img/apple-icon-57x57.png" />
    <link rel="apple-touch-icon" sizes="72x72" href="img/apple-icon-72x72.png" />
    <link rel="apple-touch-icon" sizes="114x114" href="img/apple-icon-114x114.png" />
    <link rel="apple-touch-icon" sizes="144x144" href="img/apple-icon-144x144.png" />

    <script src="scripts/jquery-3.5.1.min.js"></script>
    <script src="scripts/jquery-ui.min.js"></script>
    <script src="scripts/jquery.transit.min.js"></script>
    <script src="scripts/jquery-cookie-1.4.1.min.js"></script>
    <script src="scripts/showdown.min.js"></script>
    <script src="scripts/showdown-katex.min.js"></script>
    <script src="scripts/popper.js"></script>
    <script src="scripts/purify.min.js"></script>
    <script src="scripts/highlight.min.js"></script>
    <script src="scripts/moment.min.js"></script>
    <script src="scripts/cropper.min.js"></script>
    <script src="scripts/jquery-cropper.min.js"></script>
    <script src="scripts/toastr.min.js"></script>
    <script src="scripts/fuse.js"></script>
    <script src="scripts/select2.min.js"></script>
    <script src="scripts/seedrandom.min.js"></script>
    <script type="module" src="scripts/eventemitter.js"></script>
    <script type="module" src="scripts/power-user.js"></script>
    <script type="module" src="scripts/swiped-events.js"></script>
    <link rel="stylesheet" type="text/css" href="style.css">
    <link rel="stylesheet" href="css/bg_load.css">
    <link rel="icon" type="image/x-icon" href="favicon.ico">
    <script>
        $(document).ready(function () {
            var language = navigator.language || navigator.userLanguage;
            language = language.toLowerCase();
            console.log(language)
            //load the appropriate language file
            $.getJSON("i18n.json", function (data) {
                console.log(data)
                if (data.lang.indexOf(language) < 0) language = "en";
                console.log(language)
                //find all the elements with `data-i18n` attribute
                $("[data-i18n]").each(function () {
                    //read the translation from the language data
                    const key = $(this).data("i18n");
                    const text = data?.[language]?.[key];    // Ensure that the translated text is loaded correctly.
                    if (text) {
                        $(this).text(text);
                    }
                });
            });
        });
    </script>
    <script type=module src="script.js"></script>

    <script type="module" src="scripts/world-info.js"></script>
    <script type="module" src="scripts/group-chats.js"></script>
    <script type="module" src="scripts/kai-settings.js"></script>
    <script type="module" src="scripts/textgen-settings.js"></script>
    <script type="module" src="scripts/bookmarks.js"></script>
    <script type="module" src="scripts/horde.js"></script>
    <script type="module" src="scripts/poe.js"></script>
    <script type="module" src="scripts/RossAscends-mods.js"></script>
    <script type="module" src="scripts/slash-commands.js"></script>
    <script type="module" src="scripts/tags.js"></script>
    <script type="module" src="scripts/secrets.js"></script>
    <script type="module" src="scripts/context-template.js"></script>
    <script type="module" src="scripts/extensions.js"></script>
    <script type="text/javascript" src="scripts/toolcool-color-picker.js"></script>

    <title>SillyTavern</title>
</head>

<body class="no-blur">

    <div id="bg_custom"></div>
    <div id="bg1"></div>

    <!-- top bar central settings buttons -->
    <div id="top-bar">
    </div>
    <div id="top-settings-holder">
        <!-- background selection menu -->

        <div id="ai-config-button" class="drawer">
            <div class="drawer-toggle drawer-header">
                <div id="leftNavDrawerIcon" class="drawer-icon fa-solid fa-sliders  closedIcon" title="AI Response Configuration"></div>
            </div>

            <div id="left-nav-panel" class="drawer-content fillLeft closedDrawer">
                <div id="left-nav-panelheader" class="fa-solid fa-grip drag-grabber"></div>
                <div id="lm_button_panel_pin_div" title="Locked = AI Configuration panel will stay open">
                    <input type="checkbox" id="lm_button_panel_pin">
                    <label for="lm_button_panel_pin">
                        <div class="unchecked fa-solid fa-unlock "></div>
                        <div class="checked fa-solid fa-lock "></div>
                    </label>
                </div>
                <div data-i18n="clickslidertips" class="toggle-description flex-container justifyLeft wide100p editable-slider-notification">
                    Click slider numbers to input manually.
                </div>
                <div class="scrollableInner">
                    <div class="flex-container">
                        <div id="respective-presets-block" class="width100p">
                            <div id="kobold_api-presets">
                                <h3><span data-i18n="kobldpresets">Kobold Presets</span>
                                    <a href="https://docs.sillytavern.app/usage/api-connections/koboldai/" class="notes-link" target="_blank">
                                        <span class="note-link-span">?</span>
                                    </a>
                                </h3>
                                <select id="settings_perset">
                                    <option value="gui" data-i18n="guikoboldaisettings">GUI KoboldAI Settings</option>
                                </select>
                            </div>
                            <div id="novel_api-presets">
                                <h3>
                                    <span data-i18n="novelaipreserts">NovelAI Presets</span>
                                    <a href="https://docs.sillytavern.app/usage/api-connections/novelai/" class="notes-link" target="_blank">
                                        <span class="note-link-span">?</span>
                                    </a>
                                </h3>
                                <select id="settings_perset_novel">
                                    <option value="gui" data-i18n="default">Default</option>
                                </select>
                            </div>
                            <div id="openai_api-presets">
                                <div>
                                    <h4><span data-i18n="openaipresets">Chat Completion Presets</span></h4>
                                    <div class="openai_preset_buttons">
                                        <select id="settings_perset_openai">
                                            <option value="gui" data-i18n="default">Default</option>
                                        </select>
                                        <i id="update_oai_preset" class="menu_button fa-solid fa-save" title="Update current preset"></i>
                                        <i id="new_oai_preset" class="menu_button fa-solid fa-plus" title="Create new preset"></i>
                                        <i title="Import preset" id="import_oai_preset" class="menu_button fa-solid fa-upload"></i>
                                        <i title="Export preset" id="export_oai_preset" class="menu_button fa-solid fa-download"></i>
                                        <i id="delete_oai_preset" class="menu_button fa-solid fa-trash-can" title="Delete the preset"></i>
                                        <input id="openai_preset_import_file" type="file" accept=".json,.settings" hidden />
                                    </div>
                                </div>
                            </div>
                            <div id="textgenerationwebui_api-presets">
                                <h3><span data-i18n="text gen webio(ooba)preset">Text Gen WebUI (ooba) presets</span>
                                </h3>
                                <select id="settings_preset_textgenerationwebui">
                                </select>
                            </div>
                            <div id="poe_api-presets">
                                <h3><span data-i18n="poe.com api settings">Poe.com API Settings</span></h3>
                                <!-- just a placeholder title for the Poe.com settings panel-->
                            </div>
                            <hr>
                        </div>

                        <div id="common-gen-settings-block" class="width100p">
                            <div id="pro-settings-block">
                                <div id="amount_gen_block" class="range-block">
                                    <div class="range-block-title" data-i18n="response legth(tokens)">
                                        Response Length (tokens)
                                    </div>
                                    <div class="range-block-range-and-counter">
                                        <div class="range-block-range-and-counter">
                                            <div class="range-block-range">
                                                <input type="range" id="amount_gen" name="volume" min="16" max="1024" step="1">
                                            </div>
                                            <div class="range-block-counter">
                                                <div contenteditable="true" data-for="amount_gen" id="amount_gen_counter">
                                                    select
                                                </div>
                                            </div>
                                        </div>
                                    </div>
                                </div>
                                <div id="max_context_block" class="range-block">
                                    <div class="range-block-title" data-i18n="context size(tokens)">
                                        Context Size (tokens)
                                    </div>
                                    <div class="range-block-range-and-counter">
                                        <div class="range-block-range">
                                            <input type="range" id="max_context" name="volume" min="512" max="2048" step="1">
                                        </div>
                                        <div class="range-block-counter">
                                            <div contenteditable="true" data-for="max_context" id="max_context_counter">
                                                select
                                            </div>
                                        </div>
                                    </div>
                                </div>

                                <div class="max_context_unlocked_block">
                                    <label class="checkbox_label">
                                        <input id="max_context_unlocked" type="checkbox" />
                                        <span data-i18n="unlocked">Unlocked</span>
                                    </label>
                                    <div id="max_context_unlocked_warning">
                                        <b class="neutral_warning">ATTENTION!</b>
                                        <span data-i18n="only select modls support context sizes greater than 2048 tokens. proceed only is you know you're doing">
                                            Only select models support context sizes greater than 2048 tokens.
                                            Proceed only if you know what you're doing.
                                        </span>
                                    </div>
                                </div>
                            </div>
                            <hr>
                        </div>

                        <div id="respective-ranges-and-temps" class="width100p">
                            <div id="range_block">
                                <div class="range-block">
                                    <div class="range-block-title" data-i18n="temperature">
                                        Temperature
                                    </div>
                                    <div class="range-block-range-and-counter">
                                        <div class="range-block-range">
                                            <input type="range" id="temp" name="volume" min="0.1" max="2.0" step="0.01">
                                        </div>
                                        <div class="range-block-counter">
                                            <div contenteditable="true" data-for="temp" id="temp_counter">
                                                select
                                            </div>
                                        </div>
                                    </div>
                                </div>
                                <div class="range-block">
                                    <div class="range-block-title" data-i18n="rep.pen">
                                        Rep. Pen.
                                    </div>
                                    <div class="range-block-range-and-counter">
                                        <div class="range-block-range">
                                            <input type="range" id="rep_pen" name="volume" min="1" max="1.5" step="0.01">
                                        </div>
                                        <div class="range-block-counter">
                                            <div contenteditable="true" data-for="rep_pen" id="rep_pen_counter">
                                                select
                                            </div>
                                        </div>
                                    </div>
                                </div>
                                <div class="range-block">
                                    <div class="range-block-title" data-i18n="rep.pen range">
                                        Rep. Pen. Range
                                    </div>
                                    <div class="range-block-range-and-counter">
                                        <div class="range-block-range">
                                            <input type="range" id="rep_pen_range" name="volume" min="0" max="2048" step="1">
                                        </div>
                                        <div class="range-block-counter">
                                            <div contenteditable="true" data-for="rep_pen_range" id="rep_pen_range_counter">
                                                select
                                            </div>
                                        </div>
                                    </div>
                                </div>
                                <hr>
                                <div id="range_block">
                                    <div class="range-block">
                                        <label class="checkbox_label widthFreeExpand">
                                            <input id="streaming_kobold" type="checkbox" />
                                            <span data-i18n="Streaming">Streaming</span>
                                        </label>
                                        <div class="toggle-description justifyLeft">
                                            <span data-i18n="Display the response bit by bit as it is generated.">
                                                Display the response bit by bit as it is generated.</span><br>
                                            <span data-i18n="When this is off, responses will be displayed all at once when they are complete.">
                                                When this is off, responses will be displayed all at once when they are complete.
                                            </span>
                                        </div>
                                    </div>
                                </div>
                            </div>
                            <div id="range_block_novel">
                                <div class="range-block">
                                    <label class="checkbox_label widthFreeExpand">
                                        <input id="streaming_novel" type="checkbox" />
                                        <span data-i18n="Streaming">Streaming</span>
                                    </label>
                                    <div class="toggle-description justifyLeft">
                                        <span data-i18n="Display the response bit by bit as it is generated.">
                                            Display the response bit by bit as it is generated.</span><br>
                                        <span data-i18n="When this is off, responses will be displayed all at once when they are complete.">
                                            When this is off, responses will be displayed all at once when they are complete.
                                        </span>
                                    </div>
                                </div>
                                <div class="range-block-title" data-i18n="temperature">
                                    Temperature
                                </div>
                                <div class="range-block-range-and-counter">
                                    <div class="range-block-range">
                                        <input type="range" id="temp_novel" name="volume" min="0.1" max="2.0" step="0.01">
                                    </div>
                                    <div class="range-block-counter">
                                        <div contenteditable="true" data-for="temp_novel" id="temp_counter_novel">
                                            select
                                        </div>
                                    </div>
                                </div>
                                <div class="range-block">
                                    <div class="range-block-title" data-i18n="rep.pen">
                                        Rep. Pen.
                                    </div>
                                    <div class="range-block-range-and-counter">
                                        <div class="range-block-range">
                                            <input type="range" id="rep_pen_novel" name="volume" min="1" max="1.5" step="0.01">
                                        </div>
                                        <div class="range-block-counter">
                                            <div contenteditable="true" data-for="rep_pen_novel" id="rep_pen_counter_novel">
                                                select
                                            </div>
                                        </div>
                                    </div>
                                </div>
                                <div class="range-block">
                                    <div class="range-block-title">
                                        Rep. Pen. Range.
                                    </div>
                                    <div class="range-block-range-and-counter">
                                        <div class="range-block-range">
                                            <input type="range" id="rep_pen_size_novel" name="volume" min="0" max="2048" step="1">
                                        </div>
                                        <div class="range-block-counter">
                                            <div contenteditable="true" data-for="rep_pen_size_novel" id="rep_pen_size_counter_novel">
                                                select
                                            </div>
                                        </div>
                                    </div>
                                </div>
                                <div class="range-block">
                                    <div class="range-block-title">
                                        Rep. Pen. Slope
                                    </div>
                                    <div class="range-block-range-and-counter">
                                        <div class="range-block-range">
                                            <input type="range" id="rep_pen_slope_novel" name="volume" min="0.01" max="10" step="0.01">
                                        </div>
                                        <div class="range-block-counter">
                                            <div contenteditable="true" data-for="rep_pen_slope_novel" id="rep_pen_slope_counter_novel">
                                                select
                                            </div>
                                        </div>
                                    </div>
                                </div>
                                <div class="range-block">
                                    <div class="range-block-title">
                                        Rep. Pen. Freq.
                                    </div>
                                    <div class="range-block-range-and-counter">
                                        <div class="range-block-range">
                                            <input type="range" id="rep_pen_freq_novel" name="volume" min="0" max="1" step="0.00001">
                                        </div>
                                        <div class="range-block-counter">
                                            <div contenteditable="true" data-for="rep_pen_freq_novel" id="rep_pen_freq_counter_novel">
                                                select
                                            </div>
                                        </div>
                                    </div>
                                </div>
                                <div class="range-block">
                                    <div class="range-block-title">
                                        Rep. Pen. Presence
                                    </div>
                                    <div class="range-block-range-and-counter">
                                        <div class="range-block-range">
                                            <input type="range" id="rep_pen_presence_novel" name="volume" min="0" max="1" step="0.001">
                                        </div>
                                        <div class="range-block-counter">
                                            <div contenteditable="true" data-for="rep_pen_presence_novel" id="rep_pen_presence_counter_novel">
                                                select
                                            </div>
                                        </div>
                                    </div>
                                </div>
                                <div class="range-block">
                                    <div class="range-block-title">
                                        Tail Free Sampling
                                    </div>
                                    <div class="range-block-range-and-counter">
                                        <div class="range-block-range">
                                            <input type="range" id="tail_free_sampling_novel" name="volume" min="0" max="1" step="0.001">
                                        </div>
                                        <div class="range-block-counter">
                                            <div contenteditable="true" data-for="tail_free_sampling_novel" id="tail_free_sampling_counter_novel">
                                                select
                                            </div>
                                        </div>
                                    </div>
                                </div>
                            </div>
                            <div id="range_block_textgenerationwebui">
                                <div class="range-block">
                                    <div class="range-block-title" data-i18n="temperature">
                                        Temperature
                                    </div>
                                    <div class="range-block-range-and-counter">
                                        <div class="range-block-range">
                                            <input type="range" id="temp_textgenerationwebui" name="volume" min="0.1" max="2.0" step="0.01">
                                        </div>
                                        <div class="range-block-counter">
                                            <div contenteditable="true" data-for="temp_textgenerationwebui" id="temp_counter_textgenerationwebui">
                                                select
                                            </div>
                                        </div>
                                    </div>
                                </div>
                                <div class="range-block">
                                    <div class="range-block-title" data-i18n="rep.pen">
                                        Rep. Pen.
                                    </div>
                                    <div class="range-block-range-and-counter">
                                        <div class="range-block-range">
                                            <input type="range" id="rep_pen_textgenerationwebui" name="volume" min="1" max="1.5" step="0.01">
                                        </div>
                                        <div class="range-block-counter">
                                            <div contenteditable="true" data-for="rep_pen_textgenerationwebui" id="rep_pen_counter_textgenerationwebui">
                                                select
                                            </div>
                                        </div>
                                    </div>
                                </div>
                                <div class="range-block">
                                    <div class="range-block-title" data-i18n="Encoder Rep. Pen.">
                                        Encoder Rep. Pen.
                                    </div>
                                    <div class="range-block-range-and-counter">
                                        <div class="range-block-range">
                                            <input type="range" id="encoder_rep_pen_textgenerationwebui" name="volume" min="0.8" max="1.5" step="0.01" />
                                        </div>
                                        <div class="range-block-counter">
                                            <div contenteditable="true" data-for="encoder_rep_pen_textgenerationwebui" id="encoder_rep_pen_counter_textgenerationwebui">
                                                select
                                            </div>
                                        </div>
                                    </div>
                                </div>
                                <div class="range-block">
                                    <div class="range-block-title" data-i18n="No Repeat Ngram Size">
                                        No Repeat Ngram Size
                                    </div>
                                    <div class="range-block-range-and-counter">
                                        <div class="range-block-range">
                                            <input type="range" id="no_repeat_ngram_size_textgenerationwebui" name="volume" min="0" max="20" step="1">
                                        </div>
                                        <div class="range-block-counter">
                                            <div contenteditable="true" data-for="no_repeat_ngram_size_textgenerationwebui" id="no_repeat_ngram_size_counter_textgenerationwebui">
                                                select
                                            </div>
                                        </div>
                                    </div>
                                </div>
                                <div class="range-block">
                                    <div class="range-block-title" data-i18n="Min Length">
                                        Min Length
                                    </div>
                                    <div class="range-block-range-and-counter">
                                        <div class="range-block-range">
                                            <input type="range" id="min_length_textgenerationwebui" name="volume" min="0" max="2000" step="1" />
                                        </div>
                                        <div class="range-block-counter">
                                            <div contenteditable="true" data-for="min_length_textgenerationwebui" id="min_length_counter_textgenerationwebui">
                                                select
                                            </div>
                                        </div>
                                    </div>
                                </div>
                            </div>
                            <div id="range_block_openai">
                                <div class="range-block" data-source="openai,claude">
                                    <div class="range-block-title justifyLeft" data-i18n="OpenAI Reverse Proxy">
                                        OpenAI / Claude Reverse Proxy
                                    </div>
                                    <div class="toggle-description justifyLeft">
                                        <span data-i18n="Alternative server URL (leave empty to use the default value).">
                                            Alternative server URL (leave empty to use the default value).<br>
                                        </span>
                                        <div id="ReverseProxyWarningMessage" class="reverse_proxy_warning">
                                            <b data-i18n="Remove your real OAI API Key from the API panel BEFORE typing anything into this box">
                                                Remove your real OAI API Key from the API panel BEFORE typing anything
                                                into this box.
                                            </b>
                                            <hr>
                                            <b data-i18n="We cannot provide support for problems encountered while using an unofficial OpenAI proxy">
                                                We cannot provide support for problems encountered while using an
                                                unofficial OpenAI proxy.

                                            </b>
                                        </div>
                                    </div>
                                    <div class="wide100p">
                                        <input id="openai_reverse_proxy" type="text" class="text_pole" placeholder="https://api.openai.com/v1" maxlength="100" />
                                    </div>
                                </div>
                                <div class="range-block" data-source="openai,claude">
                                    <div class="range-block-title justifyLeft">
                                        <label for="legacy_streaming" class="checkbox_label">
                                            <input id="legacy_streaming" type="checkbox" />
                                            <span data-i18n="Legacy Streaming Processing">
                                                Legacy Streaming Processing
                                            </span>
                                        </label>
                                    </div>
                                    <div class="toggle-description justifyLeft" data-i18n="Enable this if the streaming doesn't work with your proxy">
                                        Enable this if the streaming doesn't work with your proxy.
                                    </div>
                                </div>
                                <div class="range-block">
                                    <label class="checkbox_label">
                                        <input id="oai_max_context_unlocked" type="checkbox" />
                                        Unlocked Context Size
                                    </label>
                                    <div class="toggle-description justifyLeft">
                                        Unrestricted maximum value for the context size slider. Enable only if you know
                                        what you're doing.
                                    </div>
                                </div>
                                <div class="range-block">
                                    <div class="range-block-title" data-i18n="Context Size (tokens)">
                                        Context Size (tokens)
                                    </div>
                                    <div class="range-block-range-and-counter">
                                        <div class="range-block-range">
                                            <input type="range" id="openai_max_context" name="volume" min="512" max="4095" step="1">
                                        </div>
                                        <div class="range-block-counter">
                                            <div contenteditable="true" data-for="openai_max_context" id="openai_max_context_counter">
                                                select
                                            </div>
                                        </div>
                                    </div>
                                </div>
                                <div class="range-block">
                                    <div class="range-block-title" data-i18n="Max Response Length (tokens)">
                                        Max Response Length (tokens)
                                    </div>
                                    <div class="wide100p">
                                        <input type="number" id="openai_max_tokens" name="openai_max_tokens" class="text_pole" min="50" max="1000">
                                    </div>
                                </div>
                                <div class="range-block" data-source="openai,claude,windowai">
                                    <div class="range-block-title" data-i18n="Temperature">
                                        Temperature
                                    </div>

                                    <div class="range-block-range-and-counter">
                                        <div class="range-block-range">
                                            <input type="range" id="temp_openai" name="volume" min="0" max="2.0" step="0.01">
                                        </div>
                                        <div class="range-block-counter">
                                            <div contenteditable="true" data-for="temp_openai" id="temp_counter_openai">
                                                select</div>
                                        </div>
                                    </div>
                                </div>
                                <div class="range-block" data-source="openai">
                                    <div class="range-block-title" data-i18n="Frequency Penalty">
                                        Frequency Penalty
                                    </div>
                                    <div class="range-block-range-and-counter">
                                        <div class="range-block-range">
                                            <input type="range" id="freq_pen_openai" name="volume" min="-2" max="2" step="0.01">
                                        </div>
                                        <div class="range-block-counter">
                                            <div contenteditable="true" data-for="freq_pen_openai" id="freq_pen_counter_openai">
                                                select
                                            </div>
                                        </div>
                                    </div>
                                </div>
                                <div class="range-block" data-source="openai">
                                    <div class="range-block-title" data-i18n="Presence Penalty">
                                        Presence Penalty
                                    </div>
                                    <div class="range-block-range-and-counter">
                                        <div class="range-block-range">
                                            <input type="range" id="pres_pen_openai" name="volume" min="-2" max="2" step="0.01">
                                        </div>
                                        <div class="range-block-counter">
                                            <div contenteditable="true" data-for="pres_pen_openai" id="pres_pen_counter_openai">
                                                select
                                            </div>
                                        </div>
                                    </div>
                                </div>
                                <div class="range-block" data-source="claude">
                                    <div class="range-block-title" data-i18n="Top K">
                                        Top K
                                    </div>
                                    <div class="range-block-range-and-counter">
                                        <div class="range-block-range">
                                            <input type="range" id="top_k_openai" name="volume" min="0" max="200" step="1">
                                        </div>
                                        <div class="range-block-counter">
                                            <div contenteditable="true" data-for="top_k_openai" id="top_k_counter_openai">
                                                select
                                            </div>
                                        </div>
                                    </div>
                                </div>
                                <div class="range-block" data-source="openai,claude">
                                    <div class="range-block-title" data-i18n="Top-p">
                                        Top P
                                    </div>
                                    <div class="range-block-range-and-counter">
                                        <div class="range-block-range">
                                            <input type="range" id="top_p_openai" name="volume" min="0" max="1" step="0.01">
                                        </div>
                                        <div class="range-block-counter">
                                            <div contenteditable="true" data-for="top_p_openai" id="top_p_counter_openai">
                                                select
                                            </div>
                                        </div>
                                    </div>
                                </div>
                            </div>
                            <div id="range_block_poe">
                                <div>
                                    Use "Unlocked Context" to enable chunked generation.
                                    It extends the context window in exchange for reply generation speed.
                                </div>
                                <h4>Safe Context Size values for Poe bots:</h4>
                                <ul class="margin0auto">
                                    <li>ChatGPT / Sage = 3600-4000 tokens</li>
                                    <li>Claude-instant / Claude+ = 5000-5500 tokens</li>
                                    <li>GPT-4 = 7600-8000 tokens</li>
                                </ul>
                                <div class="flex-container spaceEvenly">
                                    <div id="poe_send_jailbreak" class="menu_button widthFitContent" title="Attempts to automatically jailbreak the bot">
                                        Send Jailbreak
                                    </div>
                                    <div id="poe_purge_chat" class="menu_button widthFitContent" title="Purges the chat history on Poe site">
                                        Purge Poe Chat
                                    </div>
                                </div>
                                <div class="range-block">
                                    <label for="poe_streaming" class="checkbox_label widthFreeExpand">
                                        <input id="poe_streaming" type="checkbox" />
                                        <span data-i18n="Streaming">Streaming</span>
                                    </label>
                                    <div class="toggle-description justifyLeft" data-i18n="Display bot response text chunks as they are generated">
                                        Display bot response text chunks as they are generated.
                                    </div>
                                </div>
                                <div class="range-block">
                                    <label for="poe_auto_purge" class="checkbox_label widthFreeExpand">
                                        <input id="poe_auto_purge" type="checkbox"><span data-i18n="Auto-purge API context (save JB)">
                                            Auto-purge API context (save JB)</span>
                                    </label>
                                    <div class="toggle-description justifyLeft" data-i18n="Delete non-JB messages from Poe context before sending a new prompt. Prevents auto-jailbreak message from being pushed out of context">
                                        Delete non-JB messages from Poe context before sending a new prompt. Prevents
                                        auto-jailbreak message from being pushed out of context.
                                    </div>
                                </div>
                                <div class="range-block">
                                    <label for="poe_auto_jailbreak" class="checkbox_label widthFreeExpand">
                                        <input id="poe_auto_jailbreak" type="checkbox"><span data-i18n="Auto-jailbreak">
                                            Auto-jailbreak</span>
                                    </label>
                                    <div class="toggle-description justifyLeft" data-i18n="Send the jailbreak message before first generation after page refresh.">
                                        Send the jailbreak message before first generation after page refresh.
                                    </div>
                                </div>
                                <div class="range-block">
                                    <label for="poe_character_nudge" class="checkbox_label widthFreeExpand">
                                        <input id="poe_character_nudge" type="checkbox" /><span data-i18n="Send character note">
                                            Send character note</span>
                                    </label>
                                    <div class="toggle-description justifyLeft" data-i18n="Sent with every prompt to modify bot responses.">
                                        Sent with every prompt to modify bot responses.
                                    </div>
                                </div>
                                <div class="range-block">
                                    <label for="poe_suggest" class="checkbox_label widthFreeExpand">
                                        <input id="poe_suggest" type="checkbox" />
                                        <span data-i18n="Suggest replies">
                                            Suggest replies
                                        </span>
                                    </label>
                                    <div class="toggle-description justifyLeft" data-i18n="Show suggested replies. Not all bots support this.">
                                        Show suggested replies. Not all bots support this.
                                    </div>
                                </div>
                            </div>
                            <hr>
                        </div>

                        <div id="advanced-ai-config-block" class="width100p">
                            <div id="kobold_api-settings">
                                <div id="kobold-advanced-config">
                                    <div class="range-block">
                                        <div class="range-block-title" data-i18n="Top P">
                                            Top P
                                        </div>
                                        <div class="range-block-range-and-counter">
                                            <div class="range-block-range">
                                                <input type="range" id="top_p" name="volume" min="0" max="1" step="0.01">
                                            </div>
                                            <div class="range-block-counter">
                                                <div contenteditable="true" data-for="top_p" id="top_p_counter">
                                                    select
                                                </div>
                                            </div>
                                        </div>
                                    </div>
                                    <div class="range-block">
                                        <div class="range-block-title" data-i18n="Top A">
                                            Top A
                                        </div>
                                        <div class="range-block-range-and-counter">
                                            <div class="range-block-range">
                                                <input type="range" id="top_a" name="volume" min="0" max="1" step="0.01">
                                            </div>
                                            <div class="range-block-counter">
                                                <div contenteditable="true" data-for="top_a" id="top_a_counter">
                                                    select
                                                </div>
                                            </div>
                                        </div>
                                    </div>
                                    <div class="range-block">
                                        <div class="range-block-title" data-i18n="Top K">
                                            Top K
                                        </div>
                                        <div class="range-block-range-and-counter">
                                            <div class="range-block-range">
                                                <input type="range" id="top_k" name="volume" min="0" max="100" step="1">
                                            </div>
                                            <div class="range-block-counter">
                                                <div contenteditable="true" data-for="top_k" id="top_k_counter">
                                                    select
                                                </div>
                                            </div>
                                        </div>
                                    </div>
                                    <div class="range-block">
                                        <div class="range-block-title" data-i18n="Typical Sampling">
                                            Typical Sampling
                                        </div>
                                        <div class="range-block-range-and-counter">
                                            <div class="range-block-range">
                                                <input type="range" id="typical" name="volume" min="0" max="1" step="0.01">
                                            </div>
                                            <div class="range-block-counter">
                                                <div contenteditable="true" data-for="typical" id="typical_counter">
                                                    select
                                                </div>
                                            </div>
                                        </div>
                                    </div>
                                    <div class="range-block">
                                        <div class="range-block-title" data-i18n="Tail Free Sampling">
                                            Tail Free Sampling
                                        </div>
                                        <div class="range-block-range-and-counter">
                                            <div class="range-block-range">
                                                <input type="range" id="tfs" name="volume" min="0" max="1" step="0.01">
                                            </div>
                                            <div class="range-block-counter">
                                                <div contenteditable="true" data-for="tfs" id="tfs_counter">
                                                    select
                                                </div>
                                            </div>
                                        </div>
                                    </div>
                                    <div class="range-block">
                                        <div class="range-block-title" data-i18n="Rep. Pen. Slope">
                                            Rep. Pen. Slope
                                        </div>
                                        <div class="range-block-range-and-counter">
                                            <div class="range-block-range">
                                                <input type="range" id="rep_pen_slope" name="volume" min="0" max="10" step="0.1">
                                            </div>
                                            <div class="range-block-counter">
                                                <div contenteditable="true" data-for="rep_pen_slope" id="rep_pen_slope_counter">
                                                    select
                                                </div>
                                            </div>
                                        </div>
                                    </div>
                                    <div class="range-block">
                                        <label class="checkbox_label" for="single_line">
                                            <input id="single_line" type="checkbox" /><span data-i18n="Single-line mode">
                                                Single-line mode</span>
                                        </label>
                                    </div>
                                    <div class="range-block flexFlowColumn">
                                        <div class="range-block-title" data-i18n="Samplers Order">
                                            Samplers Order
                                        </div>
                                        <div class="toggle-description">
                                            Samplers will be applied in a top-down order.
                                            Use with caution.
                                        </div>
                                        <div id="kobold_order">
                                            <div data-id="0">Top K</div>
                                            <div data-id="1">Top A</div>
                                            <div data-id="2">Top P</div>
                                            <div data-id="3">Tail Free Sampling</div>
                                            <div data-id="4">Typical Sampling</div>
                                            <div data-id="5">Temperature</div>
                                            <div data-id="6">Repetition Penalty</div>
                                        </div>
                                    </div>
                                </div>
                            </div>
                            <div id="novel_api-settings">
                            </div>
                            <div id="textgenerationwebui_api-settings">
                                <div class="range-block">
                                    <div class="range-block-title" data-i18n="Top K">
                                        Top K
                                    </div>
                                    <div class="range-block-range-and-counter">
                                        <div class="range-block-range">
                                            <input type="range" id="top_k_textgenerationwebui" name="volume" min="0" max="200" step="1">
                                        </div>
                                        <div class="range-block-counter">
                                            <div contenteditable="true" data-for="top_k_textgenerationwebui" id="top_k_counter_textgenerationwebui">
                                                select
                                            </div>
                                        </div>
                                    </div>
                                </div>
                                <div class="range-block">
                                    <div class="range-block-title" data-i18n="Top P">
                                        Top P
                                    </div>
                                    <div class="range-block-range-and-counter">
                                        <div class="range-block-range">
                                            <input type="range" id="top_p_textgenerationwebui" name="volume" min="0" max="1" step="0.01">
                                        </div>
                                        <div class="range-block-counter">
                                            <div contenteditable="true" data-for="top_p_textgenerationwebui" id="top_p_counter_textgenerationwebui">
                                                select
                                            </div>
                                        </div>
                                    </div>
                                </div>
                                <div class="range-block">
                                    <div class="range-block-title" data-i18n="Typical P">
                                        Typical P
                                    </div>
                                    <div class="range-block-range-and-counter">
                                        <div class="range-block-range">
                                            <input type="range" id="typical_p_textgenerationwebui" name="volume" min="0" max="1" step="0.01">
                                        </div>
                                        <div class="range-block-counter">
                                            <div contenteditable="true" data-for="typical_p_textgenerationwebui" id="typical_p_counter_textgenerationwebui">
                                                select
                                            </div>
                                        </div>
                                    </div>
                                </div>
                                <div class="range-block">
                                    <div class="range-block-title">
                                        Top A
                                    </div>
                                    <div class="range-block-range-and-counter">
                                        <div class="range-block-range">
                                            <input type="range" id="top_a_textgenerationwebui" name="volume" min="0" max="1" step="0.01">
                                        </div>
                                        <div class="range-block-counter">
                                            <div contenteditable="true" data-for="top_a_textgenerationwebui" id="top_a_counter_textgenerationwebui">
                                                select
                                            </div>
                                        </div>
                                    </div>
                                </div>
                                <div class="range-block">
                                    <div class="range-block-title">
                                        Tail Free Sampling
                                    </div>
                                    <div class="range-block-range-and-counter">
                                        <div class="range-block-range">
                                            <input type="range" id="tfs_textgenerationwebui" name="volume" min="0" max="1" step="0.01">
                                        </div>
                                        <div class="range-block-counter">
                                            <div contenteditable="true" data-for="tfs_textgenerationwebui" id="tfs_counter_textgenerationwebui">
                                                select
                                            </div>
                                        </div>
                                    </div>
                                </div>
                                <div class="range-block">
                                    <div class="range-block-title">
                                        Epsilon Cutoff
                                    </div>
                                    <div class="range-block-range-and-counter">
                                        <div class="range-block-range">
                                            <input type="range" id="epsilon_cutoff_textgenerationwebui" name="volume" min="0" max="9" step="0.01">
                                        </div>
                                        <div class="range-block-counter">
                                            <div contenteditable="true" data-for="epsilon_cutoff_textgenerationwebui" id="epsilon_cutoff_counter_textgenerationwebui">
                                                select
                                            </div>
                                        </div>
                                    </div>
                                </div>
                                <div class="range-block">
                                    <div class="range-block-title">
                                        Eta Cutoff
                                    </div>
                                    <div class="range-block-range-and-counter">
                                        <div class="range-block-range">
                                            <input type="range" id="eta_cutoff_textgenerationwebui" name="volume" min="0" max="20" step="0.01">
                                        </div>
                                        <div class="range-block-counter">
                                            <div contenteditable="true" data-for="eta_cutoff_textgenerationwebui" id="eta_cutoff_counter_textgenerationwebui">
                                                select
                                            </div>
                                        </div>
                                    </div>
                                </div>
                                <div class="range-block">
                                    <label class="checkbox_label" for="streaming_textgenerationwebui">
                                        <input type="checkbox" id="streaming_textgenerationwebui" />
                                        <span data-i18n="Streaming">Streaming</span>
                                    </label>
                                </div>
                                <div class="range-block">
                                    <label class="checkbox_label" for="do_sample_textgenerationwebui">
                                        <input type="checkbox" id="do_sample_textgenerationwebui" />
                                        <span data-i18n="Do Sample">Do Sample</span>
                                    </label>
                                </div>
                                <div class="range-block">
                                    <label class="checkbox_label" for="add_bos_token_textgenerationwebui">
                                        <input type="checkbox" id="add_bos_token_textgenerationwebui" />
                                        <span data-i18n="Add BOS Token">Add BOS Token</span>
                                    </label>
                                    <div class="toggle-description justifyLeft" data-i18n="Add the bos_token to the beginning of prompts. Disabling this can make the replies more creative.">
                                        Add the bos_token to the beginning of prompts. Disabling this can make the
                                        replies more creative.
                                    </div>
                                </div>
                                <div class="range-block">
                                    <label class="checkbox_label" for="ban_eos_token_textgenerationwebui">
                                        <input type="checkbox" id="ban_eos_token_textgenerationwebui" />
                                        <span data-i18n="Ban EOS Token">Ban EOS Token</span>
                                    </label>
                                    <div class="toggle-description justifyLeft" data-i18n="Ban the eos_token. This forces the model to never end the generation prematurely">
                                        Ban the eos_token. This forces the model to never end the generation
                                        prematurely.
                                    </div>
                                </div>
                                <div class="range-block">
                                    <label class="checkbox_label" for="skip_special_tokens_textgenerationwebui">
                                        <input type="checkbox" id="skip_special_tokens_textgenerationwebui" />
                                        <span data-i18n="Skip Special Tokens">Skip Special Tokens</span>
                                    </label>
                                </div>
                                <hr>
                                <h4><span data-i18n="Beam search">Beam search</span></h4>
                                <div class="range-block">
                                    <div class="range-block-title" data-i18n="Number of Beams">
                                        Number of Beams
                                    </div>
                                    <div class="range-block-range-and-counter">
                                        <div class="range-block-range">
                                            <input type="range" id="num_beams_textgenerationwebui" name="volume" min="1" max="20" step="1" />
                                        </div>
                                        <div class="range-block-counter">
                                            <div contenteditable="true" data-for="num_beams_textgenerationwebui" id="num_beams_counter_textgenerationwebui">
                                                select
                                            </div>
                                        </div>
                                    </div>
                                </div>
                                <div class="range-block">
                                    <div class="range-block-title">
                                        <span data-i18n="Length Penalty">Length Penalty</span>
                                    </div>
                                    <div class="range-block-range-and-counter">
                                        <div class="range-block-range">
                                            <input type="range" id="length_penalty_textgenerationwebui" name="volume" min="-5" max="5" step="0.1" />
                                        </div>
                                        <div class="range-block-counter">
                                            <div contenteditable="true" data-for="length_penalty_textgenerationwebui" id="length_penalty_counter_textgenerationwebui">
                                                select
                                            </div>
                                        </div>
                                    </div>
                                </div>
                                <div class="range-block">
                                    <label class="checkbox_label" for="early_stopping_textgenerationwebui">
                                        <input type="checkbox" id="early_stopping_textgenerationwebui" />
                                        <span data-i18n="Early Stopping">Early Stopping</span>
                                    </label>
                                </div>
                                <hr>
                                <h4>Contrastive search</h4>
                                <div class="range-block">
                                    <div class="range-block-title" data-i18n="Penalty Alpha">
                                        Penalty Alpha
                                    </div>
                                    <div class="range-block-range-and-counter">
                                        <div class="range-block-range">
                                            <input type="range" id="penalty_alpha_textgenerationwebui" name="volume" min="0" max="5" step="0.05" />
                                        </div>
                                        <div class="range-block-counter">
                                            <div contenteditable="true" data-for="penalty_alpha_textgenerationwebui" id="penalty_alpha_counter_textgenerationwebui">
                                                select
                                            </div>
                                        </div>
                                    </div>
                                </div>
                                <div class="range-block">
                                    <div class="range-block-title" data-i18n="Seed">
                                        Seed
                                    </div>
                                    <input type="number" id="seed_textgenerationwebui" class="text_pole wide100p" maxlength="100" />
                                </div>
                            </div>
                            <div id="openai_settings">
                                <div class="">
                                    <div class="range-block">
                                        <label title="Inserts jailbreak as a last system message" class="checkbox_label widthFreeExpand">
                                            <input id="jailbreak_system" type="checkbox" />
                                            Send Jailbreak
                                        </label>
                                        <div class="toggle-description justifyLeft">
                                            <span data-i18n="Inserts jailbreak as a last system message.">Inserts
                                                jailbreak as a last system message.</span><br>
                                            <span data-i18n="This tells the AI to ignore its usual content restrictions.">This
                                                tells the AI to ignore its usual content restrictions.</span>
                                        </div>
                                    </div>
                                    <div class="range-block">
                                        <label class="checkbox_label  widthFreeExpand" for="nsfw_toggle">
                                            <input id="nsfw_toggle" type="checkbox" checked>
                                            <span data-i18n="NSFW Encouraged">
                                                NSFW Encouraged</span>
                                        </label>
                                        <div class="toggle-description justifyLeft" data-i18n="Tell the AI that NSFW is allowed.">
                                            Tell the AI that NSFW is allowed.
                                        </div>
                                    </div>
                                    <div class="range-block">
                                        <label title="NSFW block goes first in the resulting prompt" class="checkbox_label widthFreeExpand">
                                            <input id="nsfw_first" type="checkbox" /><span data-i18n="NSFW Prioritized">
                                                NSFW Prioritized</span>
                                        </label>
                                        <div class="toggle-description justifyLeft" data-i18n="NSFW prompt text goes first in the prompt to emphasize its effect.">
                                            NSFW prompt text goes first in the prompt to emphasize its effect.
                                        </div>
                                    </div>

                                    <div class="range-block">
                                        <label for="stream_toggle" title="Enables OpenAI completion streaming" class="checkbox_label widthFreeExpand">
                                            <input id="stream_toggle" type="checkbox" /><span data-i18n="Streaming">
                                                Streaming</span>
                                        </label>
                                        <div class="toggle-description justifyLeft">
                                            <span data-i18n="Display the response bit by bit as it is generated.">Display
                                                the response bit by bit as it is generated.</span><br>
                                            <span data-i18n="When this is off, responses will be displayed all at once when they are complete.">When
                                                this is off, responses will be displayed all at once when they are
                                                complete.</span>
                                        </div>
                                    </div>
                                    <div class="range-block">
                                        <label title="Use OAI knowledge base to enhance definitions for public figures and known fictional characters" class="checkbox_label widthFreeExpand">
                                            <input id="enhance_definitions" type="checkbox" /><span data-i18n="Enhance Definitions">
                                                Enhance Definitions</span>
                                        </label>
                                        <div class="toggle-description justifyLeft" data-i18n="Use OAI knowledge base to enhance definitions for public figures and known fictional characters">
                                            Use OAI knowledge base to enhance definitions for public figures and known
                                            fictional characters
                                        </div>
                                    </div>
                                    <div class="range-block">
                                        <label for="wrap_in_quotes" title="Wrap user messages in quotes before sending" class="checkbox_label widthFreeExpand">
                                            <input id="wrap_in_quotes" type="checkbox" /><span data-i18n="Wrap in Quotes">
                                                Wrap in Quotes</span>
                                        </label>
                                        <div class="toggle-description justifyLeft">
                                            <span data-i18n="Wrap entire user message in quotes before sending.">Wrap
                                                entire user message in quotes before sending.</span><br>
                                            <span data-i18n="Leave off if you use quotes manually for speech.">Leave off
                                                if you use quotes manually for speech.</span>
                                        </div>
                                    </div>
                                    <div class="range-block">
                                        <div class="range-block-title justifyLeft">
                                            Replace empty message
                                        </div>
                                        <div class="toggle-description justifyLeft">
                                            <span data-i18n="Send this text instead of nothing when the text box is empty.">
                                                Send this text instead of nothing when the text box is empty.
                                            </span>
                                        </div>
                                        <div class="wide100p">
                                            <textarea id="send_if_empty_textarea" class="text_pole textarea_compact" name="send_if_empty" rows="1" placeholder=""></textarea>
                                        </div>
                                    </div>
                                </div>
                                <br>
                                <div class="range-block">
                                    <div class="range-block-title openai_restorable">
                                        <span data-i18n="Main prompt">Main prompt</span>
                                        <div id="main_prompt_restore" title="Restore default prompt" class="right_menu_button">
                                            <div class="fa-solid fa-clock-rotate-left "></div>
                                        </div>
                                    </div>
                                    <div class="prompt_overridden">
                                        Overridden by the Character Definitions.
                                    </div>
                                    <div class="toggle-description justifyLeft" data-i18n="The main prompt used to set the model behavior">
                                        The main prompt used to set the model behavior
                                    </div>
                                    <div class="wide100p">
                                        <textarea id="main_prompt_textarea" class="text_pole textarea_compact" name="main_prompt" rows="6" placeholder=""></textarea>
                                    </div>
                                </div>
                                <div class="range-block">
                                    <div class="range-block-title openai_restorable">
                                        <span data-i18n="NSFW prompt">NSFW prompt</span>
                                        <div id="nsfw_prompt_restore" title="Restore default prompt" class="right_menu_button">
                                            <div class="fa-solid fa-clock-rotate-left "></div>
                                        </div>
                                    </div>
                                    <div class="toggle-description justifyLeft" data-i18n="Prompt that is used when the NSFW toggle is on">
                                        Prompt that is used when the NSFW toggle is on
                                    </div>
                                    <div class="wide100p">
                                        <textarea id="nsfw_prompt_textarea" class="text_pole textarea_compact" name="nsfw_prompt" rows="6" placeholder=""></textarea>
                                    </div>
                                </div>
                                <div class="range-block">
                                    <div class="range-block-title openai_restorable">
                                        <span>NSFW avoidance prompt</span>
                                        <div id="nsfw_avoidance_prompt_restore" title="Restore default prompt" class="right_menu_button">
                                            <div class="fa-solid fa-clock-rotate-left"></div>
                                        </div>
                                    </div>
                                    <div class="toggle-description justifyLeft">
                                        Prompt that is used when the NSFW toggle is OFF
                                    </div>
                                    <div class="wide100p">
                                        <textarea id="nsfw_avoidance_prompt_textarea" class="text_pole textarea_compact" name="nsfw_prompt" rows="2" placeholder=""></textarea>
                                    </div>
                                </div>
                                <div class="range-block">
                                    <div class="range-block-title openai_restorable">
                                        <span data-i18n="Jailbreak prompt">Jailbreak prompt</span>
                                        <div id="jailbreak_prompt_restore" title="Restore default prompt" class="right_menu_button">
                                            <div class="fa-solid fa-clock-rotate-left"></div>
                                        </div>
                                    </div>
                                    <div class="jailbreak_overridden">
                                        Overridden by the Character Definitions.
                                    </div>
                                    <div class="toggle-description justifyLeft" data-i18n="Prompt that is used when the Jailbreak toggle is on">
                                        Prompt that is used when the Jailbreak toggle is on
                                    </div>
                                    <div class="wide100p">
                                        <textarea id="jailbreak_prompt_textarea" class="text_pole textarea_compact" name="jailbreak_prompt" rows="6" placeholder=""></textarea>
                                    </div>
                                </div>

                                <div class="inline-drawer wide100p">
                                    <div class="inline-drawer-toggle inline-drawer-header margin-bot-10px">
                                        <b>Advanced prompt bits</b>
                                        <div class="fa-solid fa-circle-chevron-down inline-drawer-icon down"></div>
                                    </div>
                                    <div class="inline-drawer-content">
                                        <div class="range-block">
                                            <div class="range-block-title openai_restorable">
                                                <span data-i18n="Impersonation prompt">Impersonation prompt</span>
                                                <div id="impersonation_prompt_restore" title="Restore default prompt" class="right_menu_button">
                                                    <div class="fa-solid fa-clock-rotate-left"></div>
                                                </div>
                                            </div>
                                            <div class="toggle-description justifyLeft" data-i18n="Prompt that is used for Impersonation function">
                                                Prompt that is used for Impersonation function
                                            </div>
                                            <div class="wide100p">
                                                <textarea id="impersonation_prompt_textarea" class="text_pole textarea_compact" name="impersonation_prompt" rows="6" placeholder=""></textarea>
                                            </div>
                                        </div>
                                        <div class="range-block">
                                            <div class="range-block-title openai_restorable">
                                                <span>World Info format template</span>
                                                <div id="wi_format_restore" title="Restore default format" class="right_menu_button">
                                                    <div class="fa-solid fa-clock-rotate-left"></div>
                                                </div>
                                            </div>
                                            <div class="toggle-description justifyLeft">
                                                Wraps activated World Info entries before inserting into the prompt. Use
                                                <tt>{0}</tt> to mark a place where the content is inserted.
                                            </div>
                                            <div class="wide100p">
                                                <textarea id="wi_format_textarea" class="text_pole textarea_compact" rows="3" placeholder=""></textarea>
                                            </div>
                                        </div>
                                    </div>
                                </div>

                                <div class="range-block" data-source="openai">
                                    <div class="range-block-title openai_restorable" data-i18n="Logit Bias">
                                        Logit Bias
                                    </div>
                                    <div class="toggle-description justifyLeft" data-i18n="Helps to ban or reenforce the usage of certain words">
                                        Helps to ban or reinforce the usage of certain tokens. Confirm token parsing with <a target="_blank" href="https://tiktokenizer.vercel.app/">Tiktokenizer</a>.
                                    </div>
                                    <div class="openai_logit_bias_preset_form">
                                        <select id="openai_logit_bias_preset">
                                        </select>
                                        <i title="New preset" id="openai_logit_bias_new_preset" class="menu_button fa-solid fa-plus"></i>
                                        <i title="Import preset" id="openai_logit_bias_import_preset" class="menu_button fa-solid fa-upload"></i>
                                        <i title="Export preset" id="openai_logit_bias_export_preset" class="menu_button fa-solid fa-download"></i>
                                        <i title="Delete preset" id="openai_logit_bias_delete_preset" class="menu_button fa-solid fa-trash-can"></i>
                                        <input id="openai_logit_bias_import_file" type="file" accept=".json" hidden />
                                    </div>

                                    <div class="inline-drawer wide100p">
                                        <div class="inline-drawer-toggle inline-drawer-header">
                                            <b data-i18n="View / Edit bias preset">View / Edit bias preset</b>
                                            <div class="fa-solid fa-circle-chevron-down inline-drawer-icon down"></div>
                                        </div>
                                        <div class="inline-drawer-content">
                                            <div id="openai_logit_bias_new_entry" class="menu_button wide100p flex-container justifyCenter" data-i18n="Add bias entry">
                                                Add bias entry
                                            </div>
                                            <div class="openai_logit_bias_list"></div>
                                        </div>
                                    </div>
                                </div>
                            </div>
                            <div id="poe_settings">
                                <div class="range-block">
                                    <div class="range-block-title justifyLeft poe_restorable">
                                        <span data-i18n="Jailbreak activation message">Jailbreak activation
                                            message</span>
                                        <div id="poe_activation_message_restore" title="Restore default jailbreak" class="right_menu_button">
                                            <div class="fa-solid fa-clock-rotate-left"></div>
                                        </div>
                                    </div>
                                    <div class="toggle-description justifyLeft" data-i18n="Message to send when auto-jailbreak is on.">
                                        Message to send when auto-jailbreak is on.
                                    </div>
                                    <div class="wide100p">
                                        <textarea id="poe_activation_message" class="text_pole textarea_compact" rows="6"></textarea>
                                    </div>
                                </div>
                                <div class="range-block">
                                    <div class="range-block-title justifyLeft poe_restorable">
                                        <span data-i18n="Jailbreak confirmation reply">Jailbreak confirmation
                                            reply</span>
                                        <div id="poe_activation_response_restore" title="Restore default reply" class="right_menu_button">
                                            <div class="fa-solid fa-clock-rotate-left"></div>
                                        </div>
                                    </div>
                                    <div class="toggle-description justifyLeft" data-i18n="Bot must send this back to confirm jailbreak">
                                        Bot must send this back to confirm jailbreak
                                    </div>
                                    <div class="wide100p">
                                        <input id="poe_activation_response" class="text_pole textarea_compact" type="text" />
                                    </div>
                                </div>
                                <div class="range-block">
                                    <div class="range-block-title justifyLeft poe_restorable">
                                        <span data-i18n="Character Note">Character Note</span>
                                        <div id="poe_nudge_text_restore" title="Restore default note" class="right_menu_button">
                                            <div class="fa-solid fa-clock-rotate-left"></div>
                                        </div>
                                    </div>
                                    <div class="toggle-description justifyLeft" data-i18n="Influences bot behavior in its responses">
                                        Influences bot behavior in its responses.
                                    </div>
                                    <div class="wide100p">
                                        <textarea id="poe_nudge_text" class="text_pole textarea_compact" rows="6" maxlength="2500"></textarea>
                                    </div>
                                </div>
                                <div class="range-block">
                                    <div class="range-block-title justifyLeft poe_restorable">
                                        <span data-i18n="Impersonation prompt">Impersonation prompt</span>
                                        <div id="poe_impersonation_prompt_restore" title="Restore default prompt" class="right_menu_button">
                                            <div class="fa-solid fa-clock-rotate-left"></div>
                                        </div>
                                    </div>
                                    <div class="toggle-description justifyLeft" data-i18n="Prompt that is used for Impersonation function">
                                        Prompt that is used for Impersonation function
                                    </div>
                                    <div class="wide100p">
                                        <textarea id="poe_impersonation_prompt" class="text_pole textarea_compact" rows="6" maxlength="2500"></textarea>
                                    </div>
                                </div>
                            </div>
                        </div>
                    </div>
                </div>
            </div>
        </div>

        <div id="sys-settings-button" class="drawer">
            <div class="drawer-toggle drawer-header">
                <div id="API-status-top" class="drawer-icon fa-solid fa-plug-circle-exclamation  closedIcon" title="API Connections"></div>
            </div>
            <div id="rm_api_block" class="drawer-content closedDrawer">
                <h3 id="title_api">API</h3>
                <div class="flex-container flexFlowColumn">
                    <div id="main-API-selector-block">
                        <select id="main_api">
                            <option value="kobold">KoboldAI</option>
                            <option value="koboldhorde">KoboldAI Horde</option>
                            <option value="textgenerationwebui">Text Gen WebUI (ooba)</option>
                            <option value="novel">NovelAI</option>
                            <option value="openai">Chat Completion (OpenAI, Claude, Window/OpenRouter, Scale)</option>
                            <option value="poe">Poe</option>
                        </select>
                    </div>
                    <div id="kobold_horde" style="position: relative;"> <!-- shows the kobold settings -->
                        <form action="javascript:void(null);" method="post" enctype="multipart/form-data">
                            <div id="kobold_horde_block">
                                <ul>
                                    <li>
                                        Avoid sending sensitive information to the Horde.
                                        <a target="_blank" href="https://docs.sillytavern.app/usage/api-connections/horde/">Review the Privacy statement</a>
                                    </li>
                                    <li>
                                        <a target="_blank" href="https://horde.koboldai.net/register">Register a Horde
                                            account for faster queue times</a>
                                    </li>
                                    <li>
                                        <a target="_blank" href="https://github.com/db0/AI-Horde-Worker#readme">Learn
                                            how to contribute your idle GPU cycles to the Horde</a>
                                    </li>
                                </ul>

                                <label for="horde_auto_adjust_context_length" class="checkbox_label">
                                    <input id="horde_auto_adjust_context_length" type="checkbox" />
                                    Adjust context size to worker capabilities
                                </label>

                                <label for="horde_auto_adjust_response_length" class="checkbox_label">
                                    <input id="horde_auto_adjust_response_length" type="checkbox" />
                                    Adjust response length to worker capabilities
                                </label>

                                <label for="horde_trusted_workers_only" class="checkbox_label" title="Can help with bad responses by queueing only the approved workers. May slowdown the response time.">
                                    <input id="horde_trusted_workers_only" type="checkbox" />
                                    Trusted workers only
                                </label>

                                <h4>API key</h4>
                                <small>Get it here: <a target="_blank" href="https://horde.koboldai.net/register">Register</a> (<a id="horde_kudos" href="javascript:void(0);">View my Kudos</a>)<br>
                                    Enter <span class="monospace">0000000000</span> to use anonymous mode.
                                </small>
                                <!-- <div>
                                    <a id="horde_kudos" href="javascript:void(0);">View my Kudos</a>
                                </div> -->
                                <div class="flex-container">
                                    <input id="horde_api_key" name="horde_api_key" class="text_pole flex1" maxlength="500" type="text" placeholder="0000000000" autocomplete="off">
                                    <div title="Clear your API key" class="menu_button fa-solid fa-circle-xmark clear-api-key" data-key="api_key_horde"></div>
                                </div>
                                <div data-for="horde_api_key" class="neutral_warning">
                                    For privacy reasons, your API key will be hidden after you reload the page.
                                </div>
                                <h4 class="horde_model_title">
                                    Models
                                    <div id="horde_refresh" title="Refresh models" class="right_menu_button">
                                        <div class="fa-solid fa-repeat "></div>
                                    </div>
                                </h4>
                                <select id="horde_model" multiple>
                                    <option>-- Horde models not loaded --</option>
                                </select>
                            </div>
                            <div id="online_status_horde">
                                <div id="online_status_indicator_horde"></div>
                                <div id="online_status_text_horde">Not connected</div>
                            </div>
                        </form>
                    </div>
                    <div id="kobold_api" style="position: relative;"> <!-- shows the kobold settings -->
                        <form action="javascript:void(null);" method="post" enctype="multipart/form-data">
                            <div id="kobold_api_block">
                                <h4>API url</h4>
                                <small>Example: http://127.0.0.1:5000/api </small>
                                <input id="api_url_text" name="api_url" class="text_pole" placeholder="http://127.0.0.1:5000/api" maxlength="500" value="" autocomplete="off">
                                <input id="api_button" class="menu_button" type="submit" value="Connect">
                                <div id="api_loading" class="api-load-icon fa-solid fa-hourglass fa-spin"></div>
                            </div>
                            <div id="online_status2">
                                <div id="online_status_indicator2"></div>
                                <div id="online_status_text2">Not connected</div>
                            </div>
                        </form>
                    </div>
                    <div id="novel_api" style="display: none;position: relative;"> <!-- shows the novel settings -->
                        <form action="javascript:void(null);" method="post" enctype="multipart/form-data">

                            <h4 data-i18n="Novel API key">Novel API key</h4>
                            <span>
                                <ol>
                                    <li>
                                        <a href="https://docs.sillytavern.app/usage/api-connections/novelai/" class="notes-link" target="_blank"> <span data-i18n="Get your NovelAI API Key">Get your NovelAI API key</span></a>
                                    </li>
                                    <li><span data-i18n="Enter it in the box below">Enter it in the box below:</span>
                                    </li>
                                </ol>
                            </span>
                            <div class="flex-container">
                                <input id="api_key_novel" name="api_key_novel" class="text_pole flex1 wide100p" maxlength="500" size="35" type="text" autocomplete="off">
                                <div title="Clear your API key" class="menu_button fa-solid fa-circle-xmark clear-api-key" data-key="api_key_novel">
                                </div>
                            </div>
                            <div data-for="api_key_novel" class="neutral_warning">
                                For privacy reasons, your API key will be hidden after you reload the page.
                            </div>
                            <input id="api_button_novel" class="menu_button" type="submit" value="Connect">
                            <div id="api_loading_novel" class="api-load-icon fa-solid fa-hourglass fa-spin"></div>
                            <h4><span data-i18n="Novel AI Model">Novel AI Model</span>
                                <a href="https://docs.sillytavern.app/usage/api-connections/novelai/#models" class="notes-link" target="_blank">
                                    <span class="note-link-span">?</span>
                                </a>
                            </h4>
                            <select id="model_novel_select">
                                <option value="euterpe-v2">Euterpe</option>
                                <option value="krake-v2">Krake</option>
                                <option value="clio-v1">Clio</option>
                            </select>
                        </form>
                        <div id="online_status3">
                            <div id="online_status_indicator3"></div>
                            <div id="online_status_text3">No connection...</div>
                        </div>
                    </div>
                    <div id="textgenerationwebui_api" style="display: none;position: relative;">
                        <div class="flex-container">
                            <a href="https://github.com/oobabooga/text-generation-webui" target="_blank">
                                oobabooga/text-generation-webui
                            </a>
                            <span data-i18n="Make sure you run it with">
                                Make sure you run it with <tt>--api</tt> flag
                            </span>
                        </div>
                        <div>
                            <div class="flex-container flexFlowColumn">
                                <div class="flex1">
                                    <h4 data-i18n="Blocking API url">Blocking API url</h4>
                                    <small>Example: http://127.0.0.1:5000/</small>
                                    <input id="textgenerationwebui_api_url_text" name="textgenerationwebui_api_url" class="text_pole wide100p" maxlength="500" value="" autocomplete="off">
                                </div>
                                <div class="flex1">
                                    <h4 data-i18n="Streaming API url">Streaming API url</h4>
                                    <small>Example: ws://127.0.0.1:5005/api/v1/stream</small>
                                    <input id="streaming_url_textgenerationwebui" type="text" class="text_pole wide100p" maxlength="500" value="" autocomplete="off">
                                </div>
                            </div>
                            <input id="api_button_textgenerationwebui" class="menu_button" type="submit" value="Connect">
                            <div id="api_loading_textgenerationwebui" class="api-load-icon fa-solid fa-hourglass fa-spin"></div>
                        </div>
                        <div class="online_status4">
                            <div class="online_status_indicator4"></div>
                            <div class="online_status_text4">Not connected</div>
                        </div>
                    </div>
                    <div id="openai_api" style="display: none;position: relative;">
                        <h3>
                            Chat Completion Source
                        </h3>
                        <select id="chat_completion_source">
                            <option value="openai">OpenAI</option>
                            <option value="windowai">Window AI / OpenRouter</option>
                            <option value="claude">Claude</option>
                            <option value="scale">Scale</option>
                        </select>
                        <form id="openai_form" data-source="openai" action="javascript:void(null);" method="post" enctype="multipart/form-data">
                            <h4>OpenAI API key</h4>
                            <span>
                                <ol>
                                    <li>
                                        Follow<a href="https://docs.sillytavern.app/usage/api-connections/openai/" class="notes-link" target="_blank"> these directions </a> to get your OpenAI
                                        API key.
                                    </li>
                                    <li>Enter it in the box below:</li>
                                </ol>
                            </span>
                            <div class="flex-container">
                                <input id="api_key_openai" name="api_key_openai" class="text_pole flex1" maxlength="500" value="" type="text" autocomplete="off">
                                <div title="Clear your API key" class="menu_button fa-solid fa-circle-xmark clear-api-key" data-key="api_key_openai"></div>
                            </div>
                            <div data-for="api_key_openai" class="neutral_warning">
                                For privacy reasons, your API key will be hidden after you reload the page.
                            </div>
                            <div>
                                <h4 data-i18n="OpenAI Model">OpenAI Model</h4>
                                <select id="model_openai_select">
                                    <optgroup label="GPT-3.5 Turbo">
                                        <option value="gpt-3.5-turbo">gpt-3.5-turbo</option>
                                        <option value="gpt-3.5-turbo-16k">gpt-3.5-turbo-16k</option>
                                        <option value="gpt-3.5-turbo-16k-0613">gpt-3.5-turbo-16k-0613</option>
                                        <option value="gpt-3.5-turbo-0613">gpt-3.5-turbo-0613</option>
                                        <option value="gpt-3.5-turbo-0301">gpt-3.5-turbo-0301</option>
                                    </optgroup>
                                    <optgroup label="GPT-4">
                                        <option value="gpt-4">gpt-4</option>
                                        <option value="gpt-4-0613">gpt-4-0613</option>
                                        <option value="gpt-4-0314">gpt-4-0314</option>
                                        <option value="gpt-4-32k">gpt-4-32k</option>
                                        <option value="gpt-4-32k-0301">gpt-4-32k-0301</option>
                                        <option value="gpt-4-32k-0613">gpt-4-32k-0613</option>
                                    </optgroup>
                                    <optgroup label="Other">
                                        <option value="text-davinci-003">text-davinci-003</option>
                                        <option value="text-davinci-002">text-davinci-002</option>
                                        <option value="text-curie-001">text-curie-001</option>
                                        <option value="text-babbage-001">text-babbage-001</option>
                                        <option value="text-ada-001">text-ada-001</option>
                                        <option value="code-davinci-002">code-davinci-002</option>
                                    </optgroup>
                                </select>
                            </div>
                            <div>
                                <a id="openai_api_usage" href="javascript:void(0);">View API Usage Metrics</a>
                            </div>
                        </form>
                        <form id="claude_form" data-source="claude" action="javascript:void(null);" method="post" enctype="multipart/form-data">
                            <h4>Claude API Key</h4>
                            <div>
                                Get your key from <a target="_blank" href="https://console.anthropic.com/account/keys">Anthropic's developer console</a>.
                            </div>
                            <div>
                                <b>
                                    Slack and Poe cookies will not work here, do not bother trying.
                                </b>
                            </div>
                            <div class="flex-container">
                                <input id="api_key_claude" name="api_key_claude" class="text_pole flex1" maxlength="500" value="" type="text" autocomplete="off">
                                <div title="Clear your API key" class="menu_button fa-solid fa-circle-xmark clear-api-key" data-key="api_key_claude"></div>
                            </div>
                            <div data-for="api_key_claude" class="neutral_warning">
                                For privacy reasons, your API key will be hidden after you reload the page.
                            </div>
                            <div>
                                <h4 data-i18n="Claude Model">Claude Model</h4>
                                <select id="model_claude_select">
                                    <optgroup label="Latest">
                                        <option value="claude-v1">claude-v1</option>
                                        <option value="claude-v1-100k">claude-v1-100k</option>
                                        <option value="claude-instant-v1">claude-instant-v1</option>
                                        <option value="claude-instant-v1-100k">claude-instant-v1-100k</option>
                                    </optgroup>
                                    <optgroup label="Sub-versions">
                                        <option value="claude-v1.3">claude-v1.3</option>
                                        <option value="claude-v1.3-100k">claude-v1.3-100k</option>
                                        <option value="claude-v1.2">claude-v1.2</option>
                                        <option value="claude-v1.0">claude-v1.0</option>
                                        <option value="claude-instant-v1.1">claude-instant-v1.1</option>
                                        <option value="claude-instant-v1.1-100k">claude-instant-v1.1-100k</option>
                                        <option value="claude-instant-v1.0">claude-instant-v1.0</option>
                                    </optgroup>
                                </select>
                            </div>
                        </form>

                        <form id="windowai_form" data-source="windowai" action="javascript:void(null);" method="post" enctype="multipart/form-data">
                            <div>
                                <h4 data-i18n="Window AI Model">Window AI Model</h4>
                                <select id="model_windowai_select">
                                    <option value="">Use extension settings</option>
                                    <option value="openai/gpt-3.5-turbo">openai/gpt-3.5-turbo</option>
                                    <option value="openai/gpt-3.5-turbo-16k">openai/gpt-3.5-turbo-16k</option>
                                    <option value="openai/gpt-4">openai/gpt-4</option>
                                    <option value="openai/gpt-4-32k">openai/gpt-4-32k</option>
                                    <option value="anthropic/claude-instant-v1">anthropic/claude-instant-v1</option>
                                    <option value="anthropic/claude-instant-v1-100k">anthropic/claude-instant-v1-100k</option>
                                    <option value="anthropic/claude-v1">anthropic/claude-v1</option>
                                    <option value="anthropic/claude-v1-100k">anthropic/claude-v1-100k</option>
                                    <option value="google/palm-2-chat-bison">google/palm-2-chat-bison</option>
                                    <option value="google/palm-2-codechat-bison">google/palm-2-codechat-bison</option>
                                    <option value="togethercomputer/GPT-NeoXT-Chat-Base-20B">togethercomputer/GPT-NeoXT-Chat-Base-20B</option>
                                    <option value="cohere/command-nightly">cohere/command-nightly</option>
                                </select>
                            </div>
                            <h4 data-i18n="OpenRouter API Key">OpenRouter API Key</h4>
                            <div>
                                <small>
                                    Click "Authorize" below or get the key from <a target="_blank" href="https://openrouter.ai/keys/">OpenRouter</a>.
                                </small>
                            </div>
                            <div class="flex-container">
                                <input id="api_key_openrouter" name="api_key_openrouter" class="text_pole flex1" maxlength="500" value="" type="text" autocomplete="off">
                                <div title="Clear your API key" class="menu_button fa-solid fa-circle-xmark clear-api-key" data-key="api_key_openrouter"></div>
                            </div>
                            <div data-for="api_key_openrouter" class="neutral_warning">
                                For privacy reasons, your API key will be hidden after you reload the page.
                            </div>
                            <label class="checkbox_label" for="use_openrouter">
                                <input id="use_openrouter" type="checkbox" />
                                <span data-i18n="Use OpenRouter">Use OpenRouter directly</span>
                            </label>
                        </form>

                        <form id="scale_form" data-source="scale" action="javascript:void(null);" method="post" enctype="multipart/form-data">
                            <h4>Scale API Key</h4>
                            <div class="flex-container">
                                <input id="api_key_scale" name="api_key_scale" class="text_pole flex1" maxlength="500" value="" autocomplete="off">
                                <div title="Clear your API key" class="menu_button fa-solid fa-circle-xmark clear-api-key" data-key="api_key_scale"></div>
                            </div>
                            <div data-for="api_key_scale" class="neutral_warning">
                                For privacy reasons, your API key will be hidden after you reload the page.
                            </div>
                            <h4>Scale API URL</h4>
                            <input id="api_url_scale" name="api_url_scale" class="text_pole" maxlength="500" value="" autocomplete="off" placeholder="https://dashboard.scale.com/spellbook/api/v2/deploy/xxxxxxx">
                            <!-- Its only purpose is to trigger max context size check -->
                            <select id="model_scale_select" class="displayNone"></select>
                        </form>

                        <div class="flex-container flex">
                            <input id="api_button_openai" class="menu_button" type="submit" value="Connect">
                            <input data-source="windowai" id="openrouter_authorize" class="menu_button" type="button" value="Authorize" title="Get your OpenRouter API token using OAuth flow. You will be redirected to openrouter.ai">
                            <input id="test_api_button" class="menu_button" type="button" value="Test Message" title="Verifies your API connection by sending a short test message. Be aware that you'll be credited for it!">
                        </div>
                        <div id="api_loading_openai" class=" api-load-icon fa-solid fa-hourglass fa-spin"></div>
                        <div class="online_status4">
                            <div class="online_status_indicator4"></div>
                            <div class="online_status_text4">No connection...</div>
                        </div>
                        <br>
                    </div>
                    <div id="poe_api">
                        <h4 data-i18n="Poe.com Unofficial API">
                            Poe.com Unofficial "API"
                        </h4>
                        <span>
                            <ol>
                                <li>
                                    Follow <a href="https://docs.sillytavern.app/usage/api-connections/poe/" class="notes-link" target="_blank">these directions</a> to get your 'p-b cookie'
                                </li>
                                <li>Enter it in the box below:</li>
                            </ol>
                        </span>
                        <div class="widthFreeExpand">
                            <div class="flex-container">
                                <input id="poe_token" class="text_pole flex1" type="text" maxlength="100" autocomplete="off" />
                                <div title="Clear your API key" class="menu_button fa-solid fa-circle-xmark clear-api-key" data-key="api_key_poe">
                                </div>
                            </div>
                            <div data-for="poe_token" class="neutral_warning">
                                For privacy reasons, your API key will be hidden after you reload the page.
                            </div>
                        </div>

                        <input id="poe_connect" class="menu_button" type="button" value="Connect" />
                        <div id="api_loading_poe" class="api-load-icon fa-solid fa-hourglass fa-spin"></div>

                        <div class="range-block">
                            <div class="range-block-title">
                                <h4 data-i18n="Bot">Bot</h4>
                            </div>
                            <div class="widthFreeExpand">
                                <select id="poe_bots">
                                    <option data-i18n="Connect to the API">-- Connect to the API --</option>
                                </select>
                            </div>
                        </div>
                        <div class="online_status4">
                            <div class="online_status_indicator4"></div>
                            <div class="online_status_text4">No connection...</div>
                        </div>
                    </div>
                </div>
                <div class="flex-container alignitemscenter spaceBetween wide100p">
                    <label for="auto-connect-checkbox" class="checkbox_label"><input id="auto-connect-checkbox" type="checkbox" />
                        <span data-i18n="Auto-connect to Last Server">Auto-connect to Last Server</span>
                    </label>
                    <a id="viewSecrets" href="javascript:void(0);">View hidden API keys</a>
                </div>
            </div>
        </div>

        <div id="advanced-formatting-button" class="drawer">
            <div class="drawer-toggle">
                <div class="drawer-icon fa-solid fa-font  closedIcon" title="AI Response Formatting"></div>
            </div>
            <div class="drawer-content">
                <h3>Advanced Formatting
                    <a href="https://docs.sillytavern.app/usage/core-concepts/advancedformatting/" class="notes-link" target="_blank">
                        <span class="note-link-span">?</span>
                    </a>
                </h3>
                <div class="flex-container">
                    <div name="PygOverrides" class="flex1">
                        <h4><span data-i18n="AutoFormat Overrides">AutoFormat Overrides</span></h4>
                        <label class="checkbox_label" for="disable-description-formatting-checkbox">
                            <input id="disable-description-formatting-checkbox" type="checkbox" />
                            <span data-i18n="Disable description formatting">Disable description formatting</span>
                        </label>
                        <label class="checkbox_label" for="disable-scenario-formatting-checkbox">
                            <input id="disable-scenario-formatting-checkbox" type="checkbox" />
                            <span data-i18n=" Disable scenario formatting"> Disable scenario formatting</span>
                        </label>
                        <label class="checkbox_label" for="disable-personality-formatting-checkbox">
                            <input id="disable-personality-formatting-checkbox" type="checkbox" />
                            <span data-i18n=" Disable personality formatting"> Disable personality formatting</span>
                        </label>
                        <label class="checkbox_label" for="disable-examples-formatting-checkbox">
                            <input id="disable-examples-formatting-checkbox" type="checkbox" />
                            <span data-i18n="Disable example chats formatting">Disable example chats formatting</span>
                        </label>
                        <label class="checkbox_label" for="disable-start-formatting-checkbox">
                            <input id="disable-start-formatting-checkbox" type="checkbox" />
                            <span data-i18n="Disable chat start formatting">Disable chat start formatting</span>
                        </label>
                        <label class="checkbox_label" for="trim_spaces">
                            <input id="trim_spaces" type="checkbox" />
                            <span data-i18n="Trim spaces">Trim spaces</span>
                        </label>
                        <label class="checkbox_label" for="trim_sentences_checkbox">
                            <input id="trim_sentences_checkbox" type="checkbox" />
                            Trim Incomplete Sentences
                        </label>
                        <!-- Add margin since this is a child of above -->
                        <label style="margin-left: 1em;" class="checkbox_label" for="include_newline_checkbox">
                            <input id="include_newline_checkbox" type="checkbox" />
                            Include Newline
                        </label>
                        <div>
                            <h4 data-i18n="Custom Chat Separator">
                                Custom Chat Separator
                            </h4>
                            <div>
                                <input id="custom_chat_separator" class="text_pole textarea_compact" type="text" placeholder="&lt;START&gt;" maxlength="100" />
                            </div>
                        </div>
                        <div>
                            <h4 data-i18n="Non-markdown strings">
                                Non-markdown strings
                            </h4>
                            <div>
                                <input id="markdown_escape_strings" class="text_pole textarea_compact" type="text" placeholder="separate with commas w/o space between" maxlength="100" />
                            </div>
                        </div>
                        <div>

                            <h4 data-i18n="Instruct mode">Instruct mode
                                <a href="https://docs.sillytavern.app/usage/core-concepts/instructmode/" class="notes-link" target="_blank">
                                    <span class="note-link-span">?</span>
                                </a>
                            </h4>
                            <div>
                                <label for="instruct_enabled" class="checkbox_label">
                                    <input id="instruct_enabled" type="checkbox" />
                                    <span data-i18n="Enabled">Enabled</span>
                                </label>
                                <label for="instruct_wrap" class="checkbox_label">
                                    <input id="instruct_wrap" type="checkbox" />
                                    <span data-i18n="Wrap Sequences with Newline">Wrap Sequences with Newline</span>
                                </label>
                                <label for="instruct_macro" class="checkbox_label">
                                    <input id="instruct_macro" type="checkbox" />
                                    <span data-i18n="Replace Macro is Sequences">Replace Macro in Sequences</span>
                                </label>
                                <label for="instruct_names" class="checkbox_label">
                                    <input id="instruct_names" type="checkbox" />
                                    <span data-i18n="Include Names">Include Names</span>
                                </label>
                            </div>
                            <label for="instruct_presets">Presets</label>
                            <select id="instruct_presets"></select>
                            <label>
                                <span data-i18n="System Prompt">System Prompt</span>
                            </label>
                            <div class="prompt_overridden">
                                Overridden by the Character Definitions.
                            </div>
                            <textarea id="instruct_system_prompt" class="text_pole textarea_compact"></textarea>
                            <div class="flex-container">
                                <div class="flex1">
                                    <label for="instruct_input_sequence">
                                        <span data-i18n="Input Sequence">Input Sequence</span>
                                    </label>
                                    <div>
                                        <input id="instruct_input_sequence" class="text_pole textarea_compact" type="text" maxlength="100" />
                                    </div>
                                </div>
                                <div class="flex1">
                                    <label for="instruct_output_sequence">
                                        <span data-i18n="Output Sequence">Output Sequence</span>
                                    </label>
                                    <div>
                                        <input id="instruct_output_sequence" class="text_pole wide100p textarea_compact" type="text" maxlength="100" />
                                    </div>
                                </div>
                            </div>
                            <div class="flex-container">
                                <div class="flex1">
                                    <label for="instruct_system_sequence">
                                        <small data-i18n="System Sequence">System Sequence</small>
                                    </label>
                                    <div>
                                        <input id="instruct_system_sequence" class="text_pole textarea_compact" type="text" maxlength="100" />
                                    </div>
                                </div>
                                <div class="flex1">
                                    <label for="instruct_stop_sequence">
                                        <small data-i18n="Stop Sequence">Stop Sequence</small>
                                    </label>
                                    <div>
                                        <input id="instruct_stop_sequence" class="text_pole wide100p textarea_compact" type="text" maxlength="100" />
                                    </div>
                                </div>
                                <div class="flex1">
                                    <label for="instruct_separator_sequence">
                                        <small data-i18n="Separator">Separator</small>
                                    </label>
                                    <div>
                                        <input id="instruct_separator_sequence" class="text_pole wide100p textarea_compact" type="text" maxlength="100" />
                                    </div>
                                </div>
                            </div>
                        </div>
                    </div>
                    <div name="ContextFormatting" class="flex1">
                        <h4><span data-i18n="Context Formatting">Context Formatting</span></h4>
                        <div>
                            <h4><span data-i18n="Tokenizer">Tokenizer</span>
                                <a href="https://docs.sillytavern.app/usage/core-concepts/advancedformatting/#tokenizer" class="notes-link" target="_blank">
                                    <span class="note-link-span">?</span>
                                </a>
                            </h4>
                            <select id="tokenizer">
                                <option value="0">None / Estimated</option>
                                <option value="1">GPT-3 (OpenAI)</option>
                                <option value="2">GPT-3 (Alternative / Classic)</option>
                                <option value="3">Sentencepiece (LLaMA)</option>
                                <option value="4">NerdStash (NovelAI Krake)</option>
                                <option value="5">NerdStash v2 (NovelAI Clio)</option>
                            </select>
                        </div>
                        <div class="range-block">
                            <div class="range-block-title justifyLeft">
                                Token Padding
                                <a href="https://docs.sillytavern.app/usage/core-concepts/advancedformatting/#token-padding" class="notes-link" target="_blank">
                                    <span class="note-link-span">?</span>
                                </a>
                            </div>
                            <input id="token_padding" class="text_pole textarea_compact" type="number" min="-2048" max="2048" />
                        </div>
                        <label class="checkbox_label" for="always-force-name2-checkbox">
                            <input id="always-force-name2-checkbox" type="checkbox" />
                            <span data-i18n="Always add character's name to prompt">
                                Always add character's name to prompt
                            </span>
                        </label>
                        <label class="checkbox_label" for="pin-examples-checkbox">
                            <input id="pin-examples-checkbox" type="checkbox" />
                            <span data-i18n="Keep Example Messages in Prompt">
                                Keep Example Messages in Prompt
                            </span>
                        </label>
                        <label class="checkbox_label" for="collapse-newlines-checkbox"><input id="collapse-newlines-checkbox" type="checkbox" />
                            <span data-i18n="Remove Empty New Lines from Output">
                                Remove Empty New Lines from Output
                            </span>
                        </label>
                        <div id="context-templates-block" class="template_element">
                            <h4>
                                Context Templates
                            </h4>
                            <div class="flex-container flexGap5">
                                <select id="context_template" class="flex1 margin0">
                                </select>
                                <div id="context_template_new" class="menu_button fa-solid fa-plus margin0" title="Create new"></div>
                                <div id="context_template_edit" class="menu_button fa-solid fa-file-pen margin0" title="Edit"></div>
                                <div id="context_template_rename" class="menu_button fa-solid fa-i-cursor margin0" title="Rename"></div>
                                <div id="context_template_delete" class="menu_button fa-solid fa-trash-can margin0" title="Delete"></div>
                            </div>
                        </div>
                        <div>
                            <h4>
                                <span data-i18n="Start Reply With">
                                    Start Reply With
                                </span>
                            </h4>
                            <div>
                                <textarea id="start_reply_with" rows="2" class="text_pole textarea_compact" placeholder="AI reply prefix"></textarea>
                            </div>
                            <label class="checkbox_label" for="chat-show-reply-prefix-checkbox"><input id="chat-show-reply-prefix-checkbox" type="checkbox" />
                                <span data-i18n="Show reply prefix in chat">
                                    Show reply prefix in chat
                                </span>
                            </label>
                            <h4>
                                <span data-i18n="Pygmalion Formatting">
                                    Pygmalion Formatting
                                </span>
                            </h4>
                            <select id="pygmalion_formatting">
                                <option value="-1">
                                    <span data-i18n="Disabled for all models">
                                        Disabled for all models
                                    </span>
                                </option>
                                <option value="0">
                                    <span data-i18n="Automatic (based on model name)">
                                        Automatic (based on model name)
                                    </span>
                                </option>
                                <option value="1">
                                    <span data-i18n="Enabled for all models">
                                        Enabled for all models
                                    </span>
                                </option>
                            </select>
                        </div>
                        <div>
                            <h4>
                                <span data-i18n="Multigen">Multigen</span>
                                <a href="https://docs.sillytavern.app/usage/core-concepts/advancedformatting/#multigen" class="notes-link" target="_blank">
                                    <span class="note-link-span">?</span>
                                </a>
                            </h4>
                            <label class="checkbox_label" for="multigen">
                                <input id="multigen" type="checkbox" />
                                <span>
                                    Enabled
                                </span>
                            </label>
                            <div class="multigen_settings_block">
                                <label for="multigen_1st_chunk">
                                    <small><span data-i18n="First chunk (tokens)">First chunk (tokens)</span></small>
                                    <input id="multigen_first_chunk" type="number" class="text_pole textarea_compact" min="1" max="512" />
                                </label>
                                <label for="multigen_next_chunk">
                                    <small><span data-i18n="Next chunks (tokens)">Next chunks (tokens)</span></small>
                                    <input id="multigen_next_chunks" type="number" class="text_pole textarea_compact" min="1" max="512" />
                                </label>
                            </div>
                        </div>
                    </div>
                </div>
            </div>
        </div>

        <div id="WI-SP-button" class="drawer">
            <div class="drawer-toggle drawer-header">
                <div id="WIDrawerIcon" class="drawer-icon fa-solid fa-book-atlas closedIcon " title="World Info & Soft Prompts"></div>
            </div>
            <div id="WorldInfo" class="drawer-content closedDrawer">
                <div id="WorldInfoheader" class="fa-solid fa-grip drag-grabber"></div>
                <div id="WI_panel_pin_div" class="flex-container alignitemscenter gap10px" title="Locked = World Editor will stay open">
                    <input type="checkbox" id="WI_panel_pin">
                    <label for="WI_panel_pin">
                        <div class="unchecked fa-solid fa-unlock "></div>
                        <div class="checked fa-solid fa-lock "></div>
                    </label>
                    <h3>
                        Worlds/Lorebooks
                        <a href="https://docs.sillytavern.app/usage/core-concepts/worldinfo/" class="notes-link" target="_blank">
                            <span class="note-link-span">?</span>
                        </a>
                    </h3>
                </div>
                <div id="wi-holder" class="margin5">
                    <div class="justifyContentSpaceAround wi-settings flex-container gap10px alignitemscenter">
                        <div id="WIMultiSelector" class="flex2 flex alignSelfStart range-block">
                            <div class="range-block-title justifyLeft">
                                <small>Active World(s)</small>
                            </div>
                            <div class="range-block-range">
                                <select id="world_info" multiple>
                                    <option value="">-- World Info not found --</option>
                                </select>
                            </div>
                        </div>
                        <div class="flex2 flex-container flexFlowColumn">
                            <div class="flex range-block">
                                <div class="range-block-title justifyLeft">
                                    <label for="world_info_character_strategy">
                                        <small>Character Lore Insertion Strategy</small>
                                    </label>
                                </div>
                                <div class="range-block-range">
                                    <select id="world_info_character_strategy" class="flexGrow margin0">
                                        <option value="0">Sorted Evenly</option>
                                        <option value="1">Character Lore First</option>
                                        <option value="2">Global Lore First</option>
                                    </select>
                                </div>
                            </div>

                            <div name="WIScanAndTokens" class="flex1 flex-container flexFlowColumn">
                                <div class="flex1 gap5px range-block">
                                    <div class="wide10pMinFit">
                                        <small data-i18n="Scan Depth">Scan Depth</small>
                                    </div>
                                    <div class="range-block-range-and-counter">
                                        <div class="range-block-range paddingLeftRight5">
                                            <input type="range" id="world_info_depth" name="volume" min="0" max="10" step="1">
                                        </div>
                                        <div class="range-block-counter margin0">
                                            <div contenteditable="true" data-for="world_info_depth" id="world_info_depth_counter">
                                                depth
                                            </div>
                                        </div>
                                    </div>
                                </div>

                                <div class="flex1 gap5px range-block">
                                    <div class="wide10pMinFit">
                                        <small data-i18n="Token Budget">Context %</small>
                                    </div>
                                    <div class="range-block-range-and-counter ">
                                        <div class="range-block-range paddingLeftRight5">
                                            <input type="range" id="world_info_budget" name="volume" min="1" max="100" step="1">
                                        </div>
                                        <div class="range-block-counter margin0">
                                            <div contenteditable="true" data-for="world_info_budget" id="world_info_budget_counter">
                                                budget
                                            </div>
                                        </div>
                                    </div>
                                </div>
                            </div>
                        </div>

                        <div class="alignitemsflexstart flex1 range-block flex-container flexFlowColumn">
                            <label title="Entries can activate other entries by mentioning their keywords" class="checkbox_label">
                                <input id="world_info_recursive" type="checkbox" />
                                <small>
                                    Recursive Scan
                                </small>
                            </label>
                            <label title="Lookup for the entry keys in the context will respect the case" class="checkbox_label">
                                <input id="world_info_case_sensitive" type="checkbox" />
                                <small>
                                    Case-sensitive
                                </small>
                            </label>
                            <label title="If the entry key consists of only one word, it would not be matched as part of other words" class="checkbox_label">
                                <input id="world_info_match_whole_words" type="checkbox" />
                                <small>
                                    Match whole words
                                </small>
                            </label>
                        </div>
                    </div>

                    <div id="world_popup">
                        <hr>
                        <div id="world_popup_text">
                            <div id="world_popup_header" class="flex-container flexGap5">
                                <div class="world_popup_logo_block">
                                    <h3>
                                        World/Lore Editor
                                        <a href="https://docs.sillytavern.app/usage/core-concepts/worldinfo/#world-info-entry" class="notes-link" target="_blank"><span class="note-link-span">?</span></a>
                                    </h3>
                                </div>
                                <div id="OpenAllWIEntries" class="menu_button fa-solid fa-expand" title="Open all Entries"></div>
                                <div id="CloseAllWIEntries" class="menu_button fa-solid fa-compress" title="Close all Entries"></div>
                                <div id="world_popup_new" class="menu_button fa-solid fa-plus" title="New Entry"></div>
                                <div class="flex-container">
                                    <form id="form_world_import" action="javascript:void(null);" method="post" enctype="multipart/form-data">
                                        <input type="file" id="world_import_file" accept=".json,.lorebook,.png" name="avatar" hidden>
                                    </form>
                                    <form id="form_rename_world" action="javascript:void(null);" method="post" enctype="multipart/form-data">
                                        <div id="world_create_button" class="menu_button fa-solid fa-globe fa-fw" title="Create"></div>
                                        <div id="world_import_button" class="menu_button fa-solid fa-file-import fa-fw" title="Import World Info"></div>
                                        <div id="world_popup_export" class="menu_button fa-solid fa-file-export margin0 fa-fw" title="Export World Info"></div>
                                        <div id="world_popup_delete" class="menu_button fa-solid fa-trash-can redWarningBG margin0 fa-fw" title="Delete World Info"></div>
                                        <span>&nbsp;Editing:</span>
                                        <select id="world_editor_select" class="margin0">
                                            <option value="">--- None ---</option>
                                        </select>
                                        <div id="world_popup_name_button" class="menu_button fa-solid fa-i-cursor fa-fw" title="Rename World Info"></div>
                                    </form>

                                </div>
                            </div>
                        </div>

                        <div id="world_popup_entries_list">
                        </div>
                    </div>
                </div>
            </div>
        </div>

        <div id="user-settings-button" class="drawer">
            <div class="drawer-toggle">
                <div class="drawer-icon fa-solid fa-user-cog closedIcon" title="User Settings"></div>
            </div>
            <div id="user-settings-block" class="drawer-content closedDrawer">
                <div class="flex-container wide100p alignitemscenter spaceBetween">
                    <h3><span data-i18n="User Settings">User Settings</span></h3>
                    <div id="version_display"></div>
                </div>
                <div class="flex-container spaceEvenly">
                    <div id="UI-Theme-Block" class="flex-container flexFlowColumn drawer33pWidth">
                        <div id="color-picker-block" class="flex-container flexFlowColumn">
                            <h4><span data-i18n="UI Colors">UI Colors</span></h4>
                            <div class="flex-container">
                                <toolcool-color-picker id="main-text-color-picker"></toolcool-color-picker>
                                <span data-i18n="Main Text">Main Text</span>
                            </div>
                            <div class="flex-container">
                                <toolcool-color-picker id="italics-color-picker"></toolcool-color-picker>
                                <span data-i18n="Italics Text">Italics Text</span>
                            </div>
                            <div class="flex-container">
                                <toolcool-color-picker id="quote-color-picker"></toolcool-color-picker>
                                <span data-i18n="Quote Text">Quote Text</span>
                            </div>
                            <div class="flex-container">
                                <toolcool-color-picker id="shadow-color-picker"></toolcool-color-picker>
                                <span data-i18n="Shadow Color">Text Shadow</span>
                            </div>
                            <!--                             <div class="flex-container">
                                <toolcool-color-picker id="fastui-bg-color-picker"></toolcool-color-picker>
                                <span data-i18n="FastUI BG">FastUI BG</span>
                            </div> -->
                            <div class="flex-container">
                                <toolcool-color-picker id="blur-tint-color-picker"></toolcool-color-picker>
                                <span data-i18n="Blur Tint">UI Background</span>
                            </div>
                            <div class="flex-container">
                                <toolcool-color-picker id="user-mes-blur-tint-color-picker"></toolcool-color-picker>
                                <span data-i18n="User Message Blur Tint">User Message</span>
                            </div>
                            <div class="flex-container">
                                <toolcool-color-picker id="bot-mes-blur-tint-color-picker"></toolcool-color-picker>
                                <span data-i18n="AI Message Blur Tint">AI Message</span>
                            </div>
                            <div id="font-blur-UIpresets-block" class="flex-container flexFlowColumn">
                                <div id="font-scale-block" class="range-block">
                                    <div class="range-block-title" data-i18n="Font Scale">
                                        Font Scale
                                    </div>
                                    <div class="range-block-range-and-counter">
                                        <div class="range-block-range">
                                            <input type="range" id="font_scale" name="font_scale" min="0.8" max="1.2" step="0.05">
                                        </div>
                                        <div class="range-block-counter">
                                            <div contenteditable="true" data-for="font_scale" id="font_scale_counter">
                                                select
                                            </div>
                                        </div>
                                    </div>
                                </div>
                                <div id="blur-strength-block" class="range-block">
                                    <div class="range-block-title" data-i18n="Blur Strength">
                                        Blur Strength
                                    </div>
                                    <div class="range-block-range-and-counter">
                                        <div class="range-block-range">
                                            <input type="range" id="blur_strength" name="blur_strength" min="0" max="30" step="1">
                                        </div>
                                        <div class="range-block-counter">
                                            <div contenteditable="true" data-for="blur_strength" id="blur_strength_counter">
                                                select
                                            </div>
                                        </div>
                                    </div>
                                </div>
                                <div id="shadow-width-block" class="range-block">
                                    <div class="range-block-title" data-i18n="Text Shadow Width">
                                        Text Shadow Width
                                    </div>
                                    <div class="range-block-range-and-counter">
                                        <div class="range-block-range">
                                            <input type="range" id="shadow_width" name="shadow_width" min="0" max="5" step="1">
                                        </div>
                                        <div class="range-block-counter">
                                            <div contenteditable="true" data-for="shadow_width" id="shadow_width_counter">
                                                select
                                            </div>
                                        </div>
                                    </div>
                                </div>
                            </div>
                            <div id="UI-presets-block" class="flex-container flexFlowColumn">
                                <h4>
                                    <span data-i18n="UI Theme Preset">UI Theme Preset</span>
                                </h4>
                                <div class="flex-container flexnowrap alignitemscenter">
                                    <select id="themes" class="margin0 margin-r5">
                                    </select>
                                    <div id="ui-preset-save-button" title="Save changes to a new theme file" class="menu_button padding5 margin0">
                                        <i class="fa-solid fa-save"></i>
                                    </div>
                                </div>
                            </div>
                        </div>

                    </div>
                    <div name="UI Customization" class="flex-container drawer33pWidth">
                        <div class="ui-settings">
                            <h4><span data-i18n="UI Customization">UI Customization</span></h4>
                            <div>
                                <span data-i18n="Avatar Style">Avatar Style:</span><br>
                                <label>
                                    <input name="avatar_style" type="radio" value="0" />
                                    <span data-i18n="Circle">Circle</span>
                                </label>
                                <label>
                                    <input name="avatar_style" type="radio" value="1" />
                                    <span data-i18n="Rectangle">Rectangle</span>
                                </label>
                            </div>
                            <div>
                                <span data-i18n="Chat Style:">Message Style:</span><br>
                                <select id="chat_display">
                                    <option value="0" data-i18n="Default">Flat Chat</span>
                                    <option value="1" data-i18n="Bubbles">Bubble Chat</option>
                                    <option value="2" data-i18n="Document">Single Document</option>
                                </select>
                            </div>
                            <div id="sheldWidthToggleBlock">
                                <span data-i18n="Chat Width (PC):">Chat Width (PC):</span><br>
                                <label>
                                    <input name="sheld_width" type="radio" value="0" />
                                    800px
                                </label>
                                <label>
                                    <input name="sheld_width" type="radio" value="1" />
                                    1000px
                                </label>
                            </div>
                            <div>
                                <label for="play_message_sound" class="checkbox_label">
                                    <input id="play_message_sound" type="checkbox" />
                                    <audio id="audio_message_sound" src="sounds/message.mp3" hidden></audio>
                                    <span>
                                        <span data-i18n="Message Sound">Message Sound</span>
                                        <a href="https://docs.sillytavern.app/usage/core-concepts/uicustomization/#message-sound" class="notes-link" target="_blank">
                                            <span class="note-link-span">?</span>
                                        </a>
                                    </span>
                                </label>
                                <label for="play_sound_unfocused" class="checkbox_label">
                                    <input id="play_sound_unfocused" type="checkbox" />
                                    <span data-i18n="Background Sound Only">Background Sound Only</span>
                                </label>
                                <label for="fast_ui_mode" class="checkbox_label" title="removes blur and uses alternative background color for divs">
                                    <input id="fast_ui_mode" type="checkbox" />
                                    <span data-i18n="No Blur Effect">No Blur Effect</span>
                                </label>
                                <label for="noShadowsmode" class="checkbox_label">
                                    <input id="noShadowsmode" type="checkbox" />
                                    <span data-i18n="No Text Shadows">No Text Shadows</span>
                                </label>
                                <label for="waifuMode" class="checkbox_label">
                                    <input id="waifuMode" type="checkbox" />
                                    <span data-i18n="Waifu Mode">Visual Novel Mode</span>
                                </label>

                                <label for="messageTimerEnabled" class="checkbox_label">
                                    <input id="messageTimerEnabled" type="checkbox" />
                                    <span data-i18n="Message Timer">Message Timer</span>
                                </label>

                                <label for="messageTimestampsEnabled" class="checkbox_label">
                                    <input id="messageTimestampsEnabled" type="checkbox" />
                                    <span data-i18n="Chat Timestamps">Chat Timestamps</span>
                                </label>

                                <label for="mesIDDisplayEnabled" class="checkbox_label">
                                    <input id="mesIDDisplayEnabled" type="checkbox" />
                                    <span data-i18n="Message IDs">Show Message IDs</span>
                                </label>

                                <label for="auto_scroll_chat_to_bottom" class="checkbox_label">
                                    <input id="auto_scroll_chat_to_bottom" type="checkbox" />
                                    <span data-i18n="Auto-scroll Chat">Auto-scroll Chat</span>
                                </label>

                                <label for="hotswapEnabled" class="checkbox_label">
                                    <input id="hotswapEnabled" type="checkbox" />
                                    <span data-i18n="Characters Hotswap">Characters Hotswap</span>
                                </label>

                                <label id="movingUIModeCheckBlock" for="movingUImode" class="checkbox_label">
                                    <input id="movingUImode" type="checkbox" />
                                    <span data-i18n="Movable UI Panels">Movable UI Panels</span>
                                </label>

                                <div class="flex-container flexFlowColumn">
                                    <h4 data-i18n="Send on Enter">
                                        Send on Enter
                                    </h4>
                                    <select id="send_on_enter">
                                        <option value="-1"><span data-i18n="Always disabled">Always disabled</span></option>
                                        <option value="0"><span data-i18n="Automatic (desktop)">Automatic (desktop)</span>
                                        </option>
                                        <option value="1"><span data-i18n="Always enabled">Always enabled</span></option>
                                    </select>
                                </div>

                                <div id="movingUIreset" class="menu_button whitespacenowrap" data-i18n="Reset Panels">
                                    Reset Panels</div>
                            </div>
                        </div>

                    </div>

                    <div id="power-user-options-block" class="flex-container drawer33pWidth">
                        <div id="power-user-option-checkboxes">
                            <h4 data-i18n="Power User Options">Power User Options</h4>
                            <label for="swipes-checkbox">
                                <input id="swipes-checkbox" type="checkbox" />
                                <span data-i18n="Swipes">Swipes</span>
                            </label>
                            <label data-i18n="Prefer Character Card Prompt" for="prefer_character_prompt" title="If checked and the character card contains a prompt override (System Prompt), use that instead." class="checkbox_label">
                                <input id="prefer_character_prompt" type="checkbox" />
                                Prefer Char. Prompt
                            </label>
                            <label data-i18n="Prefer Character Card Jailbreak" for="prefer_character_jailbreak" title="If checked and the character card contains a jailbreak override (Post History Instruction), use that instead." class="checkbox_label">
                                <input id="prefer_character_jailbreak" type="checkbox" />
                                Prefer Char. JB
                            </label>
                            <label class="checkbox_label" for="continue_on_send">
                                <input id="continue_on_send" type="checkbox" />
                                <span data-i18n="Press Send to continue">
                                    Press "Send" to continue
                                </span>
                            </label>
                            <label for="auto-load-chat-checkbox"><input id="auto-load-chat-checkbox" type="checkbox" />
                                <span data-i18n="Auto-load Last Chat">Auto-load Last Chat</span>
                            </label>
                            <label for="auto_save_msg_edits"><input id="auto_save_msg_edits" type="checkbox" />
                                <span data-i18n="Auto-save Message Edits">Auto-save Message Edits</span>
                            </label>
                            <label for="auto_fix_generated_markdown">
                                <input id="auto_fix_generated_markdown" type="checkbox" />
                                <span data-i18n="Auto-fix Markdown">Auto-fix Markdown</span>
                            </label>
                            <label class="checkbox_label" for="allow_name2_display">
                                <input id="allow_name2_display" type="checkbox" />
                                <span data-i18n="Allow {{char}}: in bot messages">Show {{char}}: in responses</span>
                            </label>
                            <label class="checkbox_label" for="allow_name1_display">
                                <input id="allow_name1_display" type="checkbox" />
                                <span data-i18n="Allow {{user}}: in bot messages">Show {{user}}: in responses</span>
                            </label>
                            <!-- <label class="checkbox_label" for="removeXML">
                                <input id="removeXML" type="checkbox" />
                                <span data-i18n="Remove XML/HTML tags from responses">Remove &lt;tags&gt; from responses</span>
                            </label> -->
                            <label for="console_log_prompts">
                                <input id="console_log_prompts" type="checkbox" />
                                Log prompts to console
                            </label>
                            <label for="render_formulas">
                                <input id="render_formulas" type="checkbox" />
                                <span data-i18n="Render Formulas">Render Formulas</span>
                                <a href="https://docs.sillytavern.app/usage/core-concepts/uicustomization/#formulas-rendering" class="notes-link" target="_blank">
                                    <span class="note-link-span">?</span>
                                </a>
                            </label>
                            <label for="never_resize_avatars"><input id="never_resize_avatars" type="checkbox" />
                                <span data-i18n="Never resize avatars">Never resize avatars</span>
                            </label>
                            <label for="show_card_avatar_urls"><input id="show_card_avatar_urls" type="checkbox" />
                                <span data-i18n="Show avatar filenames">Show avatar filenames</span>
                            </label>
                            <label for="import_card_tags"><input id="import_card_tags" type="checkbox" />
                                <span data-i18n="Import Card Tags">Import Card Tags</span>
                            </label>
<<<<<<< HEAD
                            <label for="confirm_message_delete"><input id="confirm_message_delete" type="checkbox" />
                                <span data-i18n="Confirm message deletion">Confirm message deletion</span>
=======
                            <label for="spoiler_free_mode"><input id="spoiler_free_mode" type="checkbox" />
                                <span data-i18n="Spoiler Free Mode">Spolier Free Mode</span>
>>>>>>> 7d9c346d
                            </label>

                            <div class="inline-drawer wide100p flexFlowColumn">
                                <div class="inline-drawer-toggle inline-drawer-header">
                                    <b>Auto-swipe</b>
                                    <div class="fa-solid fa-circle-chevron-down inline-drawer-icon down"></div>
                                </div>
                                <div class="inline-drawer-content">
                                    <label class="checkbox_label" for="auto_swipe">
                                        <input id="auto_swipe" type="checkbox" />
                                        Enabled
                                    </label>
                                    <div>Minimum generated message length</div>
                                    <input id="auto_swipe_minimum_length" name="auto_swipe_minimum_length" type="number" min="0" step="1" value="0" class="text_pole">
                                    <div>Blacklisted words</div>
                                    <div class="auto_swipe">
                                        <textarea id="auto_swipe_blacklist" name="auto_swipe_blacklist" placeholder="words you dont want generated separated by comma ','" class="text_pole textarea_compact" maxlength="5000" value="" autocomplete="off" rows="3"></textarea>
                                        <div>Blacklisted word count to swipe</div>
                                        <input id="auto_swipe_blacklist_threshold" name="auto_swipe_blacklist_threshold" type="number" min="0" step="1" value="1" class="text_pole">
                                    </div>
                                </div>
                            </div>

                            <div id="reload_chat" class="menu_button whitespacenowrap" data-i18n="Reload Chat">
                                Reload Chat
                            </div>
                        </div>

                    </div>
                </div>
            </div>
        </div>

        <div id="logo_block" class="drawer" title="Change Background Image">
            <div id="site_logo" class="drawer-toggle drawer-header">
                <div class="drawer-icon fa-solid fa-panorama  closedIcon"></div>
            </div>
            <div class="drawer-content closedDrawer">
                <div class="flex-container">
                    <input id="bg-filter" placeholder="Filter" class="text_pole" type="search" />
                    <div id="bg_menu_content">
                        <form id="form_bg_download" class="bg_example no-border no-shadow" action="javascript:void(null);" method="post" enctype="multipart/form-data">
                            <label class="input-file">
                                <input type="file" id="add_bg_button" name="avatar" accept="image/png, image/jpeg, image/jpg, image/gif, image/bmp">
                                <div class="bg_example no-border no-shadow add_bg_but" style="background-image: url('/img/addbg3.png');"></div>
                            </label>
                        </form>
                    </div>
                </div>
            </div>
        </div>

        <div id="extensions-settings-button" class="drawer">
            <div class="drawer-toggle">
                <div class="drawer-icon fa-solid fa-cubes  closedIcon" title="Extensions"></div>
            </div>
            <div id="rm_extensions_block" class="drawer-content closedDrawer">
                <div class="extensions_block flex-container">
                    <div class="alignitemscenter flex-container justifyCenter wide100p" style="justify-content: space-between;">
                        <h3 class="margin0">Extensions API:
                            <a target="_blank" href="https://github.com/SillyTavern/SillyTavern-extras">
                                SillyTavern-extras
                            </a>
                        </h3>
                        <div class="flex-container">
                            <div id="extensions_status">Not Connected</div>
                            <label for="extensions_autoconnect">
                                <input id="extensions_autoconnect" type="checkbox">
                                Auto-connect
                            </label>
                        </div>
                    </div>
                    <div class="alignitemsflexstart flex-container wide100p">
                        <input id="extensions_url" type="text" class="flex1 heightFitContent text_pole widthNatural" maxlength="250" placeholder="Extensions URL">
                        <input id="extensions_api_key" type="text" class="flex1 heightFitContent text_pole widthNatural" maxlength="250" placeholder="API key">
                        <div class="alignitemsflexstart extensions_url_block">
                            <div class="" style="text-align: center">
                                <input id="extensions_connect" class="menu_button" type="submit" value="Connect">
                            </div>
                            <input id="extensions_details" class="alignitemsflexstart menu_button" type="button" value="Manage extensions">
                        </div>
                    </div>
                    <div id="extensions_settings" class="flex1 wide50p">
                    </div>
                    <div id="extensions_settings2" class="flex1 wide50p">
                    </div>

                </div>
            </div>
        </div>

        <div id="persona-management-button" class="drawer">
            <div class="drawer-toggle">
                <div class="drawer-icon fa-solid fa-face-smile closedIcon" title="Persona Management"></div>
            </div>
            <div class="drawer-content closedDrawer">
                <div class="flex-container wide100p alignitemscenter spaceBetween">
                    <h3><span data-i18n="Persona Management">Persona Management</span></h3>
                    <a href="https://docs.sillytavern.app/usage/core-concepts/personas/" target="_blank">How do I use this?</a>
                    <div id="persona-management-block" class="flex-container wide100p">
                        <div class="flex1">
                            <h4 data-i18n="Name">Name</h4>
                            <div class="change_name">
                                <input id="your_name" name="your_name" placeholder="Enter your name" class="text_pole wide100p" maxlength="50" value="" autocomplete="off">
                                <div id="your_name_button" class="menu_button fa-solid fa-check" title="Click to set a new User Name">
                                </div>
                                <div id="lock_user_name" class="menu_button fa-solid fa-unlock" title="Click to lock your selected persona to the current chat. Click again to remove the lock.">
                                </div>
                                <div id="sync_name_button" class="menu_button fa-solid fa-sync" title="Click to set user name for all messages">
                                </div>
                            </div>
                            <div>
                                <h4 data-i18n="Name">Persona Description</h4>
                                <textarea id="persona_description" name="persona_description" placeholder="Example:&#10;[{{user}} is a 28-year-old Romanian cat girl.]" class="text_pole textarea_compact" maxlength="5000" value="" autocomplete="off" rows="4"></textarea>
                                <label for="persona_description_position">Position:</label>
                                <select id="persona_description_position">
                                    <option value="0">Before Character Card</option>
                                    <option value="1">After Character Card</option>
                                    <option value="2">Top of Author's Note</option>
                                    <option value="3">Bottom of Author's Note</option>
                                </select>
                            </div>
                        </div>
                        <div class="flex1">
                            <h4 data-i18n="Your Avatar" class="title_restorable">
                                <span>Your Persona</span>
                                <div id="create_dummy_persona" class="menu_button menu_button_icon" title="Create a dummy persona">
                                    <i class="fa-solid fa-person-circle-question fa-fw"></i>
                                    <span>Blank</span>
                                </div>
                            </h4>
                            <div id="user_avatar_block">
                                <div class="avatar_upload">+</div>
                            </div>

                            <form id="form_upload_avatar" action="javascript:void(null);" method="post" enctype="multipart/form-data">
                                <input type="file" id="avatar_upload_file" accept="image/*" name="avatar">
                                <input type="hidden" id="avatar_upload_overwrite" name="overwrite_name" value="">
                            </form>
                        </div>
                    </div>
                </div>
            </div>
        </div>

        <div id="rightNavHolder" class="drawer">
            <div id="unimportantYes" class="drawer-toggle drawer-header">
                <div id="rightNavDrawerIcon" class="drawer-icon fa-solid fa-address-card  closedIcon" title="Character Management">
                </div>
            </div>
            <nav id="right-nav-panel" class="drawer-content closedDrawer fillRight">
                <div id="right-nav-panelheader" class="fa-solid fa-grip drag-grabber">

                </div>
                <div id="CharListButtonAndHotSwaps" class="flex-container flexnowrap">
                    <div class="flexFlowColumn flex-container">
                        <div id="rm_button_panel_pin_div" class="alignitemsflexstart" title="Locked = Character Management panel will stay open">
                            <input type="checkbox" id="rm_button_panel_pin">
                            <label for="rm_button_panel_pin">
                                <div class="fa-solid unchecked  fa-unlock" alt=""></div>
                                <div class="fa-solid checked  fa-lock" alt=""></div>
                            </label>
                        </div>
                        <div class="right_menu_button fa-solid fa-list-ul" id="rm_button_characters" title="Select/Create Characters"></div>
                    </div>
                    <div name="HotSwapWrapper" class="alignitemscenter flex-container margin0auto">
                        <div class="hotswap flex-container flex1"></div>
                    </div>

                </div>
                <hr>
                <!-- this div structure must be preserved until group peeking can adjust -->
                <div id="rm_PinAndTabs">
                    <div id="right-nav-panel-tabs" class="">
                        <div id="rm_button_selected_ch">
                            <h2></h2>
                        </div>

                    </div>
                </div>
                <!-- end group peeking cope structure-->



                <div name="Solo Char Create/Edit Panel" id="rm_ch_create_block" class="right_menu flex-container flexFlowColumn" style="display: none;">
                    <form id="form_create" action="javascript:void(null);" method="post" enctype="multipart/form-data">

                        <div id="avatar-and-name-block">
                            <div id="name_div">
                                <input id="character_name_pole" name="ch_name" class="text_pole" placeholder="Name this character" maxlength="50" value="" autocomplete="off">
                            </div>

                            <div id="result_info" class="flex-container" title="Token counts may be inaccurate and provided just for reference.">&nbsp;</div>

                            <div id="avatar_div" class="avatar_div alignitemsflexstart justifySpaceBetween flexnowrap flexGap5">
                                <label id="avatar_div_div" class="add_avatar avatar" for="add_avatar_button" title="Click to select a new avatar for this character">
                                    <img id="avatar_load_preview" src="img/ai4.png" alt="avatar">
                                    <input hidden type="file" id="add_avatar_button" name="avatar" accept="image/png, image/jpeg, image/jpg, image/gif, image/bmp">
                                </label>
                                <div class="flex-container flexFlowColumn">
                                    <div class="flex-container flexFlowColumn">
                                        <div class="flex-container justifyContentFlexEnd flexFlowColumn">
                                            <div class="form_create_bottom_buttons_block">
                                                <div id="rm_button_back" class="menu_button fa-solid fa-left-long "></div>

                                                <!-- <div id="renameCharButton" class="menu_button fa-solid fa-user-pen" title="Rename Character"></div> -->
                                                <div id="favorite_button" class="menu_button fa-solid fa-star" title="Add to Favorites"></div>
                                                <input type="hidden" id="fav_checkbox" name="fav" />
                                                <div id="advanced_div" class="menu_button fa-solid fa-book " title="Advanced Definitions"></div>
                                                <div id="world_button" class="menu_button fa-solid fa-globe" title="Character Lore"></div>
                                                <div id="export_button" class="menu_button fa-solid fa-file-export " title="Export and Download"></div>
                                                <!-- <div id="set_chat_scenario" class="menu_button fa-solid fa-scroll" title="Set a chat scenario override"></div> -->
                                                <!-- <div id="set_character_world" class="menu_button fa-solid fa-globe" title="Set a character World Info / Lorebook"></div> -->
                                                <div id="dupe_button" class="menu_button fa-solid fa-clone " title="Duplicate Character"></div>
                                                <label for="create_button" id="create_button_label" class="menu_button fa-solid fa-user-check" title="Create Character">
                                                    <input type="submit" id="create_button" name="create_button">
                                                </label>
                                                <div id="delete_button" class="menu_button fa-solid fa-skull " title="Delete Character"></div>
                                            </div>
                                            <label class="flex1" for="char-management-dropdown">
                                                <select id="char-management-dropdown">
                                                    <option value="default" disabled selected>More...</option>
                                                    <option id="set_character_world">
                                                        Link to World Info
                                                    </option>
                                                    <option id="import_character_info">
                                                        Import Card Lore
                                                    </option>
                                                    <option id="set_chat_scenario">
                                                        Scenario Override
                                                    </option>
                                                    <option id="renameCharButton">
                                                        Rename
                                                    </option>
                                                    <!--<option id="dupe_button">
                                                        Duplicate
                                                    </option>
                                                    <option id="export_button">
                                                        Export
                                                    </option>
                                                    <option id="delete_button">
                                                        Delete
                                                    </option>-->
                                                </select>
                                            </label>
                                        </div>

                                        <div id="tags_div" class="marginBot5">
                                            <div class="tag_controls">
                                                <input id="tagInput" class="text_pole tag_input wide100p margin0" placeholder="Search / Create tags" maxlength="25" />
                                                <div class="tags_view menu_button fa-solid fa-tags" title="View all tags"></div>
                                            </div>
                                            <div id="tagList" class="tags"></div>
                                        </div>
                                    </div>
                                </div>
                            </div>

                        </div>
                        <hr>



                        <div id="description_div" class="marginBot5">
                            <span data-i18n="Description">Description</span>
                            <a href="https://docs.sillytavern.app/usage/core-concepts/characterdesign/#character-description" class="notes-link" target="_blank">
                                <span class="note-link-span">?</span>
                            </a>
                        </div>

                        <textarea id="description_textarea" placeholder="Describe your character's physical and mental traits here." class="marginBot5" name="description" placeholder=""></textarea>

                        <div id="first_message_div" class="marginBot5 title_restorable">
                            <span>
                                <span data-i18n="First message">First message</span>
                                <a href="https://docs.sillytavern.app/usage/core-concepts/characterdesign/#first-message" class="notes-link" target="_blank">
                                    <span class="note-link-span">?</span>
                                </a>
                            </span>
                            <div class="menu_button open_alternate_greetings" title="Click to set additional greeting messages">
                                <i class="fa-solid fa-comment-dots"></i>
                            </div>
                        </div>
                        <textarea id="firstmessage_textarea" placeholder="This will be the first message from the character that starts every chat." class="marginBot5" name="first_mes" placeholder=""></textarea>
                        <div id="spoiler_free_desc">
                            <div id="creators_notes_div" class="marginBot5 title_restorable">
                                <span data-i18n="Creator's Notes">Creator's Notes</span>
                                <div id="spoiler_free_desc_button" class="menu_button fa-solid fa-eye" title="Show / Hide Description and First Message"></div>
                                </a>
                            </div>
                            <hr>

                            <div id="creator_notes_spoiler" placeholder="Creator's Notes" class="marginBot5" name="creator_notes_spoiler"></div>
                            <!-- A button to show / hide description_div and description_textarea and first_message_div and firstmessage_textarea-->
                        </div>

                        <!-- these divs are invisible and used for server communication purposes -->
                        <div id="hidden-divs">
                            <input id="character_json_data" name="json_data" type="hidden">
                            <input id="avatar_url_pole" name="avatar_url" type="hidden">
                            <input id="selected_chat_pole" name="chat" type="hidden">
                            <input id="create_date_pole" name="create_date" type="hidden">
                            <input id="last_mes_pole" name="last_mes" type="hidden">
                            <input id="character_world" name="world" type="hidden">
                        </div>

                        <!-- now back to normal divs for display purposes-->
                    </form>
                </div>

                <div name="Group Chat Edit Panel" id="rm_group_chats_block" class="right_menu flex-container flexNoGap">

                    <div class="inline-drawer wide100p flexFlowColumn">
                        <div id="groupControlsToggle" class="inline-drawer-toggle inline-drawer-header">
                            <span data-i18n="Group Controls">Group Controls</span>
                            <div class="fa-solid fa-circle-chevron-down inline-drawer-icon down"></div>
                        </div>
                        <div class="inline-drawer-content">
                            <div name="group-metadata-controls" class="marginTopBot5">
                                <input id="rm_group_chat_name" class="text_pole wide100p" type="text" name="chat_name" placeholder="Chat Name (Optional)" maxlength="100" />
                                <div id="group_tags_div" class="wide100p">
                                    <div class="tag_controls">
                                        <input id="groupTagInput" class="text_pole tag_input flex1 margin0" placeholder="Search / Create tags" maxlength="25" />
                                        <div class="tags_view menu_button fa-solid fa-tags margin0" title="View all tags"></div>
                                    </div>
                                    <div id="groupTagList" class="tags paddingTopBot5"></div>
                                </div>
                                <div id="rm_group_top_bar" class="flex-container alignitemscenter spaceBetween width100p">
                                    <div>
                                        <label class="add_avatar avatar flex-container justifyCenter" for="group_avatar_button" title="Click to select a new avatar for this group">
                                            <div id="group_avatar_preview">
                                                <div class="avatar">
                                                    <img src="img/ai4.png" alt="avatar">
                                                </div>
                                            </div>
                                            <input hidden type="file" id="group_avatar_button" name="avatar" accept="image/png, image/jpeg, image/jpg, image/gif, image/bmp">
                                        </label>
                                    </div>
                                    <div name="GroupStragegyAndOrder" id="rm_group_buttons" class="fontsize80p flex-container paddingLeftRight5 flex2">
                                        <div class="">
                                            <div class="flex-container flexnowrap width100p whitespacenowrap">
                                                <span data-i18n="Group reply strategy">Group reply strategy</span>
                                                <a href="https://docs.sillytavern.app/usage/core-concepts/groupchats/" class="notes-link" target="_blank">
                                                    <span class="note-link-span">?</span>
                                                </a>
                                            </div>
                                            <label class="checkbox_label flexnowrap whitespacenowrap">
                                                <input type="radio" name="rm_group_activation_strategy" value="0" />
                                                <span data-i18n="Natural order">Natural order</span>
                                            </label>
                                            <label class="checkbox_label flexnowrap whitespacenowrap">
                                                <input type="radio" name="rm_group_activation_strategy" value="1" />
                                                <span data-i18n="List order">List order</span>
                                            </label>
                                        </div>
                                        <div class="">
                                            <label class="checkbox_label whitespacenowrap">
                                                <input id="rm_group_allow_self_responses" type="checkbox" />
                                                <span data-i18n="Allow self responses">Allow self responses</span>
                                            </label>
                                            <label id="rm_group_automode_label" class="checkbox_label whitespacenowrap">
                                                <input id="rm_group_automode" type="checkbox" />
                                                <span data-i18n="Auto Mode">Auto Mode</span>
                                            </label>
                                        </div>
                                    </div>
                                    <div id="GroupFavDelOkBack" class="flex-container flexGap5 spaceEvenly flex1">
                                        <div id="rm_button_back_from_group" class="heightFitContent margin0 menu_button fa-solid fa-left-long"></div>
                                        <div id="rm_group_scenario" class="heightFitContent margin0 menu_button fa-solid fa-scroll" title="Set a group chat scenario"></div>
                                        <div id="group_favorite_button" class="heightFitContent margin0 menu_button fa-solid fa-star" title="Add to Favorites"></div>
                                        <input id="rm_group_fav" type="hidden" />
                                        <div id="rm_group_submit" class="heightFitContent margin0 menu_button fa-solid fa-check" title="Create"></div>
                                        <div id="rm_group_restore_avatar" class="heightFitContent margin0 menu_button fa-solid fa-images" title="Restore collage avatar"></div>
                                        <div id="rm_group_delete" class="heightFitContent margin0 menu_button fa-solid fa-trash-can" title="Delete"></div>
                                    </div>

                                </div>
                            </div>
                        </div>
                    </div>
                    <div class="inline-drawer wide100p flexFlowColumn">
                        <div id="groupCurrentMemberListToggle" class="inline-drawer-toggle inline-drawer-header">
                            <span data-i18n="Current Members">Current Members</span>
                            <div class="fa-solid fa-circle-chevron-down inline-drawer-icon down"></div>
                        </div>
                        <div class="inline-drawer-content">
                            <div name="Current Group Members" class="flex-container flexFlowColumn overflowYAuto flex1">
                                <div id="rm_group_members" class="overflowYAuto flex-container"></div>
                            </div>
                        </div>
                    </div>
                    <div class="inline-drawer wide100p flexFlowColumn">
                        <div id="groupAddMemberListToggle" class="inline-drawer-toggle inline-drawer-header">
                            <span data-i18n="Add Members">Add Members</span>
                            <div class="fa-solid fa-circle-chevron-down inline-drawer-icon down"></div>
                        </div>
                        <div class="inline-drawer-content">
                            <div name="Unadded Char List" class="flex-container flexFlowColumn overflowYAuto flex1">
                                <div id="rm_group_add_members_header">
                                    <input id="rm_group_filter" class="text_pole margin0" type="search" placeholder="Filter..." maxlength="100" />
                                </div>
                                <div class="rm_tag_controls">
                                    <div class="tags rm_tag_filter"></div>
                                </div>
                                <div id="rm_group_add_members" class="overflowYAuto flex-container"></div>
                            </div>
                        </div>
                    </div>
                </div>


                <div id="rm_character_import" class="right_menu" style="display: none;">
                    <form id="form_import" action="javascript:void(null);" method="post" enctype="multipart/form-data">
                        <input multiple type="file" id="character_import_file" accept=".json, image/png, image/webp" name="avatar">
                        <input id="character_import_file_type" name="file_type" class="text_pole" maxlength="999" size="2" value="" autocomplete="off">
                    </form>
                </div>

                <div name="Character List Panel" id="rm_characters_block" class="right_menu">
                    <div id="charListFixedTop">
                        <form id="form_character_search_form" action="javascript:void(null);">
                            <div id="rm_button_create" title="Create New Character" class="menu_button fa-solid fa-user-plus "></div>
                            <div id="character_import_button" title="Import Character from File" class="menu_button fa-solid fa-file-arrow-up faSmallFontSquareFix"></div>
                            <div id="external_import_button" title="Import content from external URL" class="menu_button fa-solid fa-cloud-arrow-down faSmallFontSquareFix"></div>
                            <div id="rm_button_group_chats" title="Create New Chat Group" class="menu_button fa-solid fa-users-gear "></div>
                            <input id="character_search_bar" class="text_pole width100p" type="search" placeholder="Search..." maxlength="50" />
                            <select id="character_sort_order" title="Characters sorting order">
                                <option data-field="name" data-order="asc">A-Z</option>
                                <option data-field="name" data-order="desc">Z-A</option>
                                <option data-field="date_added" data-order="desc">Newest</option>
                                <option data-field="date_added" data-order="asc">Oldest</option>
                                <option data-field="fav" data-order="desc" data-rule="boolean">Favorites</option>
                                <option data-field="date_last_chat" data-order="desc">Recent</option>
                                <option data-field="chat_size" data-order="desc">Most chats</option>
                                <option data-field="chat_size" data-order="asc">Least chats</option>
                            </select>
                        </form>
                        <div class="rm_tag_controls">
                            <div class="tags rm_tag_filter"></div>
                        </div>
                        <!-- a div containing a dynamically updated count of characters currently displayed -->
                        <div id="rm_character_count" ></div>
                        <hr>
                    </div>

                    <div id="rm_print_characters_block"></div>
                </div>

                <!-- only displays after creating/deleting a character/group -->
                <div id="rm_info_block" class="right_menu">
                    <div id="rm_info_panel">
                        <div id="rm_info_avatar"></div>
                        <div id="rm_info_text"></div>
                        <div id="rm_info_button" class="menu_button">Back</div>
                    </div>
                </div>

            </nav>
        </div>

    </div>
    <!-- various fullscreen popups -->
    <div id="shadow_popup">
        <div id="dialogue_popup">
            <div id="dialogue_popup_holder">
                <div id="dialogue_popup_text">
                    <h3>text</h3>
                </div>
                <input id="dialogue_popup_input" class="text_pole" type="text" />
                <div id="dialogue_popup_controls">
                    <div id="dialogue_popup_ok" class="menu_button">Delete</div>
                    <div id="dialogue_popup_cancel" class="menu_button">Cancel</div>
                </div>
            </div>
        </div>
    </div>
    <div id="character_popup" class="flex-container flexFlowColumn flexNoGap">

        <div id="character_popup_text">
            <h3 id="character_popup_text_h3"></h3> <span data-i18n="Advanced Defininitions">- Advanced
                Definitions</span>
        </div>
        <hr class="margin-bot-10px">
        <div id="character_cross" class="fa-solid fa-circle-xmark"></div>

        <div class="inline-drawer">
            <div class="inline-drawer-toggle inline-drawer-header">
                <h4>Prompt Overrides <small>(For OpenAI/Claude/Scale APIs, Window/OpenRouter, Poe, and Instruct mode)</small></h4>


                <div class="inline-drawer-icon fa-solid fa-circle-chevron-down down"></div>
            </div>
            <div class="inline-drawer-content">
                <small>Insert {{original}} into either box to include the respective default prompt from system settings.</small>
                <div>
                    <h4>Main Prompt</h4>
                    <textarea id="system_prompt_textarea" name="system_prompt" placeholder="Any contents here will replace the default Main Prompt used for this character.&#10;(v2 spec: system_prompt)" form="form_create" class="text_pole" autocomplete="off" rows="3" maxlength="20000"></textarea>
                </div>
                <div>
                    <h4>Jailbreak</h4>
                    <textarea id="post_history_instructions_textarea" name="post_history_instructions" placeholder="Any contents here will replace the default Jailbreak Prompt (Character Note for Poe) used for this character.&#10;(v2 spec: post_history_instructions)" form="form_create" class="text_pole" autocomplete="off" rows="3" maxlength="20000"></textarea>
                </div>
            </div>
        </div>
        <hr>
        <div class="inline-drawer">
            <div class="inline-drawer-toggle inline-drawer-header">
                <h4>
                    Creator's Metadata
                    <small>(Not sent with the AI Prompt)</small>
                </h4>
                <div class="inline-drawer-icon fa-solid fa-circle-chevron-down down"></div>
            </div>
            <div class="inline-drawer-content">
                <small>Everything here is optional</small>
                <div class="flex-container flexnowrap">
                    <div class="flex1">
                        <h4>Created by</h4>
                        <textarea id="creator_textarea" name="creator" placeholder="(Botmaker's name / Contact info)" form="form_create" class="text_pole" autocomplete="off" rows="2" maxlength="2000"></textarea>
                    </div>
                    <div class="flex1">
                        <h4>Character Version</h4>
                        <textarea id="character_version_textarea" name="character_version" placeholder="(If you want to track character versions)" form="form_create" class="text_pole" autocomplete="off" rows="2" maxlength="200"></textarea>
                    </div>
                </div>
                <div class="flex-container flexnowrap">
                    <div class="flex1">
                        <h4>Creator's Notes</h4>
                        <textarea id="creator_notes_textarea" name="creator_notes" placeholder="(Describe the bot, give use tips, or list the chat models it has been tested on. This will be displayed in the character list.)" form="form_create" class="text_pole" autocomplete="off" rows="4" maxlength="20000"></textarea>
                    </div>
                    <div class="flex1">
                        <h4>Tags to Embed</h4>
                        <textarea id="tags_textarea" name="tags" placeholder="(Write a comma-separated list of tags)" form="form_create" class="text_pole" autocomplete="off" rows="4" maxlength="2000"></textarea>
                    </div>
                </div>
            </div>
        </div>
        <hr>
        <div id="personality_div">
            <h4>
                <span data-i18n="Personality summary">Personality summary</span>
                <a href="https://docs.sillytavern.app/usage/core-concepts/characterdesign/#personality-summary" class="notes-link" target="_blank"><span class="note-link-span">?</span></a>
            </h4>
            <textarea id="personality_textarea" name="personality" placeholder="(A brief description of the personality)" form="form_create" class="text_pole" autocomplete="off" rows="1" maxlength="20000"></textarea>
        </div>

        <div id="scenario_div">
            <h4>
                <span data-i18n="Scenario">Scenario</span>
                <a href="https://docs.sillytavern.app/usage/core-concepts/characterdesign/#scenario" class="notes-link" target="_blank">
                    <span class="note-link-span">?</span>
                </a>
            </h4>
            <textarea id="scenario_pole" name="scenario" placeholder="(Circumstances and context of the interaction)" class="text_pole" maxlength="20000" value="" autocomplete="off" form="form_create" rows="1"></textarea>
        </div>

        <div id="talkativeness_div">
            <h4><span data-i18n="Talkativeness">Talkativeness</span></h4>
            <h5>How often the character speaks in &nbsp;<span class="warning">group chats!</span>
            </h5>
            <input id="talkativeness_slider" name="talkativeness" type="range" min="0" max="1" step="0.05" value="0.5" form="form_create">
            <div id="talkativeness_hint">
                <span>Shy</span>
                <span>Normal</span>
                <span>Chatty</span>
            </div>
        </div>
        <hr>
        <div id="mes_example_div" class="flex-container flexFlowColumn">
            <div>
                <h4><span data-i18n="Examples of dialogue">Examples of dialogue</span></h4>
                <h5>Important to set the character's writing style. <a href="https://docs.sillytavern.app/usage/core-concepts/characterdesign/#examples-of-dialogue" class="notes-link" target="_blank"><span class="note-link-span">?</span></a></h5>
            </div>
            <textarea id="mes_example_textarea" class="flexGrow" name="mes_example" placeholder="(Examples of chat dialog. Begin each example with &lt;START&gt; on a new line.)" form="form_create" maxlength="20000" rows="6"></textarea>
        </div>
        <div id="character_popup_ok" class="menu_button">Save</div>

    </div>

    <div id="shadow_select_chat_popup">
        <div id="select_chat_popup">
            <div id="select_chat_import"> <!-- import chat popup header -->
                <div id="chat_import_button" class="fa-solid fa-file-arrow-up  menu_button"></div>
                <div id="selectChatPopupHeaderText" class="TxtLrgBoldCenter">
                    <span id="ChatHistoryCharName"></span>
                    <br>
                    <span data-i18n="Chat History">Chat History</span>
                    <a href="https://docs.sillytavern.app/usage/core-concepts/chatfilemanagement/#chat-import" class="notes-link" target="_blank"><span class="note-link-span">?</span></a>
                </div>
                <form id="form_import_chat" action="javascript:void(null);" method="post" enctype="multipart/form-data" style="display: none;">
                    <input type="file" id="chat_import_file" accept=".json, .jsonl" name="avatar">
                    <input id="chat_import_file_type" name="file_type" class="text_pole" maxlength="999" size="2" value="" autocomplete="off" style="display: none;">
                    <input id="chat_import_avatar_url" name="avatar_url" class="text_pole" maxlength="999" size="2" value="" autocomplete="off" style="display: none;">
                    <input id="chat_import_character_name" name="character_name" class="text_pole" maxlength="999" size="2" value="" autocomplete="off" style="display: none;">
                </form>
                <div id="select_chat_cross" class="fa-solid fa-circle-xmark" alt="Close Past Chat Popup"></div>
            </div>

            <div id="select_chat_div">

            </div>
            <div id="load_select_chat_div">
                <div class="fa-solid fa-hourglass fa-spin"></div>
            </div>
        </div>
    </div>

    <!-- templates for JS to reuse when needed -->
    <div id="context_editor_template" class="template_element">
        <div class="context_editor">
            <h3>Context Template Editor</h3>
            <h4 class="template_name"></h4>

            <div class="inline-drawer wide100p">
                <div class="inline-drawer-toggle inline-drawer-header">
                    Substitution Parameters
                    <div class="fa-solid fa-circle-chevron-down inline-drawer-icon down"></div>
                </div>
                <div class="inline-drawer-content">
                    <i>Click to copy.</i>
                    <ul class="template_parameters_list justifyLeft margin0">
                        <li><code>{{char}}</code> - current character name</li>
                        <li><code>{{user}}</code> - current user name</li>
                        <li><code>{{description}}</code> - character description</li>
                        <li><code>{{scenario}}</code> - character or group scenario</li>
                        <li><code>{{personality}}</code> - character personality</li>
                        <li><code>{{mesExamples}}</code> - message examples</li>
                        <li><code>{{wiBeforeCharacter}}</code> - activated World Info entries (Before Char)</li>
                        <li><code>{{wiAfterCharacter}}</code> - activated World Info entries (After Char)</li>
                        <li><code>{{instructSystemPrompt}}</code> - system prompt (Instruct mode only)</li>
                    </ul>
                </div>
            </div>
            <div>
                <div class="margin-bot-10px wide100p justifyLeft">
                    Story String Template
                </div>
                <textarea class="wide100p textarea_compact story_string_template" rows="8"></textarea>
                <div>
                    <small>Lines containing parameters resolving to an empty value will be removed from the template
                        string.</small>
                </div>
            </div>
            <div>
                <div class="title_restorable">
                    <span>Chat Injections</span>
                    <div title="Add chat injection" class="menu_button chat_injection_add">
                        <div class="fa-solid fa-plus"></div>
                    </div>
                </div>
                <div class="chat_injections_list flex-container flexFlowColumn flexGap5 wide100p"></div>
            </div>
        </div>
    </div>

    <div id="chat_injection_template" class="template_element">
        <div class="chat_injection flex-container wide100p flexGap5 flexnowrap">
            <input class="chat_injection_text textarea_compact text_pole flex2" placeholder="Injection text (supports parameters)" type="text" />
            <input class="chat_injection_depth textarea_compact text_pole flex1" placeholder="Injection depth" type="number" min="0" max="100" />
            <div title="Remove injection" class="menu_button fa-solid fa-xmark chat_injection_remove"></div>
        </div>
    </div>

    <div id="scenario_override_template" class="template_element">
        <div class="scenario_override range-block flexFlowColumn flex-container">
            <div class="range-block-title title_restorable">
                <h3><span data-i18n="Chat Scenario Override">Chat Scenario Override</span></h3>
                <div title="Remove" class="menu_button fa-solid fa-trash-can remove_scenario_override"></div>
            </div>
            <div class="range-block-counter justifyLeft flex-container flexFlowColumn">
                <strong>Unique to this chat.</strong>
                <span data-group="true">All group members will use the following scenario text instead of what is specified in their character cards.</span>
                <span data-character="true">The following scenario text will be used instead of the value set in the character card.</span>
                Bookmarks inherit the scenario override from their parent, and can be changed individually after that.
            </div>
            <div class="range-block-range wide100p">
                <textarea class="wide100p chat_scenario" class="text_pole" rows="15" placeholder="Type here..."></textarea>
            </div>
        </div>
    </div>

    <div id="character_world_template" class="template_element">
        <div class="character_world range-block flexFlowColumn flex-container">
            <div class="range-block-title">
                <h3>
                    Select a World Info file for <span class="character_name"></span>:
                </h3>
            </div>
            <h4>Primary Lorebook</h4>
            <div class="range-block-counter justifyLeft flex-container flexFlowColumn margin-bot-10px">
                A selected World Info will be bound to this character as its own Lorebook.
                When generating an AI reply, it will be combined with the entries from a global World Info selector.
                Exporting a character would also export the selected Lorebook file embedded in the JSON data.
            </div>
            <div class="range-block-range wide100p">
                <select class="character_world_info_selector wide100p">
                    <option value="">--- None ---</option>
                </select>
            </div>

            <div class="range-block-title">
                <h4>
                    Additional Lorebooks
                </h4>
            </div>
            <div class="range-block-counter justifyLeft flex-container flexFlowColumn margin-bot-10px">
                Associate one or more auxillary Lorebooks with this character.<br>
                NOTE: These choices are optional and won't be preserved on character export!
            </div>
            <div class="range-block-range wide100p">
                <select class="character_extra_world_info_selector wide100p" multiple>
                    <option value="">-- World Info not found --</option>
                </select>
            </div>
        </div>
    </div>

    <div id="past_chat_template" class="template_element">
        <div class="select_chat_block_wrapper">
            <div class="select_chat_block" file_name="">
                <div class="avatar">
                    <img src="">
                </div>
                <div id="select_chat_name_wrapper">
                    <div class="select_chat_block_filename select_chat_block_filename_item"></div>

                    <div class="select_chat_info flex-container">
                        <div class="chat_messages_date"></div>
                        <div class="chat_messages_num select_chat_block_filename_item"></div>
                        <div class="chat_file_size select_chat_block_filename_item"></div>
                    </div>
                </div>

                <div class="select_chat_block_mes"></div>
            </div>
            <div class="flex-container height100pSpaceEvenly">
                <div title="Rename chat file" class="renameChatButton fa-solid fa-pen"></div>
                <div title="Export JSONL chat file" data-format="jsonl" class="exportRawChatButton fa-solid fa-file-export"></div>
                <div title="Download chat as plain text document" data-format="txt" class="exportChatButton fa-solid fa-file-lines"></div>
                <div title="Delete chat file" file_name="" class="PastChat_cross fa-solid fa-circle-xmark"></div>
            </div>
        </div>
    </div>

    <div id="tag_view_template" class="template_element">
        <div class="tag_view_item">
            <div class="tagColorPickerHolder"></div>
            <div class="tag_view_name" contenteditable="true"></div>
            <div class="tag_view_counter"><span class="tag_view_counter_value"></span>&nbsp;entries</div>
            <div title="Delete tag" class="tag_delete fa-solid fa-trash-can right_menu_button"></div>
        </div>
    </div>


    <div id="entry_edit_template" class="template_element">
        <div class="world_entry">
            <form class="world_entry_form">
                <div class="inline-drawer wide100p">
                    <div class="inline-drawer-toggle inline-drawer-header gap5px">
                        <span class="drag-handle">&#9776;</span>
                        <div class="gap5px world_entry_thin_controls wide100p">

                            <div class="world_entry_form_control flex1">
                                <label for="key">
                                    <small>
                                        <span data-i18n="Keywords">
                                            Keywords
                                        </span>
                                        <span>(UID:&nbsp;
                                            <span class="world_entry_form_uid_value"></span>
                                            )
                                        </span>
                                    </small>
                                    <small class="displayNone">
                                        <span data-i18n="Comma separated (required)">
                                            Comma separated (required)
                                        </span>
                                    </small>
                                </label>
                                <textarea class="text_pole keyprimarytextpole" name="key" rows="1" placeholder="Comma separated (required)" maxlength="1000"></textarea>
                            </div>
                            <div class="flex-container widthFitContent alignItemsFlexEnd">
                                <select name="entryLogicType" class="height32px widthFitContent margin0">
                                    <option value="0">AND</option>
                                    <option value="1">NOT</option>
                                </select>
                            </div>

                            <div class="world_entry_form_control keysecondary flex1">
                                <label for="keysecondary">
                                    <small>
                                        <span data-i18n="Secondary Required Keywords">
                                            Optional Filter
                                        </span>
                                    </small>
                                    <small class="displayNone">
                                        <span data-i18n="Comma seperated (ignored if empty)">
                                            Comma seperated (ignored if empty)
                                        </span>
                                    </small>
                                </label>
                                <textarea class="text_pole keysecondarytextpole" name="keysecondary" rows="1" placeholder="Comma separated (ignored if empty)" maxlength="1000"></textarea>
                            </div>
                        </div>
                        <div class="fa-solid fa-circle-chevron-down inline-drawer-icon down"></div>
                    </div>
                    <div class="inline-drawer-content flex-container">
                        <div class="WIEntryContentAndMemo flex-container">
                            <div class="world_entry_thin_controls flex2">
                                <div class="world_entry_form_control flex1">
                                    <label for="content ">
                                        <small>
                                            <span data-i18n="Content">
                                                Content
                                                <span>(Tokens:&nbsp;
                                                    <span class="world_entry_form_token_counter">0</span>
                                                    )
                                                </span>
                                            </span>
                                        </small>
                                        <small class="displayNone">
                                            <span data-i18n="What this keyword should mean to the AI">
                                                What this keyword should mean to the AI, sent verbatim
                                            </span>
                                        </small>
                                    </label>
                                    <textarea class="text_pole" name="content" rows="4" placeholder="What this keyword should mean to the AI, sent verbatim"></textarea>
                                </div>
                            </div>
                            <div class="world_entry_thin_controls commentContainer">
                                <div class="world_entry_form_control flex1">
                                    <label for="comment">
                                        <small>
                                            <span data-i18n="Memo/Note">
                                                Memo/Note
                                            </span>
                                        </small>
                                        <small class="displayNone">
                                            <span data-i18n="Not sent to AI">
                                                Not sent to AI
                                            </span>
                                        </small>
                                    </label>
                                    <textarea class="text_pole" rows="4" name="comment" maxlength="2000" placeholder="Not sent to AI"></textarea>
                                </div>
                            </div>
                        </div>
                        <div name="WIEntryBottomControls" class="flex-container flex1 justifySpaceBetween world_entry_form_horizontal">
                            <div class="flex-container flexFlowColumn flexNoGap  wi-enter-footer-text  ">
                                <label class="checkbox flex-container">
                                    <input type="checkbox" name="constant" />
                                    <span data-i18n="Constant">Constant</span>
                                </label>
                                <label class="checkbox flex-container alignitemscenter">
                                    <input type="checkbox" name="disable" />
                                    <span data-i18n="Disable">Disable</span>
                                </label>
                                <label class="checkbox flex-container">
                                    <input type="checkbox" name="selective" />
                                    <span data-i18n="Selective">Selective</span>
                                </label>
                                <label class="checkbox flex-container">
                                    <input type="checkbox" name="useProbability" />
                                    <span data-i18n="Use Probability">Use Probability</span>
                                </label>
                                <label class="checkbox flex-container">
                                    <input type="checkbox" name="addMemo">
                                    <span data-i18n="Add Memo">Add Memo</span>
                                </label>
                                <label class="checkbox flex-container alignitemscenter">
                                    <input type="checkbox" name="exclude_recursion" />
                                    <span data-i18n="Exclude from recursion">
                                        Non-recursable
                                    </span>
                                </label>
                            </div>

                            <!--
                            <div name="injectioStratBlock" class="world_entry_form_control world_entry_form_radios  wi-enter-footer-text ">
                                <label for="injectionStrat">Injection:</label>
                                <small>
                                    <select name="injectionStrat">
                                        <option value="0">Normal</option>
                                        <option value="1">Constant</option>
                                        <option value="2">Disabled</option>
                                    </select>
                                </small>
                            </div>
                         -->

                            <div name="PositionBlock" class="world_entry_form_control world_entry_form_radios  wi-enter-footer-text ">
                                <label for="position">Position:</label>
                                <small>
                                    <select name="position">
                                        <option value="0">Before Char Defs</option>
                                        <option value="1">After Char Defs</option>
                                        <option value="2">Before AN</option>
                                        <option value="3">After AN</option>
                                    </select>
                                </small>
                            </div>


                            <div class="world_entry_form_control wi-enter-footer-text  flex-container flexNoGap ">
                                <label for="order">Order:</label>
                                <input class="text_pole wideMax100px margin0" type="number" name="order" placeholder="" />
                            </div>



                            <div class="world_entry_form_control wi-enter-footer-text flex-container flexNoGap probabilityContainer">
                                <label for="probability"></label>Probability:</label>
                                <input class="text_pole wideMax100px margin0" type="number" name="probability" placeholder="" min="0" max="100" />
                            </div>

                            <div class="flex-container flexFlowColumn flexNoGap wi-enter-footer-text ">


                            </div>

                            <input class="menu_button delete_entry_button" type="submit" value="Delete Entry" />
                        </div>
                    </div>
                </div>
            </form>
        </div>
    </div>
    <div id="character_template" class="template_element">
        <div class="character_select flex-container wide100p alignitemsflexstart" chid="" id="">
            <div class="avatar" title="">
                <img src="">
            </div>
            <div class="flex-container wide100pLess70px">
                <div class="wide100p"><span class="ch_name"></span> <i class="ch_avatar_url"></i></div>
                <i class="ch_fav_icon fa-solid fa-star"></i>
                <input class="ch_fav" value="" hidden />
                <div class="ch_description"></div>
                <div class="tags tags_inline"></div>
            </div>
        </div>
    </div>

    <div id="tag_template" class="template_element">
        <span id="" class="tag">
            <span class="tag_name"></span>
            <i class="fa-solid fa-circle-xmark tag_remove"></i>
        </span>
    </div>

    <div id="openai_logit_bias_template" class="template_element">
        <div class="openai_logit_bias_form">
            <input class="openai_logit_bias_text text_pole" placeholder="type here..." />
            <input class="openai_logit_bias_value text_pole" type="number" min="-100" value="0" max="100" />
            <i class="menu_button fa-solid fa-xmark openai_logit_bias_remove"></i>
        </div>
    </div>

    <div id="message_template" class="template_element">
        <div class="mes" mesid="" ch_name="" is_user="" is_system="" bookmark_link="">
            <div class="for_checkbox"></div><input type="checkbox" class="del_checkbox">
            <div class="mesAvatarWrapper">
                <div class="avatar">
                    <img src="">

                </div>
                <div class="mesIDDisplay"></div>
                <div class="mes_timer"></div>
            </div>
            <div class="swipe_left fa-solid fa-chevron-left"></div>
            <div class="mes_block">
                <div class="ch_name flex-container justifySpaceBetween">
                    <div class="flex-container flex1 alignitemscenter">
                        <span class="name_text">${characterName}</span>
                        <small class="timestamp"></small>
                    </div>

                    <div class="mes_buttons">
                        <div class="extraMesButtonsHint fa-solid fa-ellipsis"></div>
                        <div class="extraMesButtons">
                            <div title="Translate message" class="mes_translate fa-solid fa-language"></div>
                            <div title="Generate Image" class="sd_message_gen fa-solid fa-paintbrush"></div>
                            <div title="Narrate" class="mes_narrate fa-solid fa-bullhorn"></div>
                            <div title="Prompt" class="mes_prompt fa-solid fa-square-poll-horizontal "></div>
                            <div title="Create bookmark" class="mes_create_bookmark fa-regular fa-code-branch"></div>
                            <div title="Copy" class="mes_copy fa-solid fa-copy "></div>
                        </div>
                        <div title="Open bookmark chat" class="mes_bookmark fa-solid fa-bookmark"></div>
                        <div title="Edit" class="mes_edit fa-solid fa-pencil "></div>
                    </div>
                    <div class="mes_edit_buttons">
                        <div class="mes_edit_done menu_button  fa-solid fa-check" title="Confirm"></div>
                        <div class="mes_edit_copy menu_button  fa-solid fa-copy" title="Copy this message"></div>
                        <div class="mes_edit_delete menu_button  fa-solid fa-scissors" title="Delete this message">
                        </div>
                        <div class="mes_edit_up menu_button  fa-solid fa-chevron-up " title="Move message up"></div>
                        <div class="mes_edit_down menu_button  fa-solid fa-chevron-down" title="Move message down">
                        </div>
                        <div class="mes_edit_cancel menu_button  fa-solid fa-xmark" title="Cancel"></div>
                    </div>
                </div>
                <div class=mes_text></div>
                <div class="mes_img_container">
                    <div class="mes_img_controls">
                        <div title="Enlarge" class="right_menu_button fa-lg fa-solid fa-magnifying-glass mes_img_enlarge"></div>
                        <div title="Delete" class="right_menu_button fa-lg fa-solid fa-trash-can mes_img_delete"></div>
                    </div>
                    <img class="mes_img" src="" />
                </div>
                <div class="mes_bias"></div>
            </div>
            <div class="swipe_right fa-solid fa-chevron-right">
                <div class="swipes-counter"></div>
            </div>
        </div>
    </div>
    <div id="group_avatars_template" class="template_element">
        <div class="avatar avatar_collage collage_1">
            <img alt="img1" class="img_1" src="">
        </div>
        <div class="avatar avatar_collage collage_2">
            <img alt="img1" class="img_1" src="">
            <img alt="img2" class="img_2" src="">
        </div>
        <div class="avatar avatar_collage collage_3">
            <img alt="img1" class="img_1" src="">
            <img alt="img2" class="img_2" src="">
            <img alt="img3" class="img_3" src="">
        </div>
        <div class="avatar avatar_collage collage_4">
            <img alt="img1" class="img_1" src="">
            <img alt="img2" class="img_2" src="">
            <img alt="img3" class="img_3" src="">
            <img alt="img4" class="img_4" src="">
        </div>
    </div>

    <div id="group_member_template" class="template_element">
        <div class="group_member">
            <div class="avatar">
                <img alt="Avatar" src="" />
            </div>
            <div class="group_member_name">
                <div class="ch_name"></div>
                <div class="tags tags_inline"></div>
            </div>
            <input class="ch_fav" value="" hidden />
            <div class="group_member_icon">
                <div title="Temporarily disable automatic replies from this character" data-action="disable" class="right_menu_button fa-solid fa-lg fa-comment-slash"></div>
                <div title="Enable automatic replies from this character" data-action="enable" class="right_menu_button fa-solid fa-lg fa-comment-slash"></div>
                <div title="Trigger a message from this character" data-action="speak" class="right_menu_button fa-solid fa-lg fa-comment"></div>
                <div class="flexFlowColumn flex-container">
                    <div title="Move up" data-action="up" class="right_menu_button fa-solid fa-chevron-up"></div>
                    <div title="Move down" data-action="down" class="right_menu_button fa-solid fa-chevron-down"></div>
                </div>
                <div title="View character card" data-action="view" class="right_menu_button fa-solid fa-xl fa-image-portrait"></div>
                <div title="Remove from group" data-action="remove" class="right_menu_button fa-solid fa-2xl fa-xmark">
                </div>
                <div title="Add to group" data-action="add" class="right_menu_button fa-solid fa-2xl fa-plus"></div>
            </div>
        </div>
    </div>
    <div id="group_list_template" class="template_element">
        <div class="group_select flex-container wide100p alignitemsflexstart">
            <div class="avatar">
                <img src="">
            </div>
            <div class="flex-container wide100pLess70px gap5px">
                <div class="ch_name"></div>
                <i class='group_fav_icon fa-solid fa-star'></i>
                <input class="ch_fav" value="" hidden />
                <div class="tags tags_inline"></div>
            </div>
        </div>
    </div>

    <div id="hotswap_template" class="template_element">
        <div class="hotswapAvatar">
            <img src="/img/ai4.png">
        </div>
    </div>

    <div id="alternate_greetings_template" class="template_element">
        <div class="alternate_grettings flexFlowColumn flex-container">
            <div class="title_restorable">
                <h3><span data-i18n="Alternate Greetings">Alternate Greetings</span></h3>
                <div title="Add" class="menu_button fa-solid fa-plus add_alternate_greeting"></div>
            </div>
            <div class="justifyLeft" data-i18n="Alternate Greetings Subtitle">
                These will be displayed as swipes on the first message when starting a new chat.
                Group members can select one of them to initiate the conversation.
            </div>
            <hr>
            <div class="alternate_greetings_list flexFlowColumn flex-container wide100p">
                <strong class="alternate_grettings_hint margin-bot-10px" data-i18n="Alternate Greetings Hint">
                    Click the <i class="fa-solid fa-plus"></i> button to get started!
                </strong>
            </div>
        </div>
    </div>

    <div id="alternate_greeting_form_template" class="template_element">
        <div class="alternate_greeting">
            <div class="title_restorable">
                <strong>Alternate Greeting #<span class="greeting_index"></span></strong>
                <div class="menu_button fa-solid fa-trash-alt delete_alternate_greeting"></div>
            </div>
            <textarea name="alternate_greetings" placeholder="(This will be the first message from the character that starts every chat)" class="text_pole textarea_compact alternate_greeting_text" maxlength="20000" value="" autocomplete="off" rows="4"></textarea>
        </div>
    </div>

    <!-- chat and input bar -->
    <div id="typing_indicator_template" class="template_element">
        <div class="typing_indicator"><span class="typing_indicator_name">CHAR</span> is typing</div>
    </div>
    <div id="movingDivs"></div>
    <div id="sheld">
        <div id="sheldheader" class="fa-solid fa-grip drag-grabber"></div>
        <div id="chat">
        </div>
        <div id="form_sheld">
            <div id="dialogue_del_mes">
                <div id="dialogue_del_mes_ok" class="menu_button">Delete</div>
                <div id="dialogue_del_mes_cancel" class="menu_button">Cancel</div>
            </div>
            <form id="send_form" class="no-connection">
                <div id="options_button" class="fa-solid fa-bars"></div>
                <textarea id="send_textarea" placeholder="Not connected to API!" name="text"></textarea>
                <div id="send_but_sheld">
                    <div id="mes_stop" title="Abort request" class="mes_stop">
                        <i class="fa-solid fa-circle-stop"></i>
                    </div>
                    <div id="send_but" class="fa-solid fa-paper-plane" title="Send a message"></div>
                </div>
            </form>
        </div>
    </div>

    <!-- popups live outside sheld to avoid blur conflicts -->
    <div id="options" class="font-family-reset" style="display: none;">
        <div class="options-content">
            <a id="option_back_to_main">
                <i class="fa-lg fa-solid fa-left-long"></i>
                <span data-i18n="Back to parent chat">Back to parent chat</span>
            </a>
            <a id="option_new_bookmark">
                <i class="fa-lg fa-solid fa-bookmark"></i>
                <span data-i18n="Save bookmark">Save bookmark</span>
            </a>
            <a id="option_convert_to_group">
                <i class="fa-lg fa-solid fa-people-arrows"></i>
                <span data-i18n="Convert to group">Convert to group</span>
            </a>
            <a id="option_start_new_chat">
                <i class="fa-lg fa-solid fa-comments"></i>
                <span data-i18n="Start new chat">Start new chat</span>
            </a>
            <a id="option_select_chat">
                <i class="fa-lg fa-solid fa-address-book"></i>
                <span data-i18n="View past chats">View past chats</span>
            </a>
            <hr>
            <a id="option_delete_mes">
                <i class="fa-lg fa-solid fa-trash-can"></i>
                <span data-i18n="Delete messages">Delete messages</span>
            </a>
            <a id="option_impersonate" title="Ask AI to write your message for you">
                <i class="fa-lg fa-solid fa-user-secret"></i>
                <span data-i18n="Impersonate">Impersonate</span>
            </a>
            <a id="option_continue" title="Continue the last message">
                <i class="fa-lg fa-solid fa-arrow-right"></i>
                <span data-i18n="Continue">Continue</span>
            </a>
            <a id="option_regenerate">
                <i class="fa-lg fa-solid fa-repeat"></i>
                <span data-i18n="Regenerate">Regenerate</span>
            </a>
        </div>
    </div>

    <div id="export_format_popup" class="list-group">
        <div class="export_format list-group-item" data-format="png">PNG</div>
        <div class="export_format list-group-item" data-format="json">JSON</div>
        <div class="export_format list-group-item" data-format="webp">WEBP</div>
    </div>

    <div id="zoomed_avatar_template" class="template_element">
        <div class="zoomed_avatar">
            <div id="" class="fa-solid fa-grip drag-grabber"></div>
            <img class="zoomed_avatar_img" src="">
        </div>
    </div>

    <div id="rawPromptPopup" class="list-group">
        <div id="rawPromptWrapper" class="tokenItemizingSubclass"></div>
    </div>

    <div id="user_avatar_template" class="template_element">
        <div class="avatar-container">
            <div imgfile="" class="avatar">
                <img src="" alt="User Avatar">
            </div>
            <div class="avatar-buttons avatar-buttons-top">
                <button class="menu_button bind_user_name" title="Bind user name to that avatar">
                    <i class="fa-solid fa-user-edit"></i>
                </button>
                <button class="menu_button set_default_persona" title="Select this as default persona for the new chats.">
                    <i class="fa-solid fa-crown"></i>
                </button>
            </div>
            <div class="avatar-buttons avatar-buttons-bottom">
                <button class="menu_button set_persona_image" title="Change persona image">
                    <i class="fa-solid fa-image"></i>
                </button>

                <button class="menu_button delete_avatar" title="Delete persona">
                    <i class="fa-solid fa-trash-alt"></i>
                </button>
            </div>
        </div>
    </div>

    <script>
        // Configure toast library:
        toastr.options.escapeHtml = true; // Prevent raw HTML inserts
        toastr.options.timeOut = 4000; // How long the toast will display without user interaction
        toastr.options.extendedTimeOut = 10000; // How long the toast will display after a user hovers over it
        toastr.options.progressBar = true; // Visually indicate how long before a toast expires.
        toastr.options.closeButton = true; // enable a close button
    </script>

    <script>
        const documentHeight = () => {
            const doc = document.documentElement
            doc.style.setProperty('--doc-height', `${window.innerHeight}px`)
        }
        window.addEventListener('resize', documentHeight)
        documentHeight()
    </script>
</body>

</html><|MERGE_RESOLUTION|>--- conflicted
+++ resolved
@@ -2373,13 +2373,11 @@
                             <label for="import_card_tags"><input id="import_card_tags" type="checkbox" />
                                 <span data-i18n="Import Card Tags">Import Card Tags</span>
                             </label>
-<<<<<<< HEAD
                             <label for="confirm_message_delete"><input id="confirm_message_delete" type="checkbox" />
                                 <span data-i18n="Confirm message deletion">Confirm message deletion</span>
-=======
+                            </label>
                             <label for="spoiler_free_mode"><input id="spoiler_free_mode" type="checkbox" />
                                 <span data-i18n="Spoiler Free Mode">Spolier Free Mode</span>
->>>>>>> 7d9c346d
                             </label>
 
                             <div class="inline-drawer wide100p flexFlowColumn">
