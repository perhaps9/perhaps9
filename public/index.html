--- conflicted
+++ resolved
@@ -5,11 +5,7 @@
     <meta charset="utf-8">
     <meta name="viewport" content="width=device-width, viewport-fit=cover, initial-scale=1, maximum-scale=1.0, user-scalable=no">
     <meta name="apple-mobile-web-app-capable" content="yes">
-<<<<<<< HEAD
-        <meta name="darkreader-lock">
-=======
     <meta name="darkreader-lock">
->>>>>>> c8f4f2f1
     <link href="webfonts/NotoSans/stylesheet.css" rel="stylesheet">
     <!-- fontawesome webfonts-->
     <link href="css/fontawesome.css" rel="stylesheet">
