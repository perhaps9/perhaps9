--- conflicted
+++ resolved
@@ -811,7 +811,74 @@
                                                 <input class="neo-range-input" type="number" min="0" max="1" step="0.01" data-for="mirostat_eta_kobold" id="mirostat_eta_counter_kobold">
                                             </div>
                                         </div>
-                                        <hr class="wide100p">
+                                    </div>
+                                    <div data-newbie-hidden name="dynaTempBlock-kobold" class="wide100p">
+                                        <h4 class="wide100p textAlignCenter" data-i18n="DynaTemp">DynaTemp</h4>
+                                        <div class="range-block">
+                                            <div class="range-block-title" data-i18n="Min Temp">
+                                                Min Temp
+                                            </div>
+                                            <div class="range-block-range-and-counter">
+                                                <div class="range-block-range">
+                                                    <input type="range" id="min_temp" name="volume" min="0" max="2" step="0.01">
+                                                </div>
+                                                <div class="range-block-counter">
+                                                    <input type="number" min="0" max="2" step="0.01" data-for="min_temp" id="min_temp_counter">
+                                                </div>
+                                            </div>
+                                        </div>
+                                        <div class="range-block">
+                                            <div class="range-block-title" data-i18n="Max Temp">
+                                                Max Temp
+                                            </div>
+                                            <div class="range-block-range-and-counter">
+                                                <div class="range-block-range">
+                                                    <input type="range" id="max_temp" name="volume" min="1.95" max="2" step="0.01">
+                                                </div>
+                                                <div class="range-block-counter">
+                                                    <input type="number" min="1.95" max="2" step="0.01" data-for="max_temp" id="max_temp_counter">
+                                                </div>
+                                            </div>
+                                        </div>
+                                        <div class="range-block">
+                                            <div class="range-block-title" data-i18n="K">
+                                                K
+                                            </div>
+                                            <div class="range-block-range-and-counter">
+                                                <div class="range-block-range">
+                                                    <input type="range" id="k" name="volume" min="0" max="50" step="0.01">
+                                                </div>
+                                                <div class="range-block-counter">
+                                                    <input type="number" min="0" max="50" step="0.01" data-for="k" id="k_counter">
+                                                </div>
+                                            </div>
+                                        </div>
+                                        <div class="range-block">
+                                           <div class="range-block-title" data-i18n="Sigmoid Center Point">
+                                                Sigmoid Center Point
+                                            </div>
+                                            <div class="range-block-range-and-counter">
+                                                <div class="range-block-range">
+                                                    <input type="range" id="scp" name="volume" min="0" max="1" step="0.01">
+                                                </div>
+                                                <div class="range-block-counter">
+                                                    <input type="number" min="0" max="1" step="0.01" data-for="scp" id="scp_counter">
+                                                </div>
+                                            </div>
+                                        </div>
+                                        <div class="range-block">
+                                            <div class="range-block-title" data-i18n="Exponent Value">
+                                                Exponent Value
+                                            </div>
+                                            <div class="range-block-range-and-counter">
+                                                <div class="range-block-range">
+                                                    <input type="range" id="exponent_val" name="volume" min="0" max="10" step="0.01">
+                                                </div>
+                                                <div class="range-block-counter">
+                                                    <input type="number" min="0" max="1." step="0.01" data-for="exponent_val" id="exponent_val_counter">
+                                                </div>
+                                            </div>
+                                        </div>
                                     </div>
                                     <div data-newbie-hidden class="alignitemscenter justifyCenter flex-container flexFlowColumn flexBasis48p flexGrow flexShrink gap0">
                                         <label class="checkbox_label alignItemsBaseline" for="use_default_badwordsids">
@@ -821,134 +888,6 @@
                                                 <small class="fa-solid fa-circle-info opacity50p" title="Ban the End-of-Sequence (EOS) token with KoboldCpp (and possibly also other tokens with KoboldAI).&#13;Good for story writing, but should not be used for chat and instruct mode."></small>
                                             </span>
                                         </label>
-<<<<<<< HEAD
-
-                                    </div>
-                                    <div class="range-block">
-                                        <div class="range-block-title" data-i18n="Min Temp">
-                                            Min Temp (DynaTemp)
-                                        </div>
-                                        <div class="range-block-range-and-counter">
-                                            <div class="range-block-range">
-                                                <input type="range" id="min_temp" name="volume" min="0" max="2" step="0.01">
-                                            </div>
-                                            <div class="range-block-counter">
-                                                <input type="number" min="0" max="2" step="0.01" data-for="min_temp" id="min_temp_counter">
-
-                                            </div>
-                                        </div>
-                                    </div>
-                                    <div class="range-block">
-                                        <div class="range-block-title" data-i18n="Max Temp">
-                                            Max Temp (DynaTemp)
-                                        </div>
-                                        <div class="range-block-range-and-counter">
-                                            <div class="range-block-range">
-                                                <input type="range" id="max_temp" name="volume" min="1.95" max="2" step="0.01">
-                                            </div>
-                                            <div class="range-block-counter">
-                                                <input type="number" min="1.95" max="2" step="0.01" data-for="max_temp" id="max_temp_counter">
-
-                                            </div>
-                                        </div>
-                                    </div>
-                                    <div class="range-block">
-                                        <div class="range-block-title" data-i18n="K">
-                                            K (Dyna Temp)
-                                        </div>
-                                        <div class="range-block-range-and-counter">
-                                            <div class="range-block-range">
-                                                <input type="range" id="k" name="volume" min="0" max="50" step="0.01">
-                                            </div>
-                                            <div class="range-block-counter">
-                                                <input type="number" min="0" max="50" step="0.01" data-for="k" id="k_counter">
-
-                                            </div>
-                                        </div>
-                                    </div>
-                                    <div class="range-block">
-                                        <div class="range-block-title" data-i18n="Sigmoid Center Point">
-                                            Sigmoid Center Point (Dyna Temp)
-                                        </div>
-                                        <div class="range-block-range-and-counter">
-                                            <div class="range-block-range">
-                                                <input type="range" id="scp" name="volume" min="0" max="1" step="0.01">
-                                            </div>
-                                            <div class="range-block-counter">
-                                                <input type="number" min="0" max="1" step="0.01" data-for="scp" id="scp_counter">
-
-                                            </div>
-                                        </div>
-                                    </div>
-                                    <div class="range-block">
-                                        <div class="range-block-title" data-i18n="Exponent Value">
-                                            Exponent Value (Dyna Temp)
-                                        </div>
-                                        <div class="range-block-range-and-counter">
-                                            <div class="range-block-range">
-                                                <input type="range" id="exponent_val" name="volume" min="0" max="10" step="0.01">
-                                            </div>
-                                            <div class="range-block-counter">
-                                                <input type="number" min="0" max="1." step="0.01" data-for="exponent_val" id="exponent_val_counter">
-
-                                            </div>
-                                        </div>
-                                    </div>
-                                    <hr>
-                                    <h4 data-i18n="Mirostat">Mirostat</h4>
-                                    <div class="range-block">
-                                        <div class="range-block-title" data-i18n="Mirostat Mode">
-                                            Mirostat Mode
-                                        </div>
-                                        <div class="toggle-description width100p" data-i18n="Mirostat Mode">
-                                            A value of 0 disables Mirostat entirely.
-                                            <br>1 is for Mirostat 1.0, and 2 is for Mirostat 2.0
-                                        </div>
-                                        <div class="range-block-range-and-counter">
-                                            <div class="range-block-range">
-                                                <input type="range" id="mirostat_mode_kobold" name="volume" min="0" max="2" step="1" />
-                                            </div>
-                                            <div class="range-block-counter">
-                                                <input type="number" min="0" max="2" step="1" data-for="mirostat_mode_kobold" id="mirostat_mode_counter_kobold">
-
-                                            </div>
-                                        </div>
-                                    </div>
-                                    <div class="range-block">
-                                        <div class="range-block-title" data-i18n="Mirostat Tau">
-                                            Mirostat Tau
-                                        </div>
-                                        <div class="toggle-description width100p" data-i18n="Mirostat Tau">
-                                            Controls variability of Mirostat outputs
-                                        </div>
-                                        <div class="range-block-range-and-counter">
-                                            <div class="range-block-range">
-                                                <input type="range" id="mirostat_tau_kobold" name="volume" min="0" max="20" step="0.01" />
-                                            </div>
-                                            <div class="range-block-counter">
-                                                <input type="number" min="0" max="20" step="0.01" data-for="mirostat_tau_kobold" id="mirostat_tau_counter_kobold">
-
-                                            </div>
-                                        </div>
-                                    </div>
-                                    <div class="range-block">
-                                        <div class="range-block-title" data-i18n="Mirostat Eta">
-                                            Mirostat Eta
-                                        </div>
-                                        <div class="toggle-description width100p" data-i18n="Mirostat Eta">
-                                            Controls learning rate of Mirostat
-                                        </div>
-                                        <div class="range-block-range-and-counter">
-                                            <div class="range-block-range">
-                                                <input type="range" id="mirostat_eta_kobold" name="volume" min="0" max="1" step="0.01" />
-                                            </div>
-                                            <div class="range-block-counter">
-                                                <input type="number" min="0" max="1" step="0.01" data-for="mirostat_eta_kobold" id="mirostat_eta_counter_kobold">
-
-                                            </div>
-                                        </div>
-=======
->>>>>>> bc2b3e9c
                                     </div>
                                     <div data-newbie-hidden class="alignitemscenter textAlignCenter flexBasis48p flexGrow flexShrink gap0">
                                         <!-- <hr class="wide100p"> -->
