--- conflicted
+++ resolved
@@ -107,13 +107,8 @@
     setPoeOnlineStatus,
 } from "./scripts/poe.js";
 
-<<<<<<< HEAD
-import { debounce, delay, restoreCaretPosition, saveCaretPosition, end_trim_to_sentence } from "./scripts/utils.js";
+import { debounce, delay, restoreCaretPosition, saveCaretPosition, end_trim_to_sentence, countOccurrences, isOdd } from "./scripts/utils.js";
 import { extension_settings, loadExtensionSettings, runGenerationInterceptors } from "./scripts/extensions.js";
-=======
-import { debounce, delay, restoreCaretPosition, saveCaretPosition, end_trim_to_sentence, countOccurrences, isOdd } from "./scripts/utils.js";
-import { extension_settings, loadExtensionSettings } from "./scripts/extensions.js";
->>>>>>> 0f040eb4
 import { executeSlashCommands, getSlashCommandsHelp, registerSlashCommand } from "./scripts/slash-commands.js";
 import {
     tag_map,
@@ -1692,8 +1687,6 @@
     setGenerationProgress(0);
     tokens_already_generated = 0;
     generation_started = new Date();
-    
-    await runGenerationInterceptors();
 
     const isImpersonate = type == "impersonate";
     const isInstruct = power_user.instruct.enabled;
@@ -1817,6 +1810,8 @@
         if (type === 'swipe') {
             coreChat.pop();
         }
+        
+        await runGenerationInterceptors(coreChat);
         console.log(`Core/all messages: ${coreChat.length}/${chat.length}`);
 
         if (main_api === 'openai') {
