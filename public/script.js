import { humanizedDateTime, favsToHotswap, getMessageTimeStamp, dragElement, isMobile, initRossMods, shouldSendOnEnter } from './scripts/RossAscends-mods.js';
import { userStatsHandler, statMesProcess, initStats } from './scripts/stats.js';
import {
    generateKoboldWithStreaming,
    kai_settings,
    loadKoboldSettings,
    formatKoboldUrl,
    getKoboldGenerationData,
    kai_flags,
    setKoboldFlags,
} from './scripts/kai-settings.js';

import {
    textgenerationwebui_settings as textgen_settings,
    loadTextGenSettings,
    generateTextGenWithStreaming,
    getTextGenGenerationData,
    textgen_types,
    getTextGenServer,
    validateTextGenUrl,
    parseTextgenLogprobs,
    parseTabbyLogprobs,
} from './scripts/textgen-settings.js';

const { MANCER, TOGETHERAI, OOBA, VLLM, APHRODITE, TABBY, OLLAMA, INFERMATICAI, DREAMGEN, OPENROUTER } = textgen_types;

import {
    world_info,
    getWorldInfoPrompt,
    getWorldInfoSettings,
    setWorldInfoSettings,
    world_names,
    importEmbeddedWorldInfo,
    checkEmbeddedWorld,
    setWorldInfoButtonClass,
    importWorldInfo,
    wi_anchor_position,
} from './scripts/world-info.js';

import {
    groups,
    selected_group,
    saveGroupChat,
    getGroups,
    generateGroupWrapper,
    deleteGroup,
    is_group_generating,
    resetSelectedGroup,
    select_group_chats,
    regenerateGroup,
    group_generation_id,
    getGroupChat,
    renameGroupMember,
    createNewGroupChat,
    getGroupPastChats,
    getGroupAvatar,
    openGroupChat,
    editGroup,
    deleteGroupChat,
    renameGroupChat,
    importGroupChat,
    getGroupBlock,
    getGroupCharacterCards,
    getGroupDepthPrompts,
} from './scripts/group-chats.js';

import {
    collapseNewlines,
    loadPowerUserSettings,
    playMessageSound,
    fixMarkdown,
    power_user,
    persona_description_positions,
    loadMovingUIState,
    getCustomStoppingStrings,
    MAX_CONTEXT_DEFAULT,
    MAX_RESPONSE_DEFAULT,
    renderStoryString,
    sortEntitiesList,
    registerDebugFunction,
    ui_mode,
    switchSimpleMode,
    flushEphemeralStoppingStrings,
    context_presets,
    resetMovableStyles,
    forceCharacterEditorTokenize,
} from './scripts/power-user.js';

import {
    setOpenAIMessageExamples,
    setOpenAIMessages,
    setupChatCompletionPromptManager,
    prepareOpenAIMessages,
    sendOpenAIRequest,
    loadOpenAISettings,
    oai_settings,
    openai_messages_count,
    chat_completion_sources,
    getChatCompletionModel,
    isOpenRouterWithInstruct,
    proxies,
    loadProxyPresets,
    selected_proxy,
} from './scripts/openai.js';

import {
    generateNovelWithStreaming,
    getNovelGenerationData,
    getKayraMaxContextTokens,
    getNovelTier,
    loadNovelPreset,
    loadNovelSettings,
    nai_settings,
    adjustNovelInstructionPrompt,
    loadNovelSubscriptionData,
    parseNovelAILogprobs,
} from './scripts/nai-settings.js';

import {
    createNewBookmark,
    showBookmarksButtons,
    createBranch,
} from './scripts/bookmarks.js';

import {
    horde_settings,
    loadHordeSettings,
    generateHorde,
    checkHordeStatus,
    getHordeModels,
    adjustHordeGenerationParams,
    MIN_LENGTH,
} from './scripts/horde.js';

import {
    debounce,
    delay,
    trimToEndSentence,
    countOccurrences,
    isOdd,
    sortMoments,
    timestampToMoment,
    download,
    isDataURL,
    getCharaFilename,
    PAGINATION_TEMPLATE,
    waitUntilCondition,
    escapeRegex,
    resetScrollHeight,
    onlyUnique,
    getBase64Async,
    humanFileSize,
    Stopwatch,
    isValidUrl,
    ensureImageFormatSupported,
    flashHighlight,
    checkOverwriteExistingData,
} from './scripts/utils.js';
import { debounce_timeout } from './scripts/constants.js';

import { ModuleWorkerWrapper, doDailyExtensionUpdatesCheck, extension_settings, getContext, loadExtensionSettings, renderExtensionTemplate, renderExtensionTemplateAsync, runGenerationInterceptors, saveMetadataDebounced, writeExtensionField } from './scripts/extensions.js';
import { COMMENT_NAME_DEFAULT, executeSlashCommands, executeSlashCommandsOnChatInput, getSlashCommandsHelp, isExecutingCommandsFromChatInput, pauseScriptExecution, processChatSlashCommands, registerSlashCommand, stopScriptExecution } from './scripts/slash-commands.js';
import {
    tag_map,
    tags,
    filterByTagState,
    isBogusFolder,
    isBogusFolderOpen,
    chooseBogusFolder,
    getTagBlock,
    loadTagsSettings,
    printTagFilters,
    getTagKeyForEntity,
    printTagList,
    createTagMapFromList,
    renameTagKey,
    importTags,
    tag_filter_types,
    compareTagsForSort,
    initTags,
    applyTagsOnCharacterSelect,
    applyTagsOnGroupSelect,
} from './scripts/tags.js';
import {
    SECRET_KEYS,
    readSecretState,
    secret_state,
    writeSecret,
} from './scripts/secrets.js';
import { EventEmitter } from './lib/eventemitter.js';
import { markdownExclusionExt } from './scripts/showdown-exclusion.js';
import { markdownUnderscoreExt } from './scripts/showdown-underscore.js';
import { NOTE_MODULE_NAME, initAuthorsNote, metadata_keys, setFloatingPrompt, shouldWIAddPrompt } from './scripts/authors-note.js';
import { registerPromptManagerMigration } from './scripts/PromptManager.js';
import { getRegexedString, regex_placement } from './scripts/extensions/regex/engine.js';
import { initLogprobs, saveLogprobsForActiveMessage } from './scripts/logprobs.js';
import { FILTER_STATES, FILTER_TYPES, FilterHelper, isFilterState } from './scripts/filters.js';
import { getCfgPrompt, getGuidanceScale, initCfg } from './scripts/cfg-scale.js';
import {
    force_output_sequence,
    formatInstructModeChat,
    formatInstructModePrompt,
    formatInstructModeExamples,
    getInstructStoppingSequences,
    autoSelectInstructPreset,
    formatInstructModeSystemPrompt,
    selectInstructPreset,
    instruct_presets,
    selectContextPreset,
} from './scripts/instruct-mode.js';
import { initLocales } from './scripts/i18n.js';
import { getFriendlyTokenizerName, getTokenCount, getTokenCountAsync, getTokenizerModel, initTokenizers, saveTokenCache } from './scripts/tokenizers.js';
import {
    user_avatar,
    getUserAvatars,
    getUserAvatar,
    setUserAvatar,
    initPersonas,
    setPersonaDescription,
    initUserAvatar,
} from './scripts/personas.js';
import { getBackgrounds, initBackgrounds, loadBackgroundSettings, background_settings } from './scripts/backgrounds.js';
import { hideLoader, showLoader } from './scripts/loader.js';
import { BulkEditOverlay, CharacterContextMenu } from './scripts/BulkEditOverlay.js';
import { loadMancerModels, loadOllamaModels, loadTogetherAIModels, loadInfermaticAIModels, loadOpenRouterModels, loadVllmModels, loadAphroditeModels, loadDreamGenModels } from './scripts/textgen-models.js';
import { appendFileContent, hasPendingFileAttachment, populateFileAttachment, decodeStyleTags, encodeStyleTags, isExternalMediaAllowed, getCurrentEntityId } from './scripts/chats.js';
import { initPresetManager } from './scripts/preset-manager.js';
import { evaluateMacros } from './scripts/macros.js';
import { currentUser, setUserControls } from './scripts/user.js';
import { POPUP_TYPE, callGenericPopup } from './scripts/popup.js';
import { renderTemplate, renderTemplateAsync } from './scripts/templates.js';
import { ScraperManager } from './scripts/scrapers.js';
import { SlashCommandParser } from './scripts/slash-commands/SlashCommandParser.js';
import { SlashCommand } from './scripts/slash-commands/SlashCommand.js';
import { ARGUMENT_TYPE, SlashCommandArgument } from './scripts/slash-commands/SlashCommandArgument.js';
import { SlashCommandBrowser } from './scripts/slash-commands/SlashCommandBrowser.js';
import { initCustomSelectedSamplers, validateDisabledSamplers } from './scripts/samplerSelect.js';

//exporting functions and vars for mods
export {
    user_avatar,
    setUserAvatar,
    getUserAvatars,
    getUserAvatar,
    nai_settings,
    isOdd,
    countOccurrences,
    renderTemplate,
};

/**
 * Wait for page to load before continuing the app initialization.
 */
await new Promise((resolve) => {
    if (document.readyState === 'complete') {
        resolve();
    } else {
        window.addEventListener('load', resolve);
    }
});

showLoader();
// Yoink preloader entirely; it only exists to cover up unstyled content while loading JS
document.getElementById('preloader').remove();

// Allow target="_blank" in links
DOMPurify.addHook('afterSanitizeAttributes', function (node) {
    if ('target' in node) {
        node.setAttribute('target', '_blank');
        node.setAttribute('rel', 'noopener');
    }
});

DOMPurify.addHook('uponSanitizeAttribute', (_, data, config) => {
    if (!config['MESSAGE_SANITIZE']) {
        return;
    }
    switch (data.attrName) {
        case 'class': {
            if (data.attrValue) {
                data.attrValue = data.attrValue.split(' ').map((v) => {
                    if (v.startsWith('fa-') || v.startsWith('note-') || v === 'monospace') {
                        return v;
                    }

                    return 'custom-' + v;
                }).join(' ');
            }
            break;
        }
    }
});

DOMPurify.addHook('uponSanitizeElement', (node, _, config) => {
    if (!config['MESSAGE_SANITIZE']) {
        return;
    }

    // Replace line breaks with <br> in unknown elements
    if (node instanceof HTMLUnknownElement) {
        node.innerHTML = node.innerHTML.replaceAll('\n', '<br>');
    }

    const isMediaAllowed = isExternalMediaAllowed();
    if (isMediaAllowed) {
        return;
    }

    let mediaBlocked = false;

    switch (node.tagName) {
        case 'AUDIO':
        case 'VIDEO':
        case 'SOURCE':
        case 'TRACK':
        case 'EMBED':
        case 'OBJECT':
        case 'IMG': {
            const isExternalUrl = (url) => (url.indexOf('://') > 0 || url.indexOf('//') === 0) && !url.startsWith(window.location.origin);
            const src = node.getAttribute('src');
            const data = node.getAttribute('data');
            const srcset = node.getAttribute('srcset');

            if (srcset) {
                const srcsetUrls = srcset.split(',');

                for (const srcsetUrl of srcsetUrls) {
                    const [url] = srcsetUrl.trim().split(' ');

                    if (isExternalUrl(url)) {
                        console.warn('External media blocked', url);
                        node.remove();
                        mediaBlocked = true;
                        break;
                    }
                }
            }

            if (src && isExternalUrl(src)) {
                console.warn('External media blocked', src);
                mediaBlocked = true;
                node.remove();
            }

            if (data && isExternalUrl(data)) {
                console.warn('External media blocked', data);
                mediaBlocked = true;
                node.remove();
            }

            if (mediaBlocked && (node instanceof HTMLMediaElement)) {
                node.autoplay = false;
                node.pause();
            }
        }
            break;
    }

    if (mediaBlocked) {
        const entityId = getCurrentEntityId();
        const warningShownKey = `mediaWarningShown:${entityId}`;

        if (localStorage.getItem(warningShownKey) === null) {
            const warningToast = toastr.warning(
                'Use the "Ext. Media" button to allow it. Click on this message to dismiss.',
                'External media has been blocked',
                {
                    timeOut: 0,
                    preventDuplicates: true,
                    onclick: () => toastr.clear(warningToast),
                },
            );

            localStorage.setItem(warningShownKey, 'true');
        }
    }
});

// API OBJECT FOR EXTERNAL WIRING
window['SillyTavern'] = {};

// Event source init
export const event_types = {
    APP_READY: 'app_ready',
    EXTRAS_CONNECTED: 'extras_connected',
    MESSAGE_SWIPED: 'message_swiped',
    MESSAGE_SENT: 'message_sent',
    MESSAGE_RECEIVED: 'message_received',
    MESSAGE_EDITED: 'message_edited',
    MESSAGE_DELETED: 'message_deleted',
    MESSAGE_UPDATED: 'message_updated',
    IMPERSONATE_READY: 'impersonate_ready',
    CHAT_CHANGED: 'chat_id_changed',
    GENERATION_STARTED: 'generation_started',
    GENERATION_STOPPED: 'generation_stopped',
    GENERATION_ENDED: 'generation_ended',
    EXTENSIONS_FIRST_LOAD: 'extensions_first_load',
    SETTINGS_LOADED: 'settings_loaded',
    SETTINGS_UPDATED: 'settings_updated',
    GROUP_UPDATED: 'group_updated',
    MOVABLE_PANELS_RESET: 'movable_panels_reset',
    SETTINGS_LOADED_BEFORE: 'settings_loaded_before',
    SETTINGS_LOADED_AFTER: 'settings_loaded_after',
    CHATCOMPLETION_SOURCE_CHANGED: 'chatcompletion_source_changed',
    CHATCOMPLETION_MODEL_CHANGED: 'chatcompletion_model_changed',
    OAI_PRESET_CHANGED_BEFORE: 'oai_preset_changed_before',
    OAI_PRESET_CHANGED_AFTER: 'oai_preset_changed_after',
    WORLDINFO_SETTINGS_UPDATED: 'worldinfo_settings_updated',
    WORLDINFO_UPDATED: 'worldinfo_updated',
    CHARACTER_EDITED: 'character_edited',
    CHARACTER_PAGE_LOADED: 'character_page_loaded',
    CHARACTER_GROUP_OVERLAY_STATE_CHANGE_BEFORE: 'character_group_overlay_state_change_before',
    CHARACTER_GROUP_OVERLAY_STATE_CHANGE_AFTER: 'character_group_overlay_state_change_after',
    USER_MESSAGE_RENDERED: 'user_message_rendered',
    CHARACTER_MESSAGE_RENDERED: 'character_message_rendered',
    FORCE_SET_BACKGROUND: 'force_set_background',
    CHAT_DELETED: 'chat_deleted',
    GROUP_CHAT_DELETED: 'group_chat_deleted',
    GENERATE_BEFORE_COMBINE_PROMPTS: 'generate_before_combine_prompts',
    GENERATE_AFTER_COMBINE_PROMPTS: 'generate_after_combine_prompts',
    GROUP_MEMBER_DRAFTED: 'group_member_drafted',
    WORLD_INFO_ACTIVATED: 'world_info_activated',
    TEXT_COMPLETION_SETTINGS_READY: 'text_completion_settings_ready',
    CHAT_COMPLETION_SETTINGS_READY: 'chat_completion_settings_ready',
    CHAT_COMPLETION_PROMPT_READY: 'chat_completion_prompt_ready',
    CHARACTER_FIRST_MESSAGE_SELECTED: 'character_first_message_selected',
    // TODO: Naming convention is inconsistent with other events
    CHARACTER_DELETED: 'characterDeleted',
    CHARACTER_DUPLICATED: 'character_duplicated',
    SMOOTH_STREAM_TOKEN_RECEIVED: 'smooth_stream_token_received',
    FILE_ATTACHMENT_DELETED: 'file_attachment_deleted',
    WORLDINFO_FORCE_ACTIVATE: 'worldinfo_force_activate',
    OPEN_CHARACTER_LIBRARY: 'open_character_library',
    LLM_FUNCTION_TOOL_REGISTER: 'llm_function_tool_register',
    LLM_FUNCTION_TOOL_CALL: 'llm_function_tool_call',
};

export const eventSource = new EventEmitter();

eventSource.on(event_types.CHAT_CHANGED, processChatSlashCommands);

export const characterGroupOverlay = new BulkEditOverlay();
const characterContextMenu = new CharacterContextMenu(characterGroupOverlay);
eventSource.on(event_types.CHARACTER_PAGE_LOADED, characterGroupOverlay.onPageLoad);
console.debug('Character context menu initialized', characterContextMenu);

// Markdown converter
export let mesForShowdownParse; //intended to be used as a context to compare showdown strings against
let converter;
reloadMarkdownProcessor();

// array for prompt token calculations
console.debug('initializing Prompt Itemization Array on Startup');
const promptStorage = new localforage.createInstance({ name: 'SillyTavern_Prompts' });
export let itemizedPrompts = [];

export const systemUserName = 'SillyTavern System';
let default_user_name = 'User';
export let name1 = default_user_name;
export let name2 = 'SillyTavern System';
export let chat = [];
let safetychat = [
    {
        name: systemUserName,
        is_user: false,
        create_date: 0,
        mes: 'You deleted a character/chat and arrived back here for safety reasons! Pick another character!',
    },
];
let chatSaveTimeout;
let importFlashTimeout;
export let isChatSaving = false;
let chat_create_date = '';
let firstRun = false;
let settingsReady = false;
let currentVersion = '0.0.0';
let displayVersion = 'SillyTavern';

let generatedPromptCache = '';
let generation_started = new Date();
/** @type {import('scripts/char-data.js').v1CharData[]} */
export let characters = [];
export let this_chid;
let saveCharactersPage = 0;
<<<<<<< HEAD
let savePersonasPage = 0;
const default_avatar = './img/ai4.png';
export const system_avatar = './img/five.png';
export const comment_avatar = './img/quill.png';
=======
export const default_avatar = 'img/ai4.png';
export const system_avatar = 'img/five.png';
export const comment_avatar = 'img/quill.png';
>>>>>>> 4dcb2acb
export let CLIENT_VERSION = 'SillyTavern:UNKNOWN:Cohee#1207'; // For Horde header
let optionsPopper = Popper.createPopper(document.getElementById('options_button'), document.getElementById('options'), {
    placement: 'top-start',
});
let exportPopper = Popper.createPopper(document.getElementById('export_button'), document.getElementById('export_format_popup'), {
    placement: 'left',
});
let rawPromptPopper = Popper.createPopper(document.getElementById('dialogue_popup'), document.getElementById('rawPromptPopup'), {
    placement: 'right',
});

// Saved here for performance reasons
const messageTemplate = $('#message_template .mes');
const chatElement = $('#chat');

let dialogueResolve = null;
let dialogueCloseStop = false;
export let chat_metadata = {};
export let streamingProcessor = null;
export let crop_data = undefined;
let is_delete_mode = false;
let fav_ch_checked = false;
let scrollLock = false;
export let abortStatusCheck = new AbortController();

/** @type {number} The debounce timeout used for chat/settings save. debounce_timeout.long: 1.000 ms */
const durationSaveEdit = debounce_timeout.relaxed;
export const saveSettingsDebounced = debounce(() => saveSettings(), durationSaveEdit);
export const saveCharacterDebounced = debounce(() => $('#create_button').trigger('click'), durationSaveEdit);

/**
 * Prints the character list in a debounced fashion without blocking, with a delay of 100 milliseconds.
 * Use this function instead of a direct `printCharacters()` whenever the reprinting of the character list is not the primary focus.
 *
 * The printing will also always reprint all filter options of the global list, to keep them up to date.
 */
export const printCharactersDebounced = debounce(() => { printCharacters(false); }, debounce_timeout.quick);

/**
 * @enum {string} System message types
 */
export const system_message_types = {
    HELP: 'help',
    WELCOME: 'welcome',
    GROUP: 'group',
    EMPTY: 'empty',
    GENERIC: 'generic',
    BOOKMARK_CREATED: 'bookmark_created',
    BOOKMARK_BACK: 'bookmark_back',
    NARRATOR: 'narrator',
    COMMENT: 'comment',
    SLASH_COMMANDS: 'slash_commands',
    FORMATTING: 'formatting',
    HOTKEYS: 'hotkeys',
    MACROS: 'macros',
};

/**
 * @enum {number} Extension prompt types
 */
export const extension_prompt_types = {
    IN_PROMPT: 0,
    IN_CHAT: 1,
    BEFORE_PROMPT: 2,
};

/**
 * @enum {number} Extension prompt roles
 */
export const extension_prompt_roles = {
    SYSTEM: 0,
    USER: 1,
    ASSISTANT: 2,
};

export const MAX_INJECTION_DEPTH = 1000;

export let system_messages = {};

async function getSystemMessages() {
    system_messages = {
        help: {
            name: systemUserName,
            force_avatar: system_avatar,
            is_user: false,
            is_system: true,
            mes: await renderTemplateAsync('help'),
        },
        slash_commands: {
            name: systemUserName,
            force_avatar: system_avatar,
            is_user: false,
            is_system: true,
            mes: '',
        },
        hotkeys: {
            name: systemUserName,
            force_avatar: system_avatar,
            is_user: false,
            is_system: true,
            mes: await renderTemplateAsync('hotkeys'),
        },
        formatting: {
            name: systemUserName,
            force_avatar: system_avatar,
            is_user: false,
            is_system: true,
            mes: await renderTemplateAsync('formatting'),
        },
        macros: {
            name: systemUserName,
            force_avatar: system_avatar,
            is_user: false,
            is_system: true,
            mes: await renderTemplateAsync('macros'),
        },
        welcome:
        {
            name: systemUserName,
            force_avatar: system_avatar,
            is_user: false,
            is_system: true,
            mes: await renderTemplateAsync('welcome', { displayVersion }),
        },
        group: {
            name: systemUserName,
            force_avatar: system_avatar,
            is_user: false,
            is_system: true,
            is_group: true,
            mes: 'Group chat created. Say \'Hi\' to lovely people!',
        },
        empty: {
            name: systemUserName,
            force_avatar: system_avatar,
            is_user: false,
            is_system: true,
            mes: 'No one hears you. <b>Hint&#58;</b> add more members to the group!',
        },
        generic: {
            name: systemUserName,
            force_avatar: system_avatar,
            is_user: false,
            is_system: true,
            mes: 'Generic system message. User `text` parameter to override the contents',
        },
        bookmark_created: {
            name: systemUserName,
            force_avatar: system_avatar,
            is_user: false,
            is_system: true,
            mes: 'Checkpoint created! Click here to open the checkpoint chat: <a class="bookmark_link" file_name="{0}" href="javascript:void(null);">{1}</a>',
        },
        bookmark_back: {
            name: systemUserName,
            force_avatar: system_avatar,
            is_user: false,
            is_system: true,
            mes: 'Click here to return to the previous chat: <a class="bookmark_link" file_name="{0}" href="javascript:void(null);">Return</a>',
        },
    };
}

// Register configuration migrations
registerPromptManagerMigration();

$(document).ajaxError(function myErrorHandler(_, xhr) {
    // Cohee: CSRF doesn't error out in multiple tabs anymore, so this is unnecessary
    /*
    if (xhr.status == 403) {
        toastr.warning(
            'doubleCsrf errors in console are NORMAL in this case. If you want to run ST in multiple tabs, start the server with --disableCsrf option.',
            'Looks like you\'ve opened SillyTavern in another browser tab',
            { timeOut: 0, extendedTimeOut: 0, preventDuplicates: true },
        );
    } */
});

<<<<<<< HEAD
/**
 * Loads a URL content using XMLHttpRequest synchronously.
 * @param {string} url URL to load synchronously
 * @returns {string} Response text
 */
function getUrlSync(url) {
    console.debug('Loading URL synchronously', url);
    const request = new XMLHttpRequest();
    request.open('GET', url, false); // `false` makes the request synchronous
    request.send();

    if (request.status >= 200 && request.status < 300) {
        return request.responseText;
    }

    throw new Error(`Error loading ${url}: ${request.status} ${request.statusText}`);
}

const templateCache = new Map();

export function renderTemplate(templateId, templateData = {}, sanitize = true, localize = true, fullPath = false) {
    try {
        const pathToTemplate = fullPath ? templateId : `./scripts/templates/${templateId}.html`;
        let template = templateCache.get(pathToTemplate);
        if (!template) {
            const templateContent = getUrlSync(pathToTemplate);
            template = Handlebars.compile(templateContent);
            templateCache.set(pathToTemplate, template);
        }
        let result = template(templateData);

        if (sanitize) {
            result = DOMPurify.sanitize(result);
        }

        if (localize) {
            result = applyLocale(result);
        }

        return result;
    } catch (err) {
        console.error('Error rendering template', templateId, templateData, err);
        toastr.error('Check the DevTools console for more information.', 'Error rendering template');
    }
}

=======
>>>>>>> 4dcb2acb
async function getClientVersion() {
    try {
        const response = await fetch('./version');
        const data = await response.json();
        CLIENT_VERSION = data.agent;
        displayVersion = `SillyTavern ${data.pkgVersion}`;
        currentVersion = data.pkgVersion;

        if (data.gitRevision && data.gitBranch) {
            displayVersion += ` '${data.gitBranch}' (${data.gitRevision})`;
        }

        $('#version_display').text(displayVersion);
        $('#version_display_welcome').text(displayVersion);
    } catch (err) {
        console.error('Couldn\'t get client version', err);
    }
}

export function reloadMarkdownProcessor(render_formulas = false) {
    if (render_formulas) {
        converter = new showdown.Converter({
            emoji: true,
            underline: true,
            tables: true,
            parseImgDimensions: true,
            simpleLineBreaks: true,
            strikethrough: true,
            disableForced4SpacesIndentedSublists: true,
            extensions: [
                showdownKatex(
                    {
                        delimiters: [
                            { left: '$$', right: '$$', display: true, asciimath: false },
                            { left: '$', right: '$', display: false, asciimath: true },
                        ],
                    },
                )],
        });
    }
    else {
        converter = new showdown.Converter({
            emoji: true,
            literalMidWordUnderscores: true,
            parseImgDimensions: true,
            tables: true,
            underline: true,
            simpleLineBreaks: true,
            strikethrough: true,
            disableForced4SpacesIndentedSublists: true,
            extensions: [markdownUnderscoreExt()],
        });
    }

    // Inject the dinkus extension after creating the converter
    // Maybe move this into power_user init?
    setTimeout(() => {
        if (power_user) {
            converter.addExtension(markdownExclusionExt(), 'exclusion');
        }
    }, 1);

    return converter;
}

export function getCurrentChatId() {
    if (selected_group) {
        return groups.find(x => x.id == selected_group)?.chat_id;
    }
    else if (this_chid !== undefined) {
        return characters[this_chid]?.chat;
    }
}

export const talkativeness_default = 0.5;
export const depth_prompt_depth_default = 4;
export const depth_prompt_role_default = 'system';
const per_page_default = 50;

var is_advanced_char_open = false;

export let menu_type = ''; //what is selected in the menu
export let selected_button = ''; //which button pressed
//create pole save
let create_save = {
    name: '',
    description: '',
    creator_notes: '',
    post_history_instructions: '',
    character_version: '',
    system_prompt: '',
    tags: '',
    creator: '',
    personality: '',
    first_message: '',
    avatar: '',
    scenario: '',
    mes_example: '',
    world: '',
    talkativeness: talkativeness_default,
    alternate_greetings: [],
    depth_prompt_prompt: '',
    depth_prompt_depth: depth_prompt_depth_default,
    depth_prompt_role: depth_prompt_role_default,
    extensions: {},
};

//animation right menu
export const ANIMATION_DURATION_DEFAULT = 125;
export let animation_duration = ANIMATION_DURATION_DEFAULT;
export let animation_easing = 'ease-in-out';
let popup_type = '';
let chat_file_for_del = '';
export let online_status = 'no_connection';

export let api_server = '';

export let is_send_press = false; //Send generation

let this_del_mes = -1;

//message editing and chat scroll position persistence
var this_edit_mes_chname = '';
var this_edit_mes_id;
var scroll_holder = 0;
var is_use_scroll_holder = false;

//settings
export let settings;
export let koboldai_settings;
export let koboldai_setting_names;
var preset_settings = 'gui';
export let amount_gen = 80; //default max length of AI generated responses
export let max_context = 2048;

var swipes = true;
let extension_prompts = {};

export let main_api;// = "kobold";
//novel settings
export let novelai_settings;
export let novelai_setting_names;
let abortController;

//css
var css_send_form_display = $('<div id=send_form></div>').css('display');
const MAX_GENERATION_LOOPS = 5;

var kobold_horde_model = '';

export let token;

var PromptArrayItemForRawPromptDisplay;

/** The tag of the active character. (NOT the id) */
export let active_character = '';
/** The tag of the active group. (Coincidentally also the id) */
export let active_group = '';

export const entitiesFilter = new FilterHelper(printCharactersDebounced);

export function getRequestHeaders() {
    return {
        'Content-Type': 'application/json',
        'X-CSRF-Token': token,
    };
}

$.ajaxPrefilter((options, originalOptions, xhr) => {
    xhr.setRequestHeader('X-CSRF-Token', token);
});

/**
 * Pings the STserver to check if it is reachable.
 * @returns {Promise<boolean>} True if the server is reachable, false otherwise.
 */
export async function pingServer() {
    try {
        const result = await fetch('api/ping', {
            method: 'GET',
            headers: getRequestHeaders(),
        });

        if (!result.ok) {
            return false;
        }

        return true;
    } catch (error) {
        console.error('Error pinging server', error);
        return false;
    }
}

async function firstLoadInit() {
    try {
        const tokenResponse = await fetch('./csrf-token');
        const tokenData = await tokenResponse.json();
        token = tokenData.token;
    } catch {
        hideLoader();
        toastr.error('Couldn\'t get CSRF token. Please refresh the page.', 'Error', { timeOut: 0, extendedTimeOut: 0, preventDuplicates: true });
        throw new Error('Initialization failed');
    }

    await getClientVersion();
    await readSecretState();
    initLocales();
    await getSystemMessages();
    sendSystemMessage(system_message_types.WELCOME);
    await getSettings();
    initTags();
    await getUserAvatars(true, user_avatar);
    await getCharacters();
    await getBackgrounds();
    await initTokenizers();
    await initPresetManager();
    initBackgrounds();
    initAuthorsNote();
    initPersonas();
    initRossMods();
    initStats();
    initCfg();
    initLogprobs();
    doDailyExtensionUpdatesCheck();
    hideLoader();
    await eventSource.emit(event_types.APP_READY);
}

function cancelStatusCheck() {
    abortStatusCheck?.abort();
    abortStatusCheck = new AbortController();
    setOnlineStatus('no_connection');
}

export function displayOnlineStatus() {
    if (online_status == 'no_connection') {
        $('.online_status_indicator').removeClass('success');
        $('.online_status_text').text('No connection...');
    } else {
        $('.online_status_indicator').addClass('success');
        $('.online_status_text').text(online_status);
    }
}

/**
 * Sets the duration of JS animations.
 * @param {number} ms Duration in milliseconds. Resets to default if null.
 */
export function setAnimationDuration(ms = null) {
    animation_duration = ms ?? ANIMATION_DURATION_DEFAULT;
}

export function setActiveCharacter(entityOrKey) {
    active_character = getTagKeyForEntity(entityOrKey);
}

export function setActiveGroup(entityOrKey) {
    active_group = getTagKeyForEntity(entityOrKey);
}

/**
 * Gets the itemized prompts for a chat.
 * @param {string} chatId Chat ID to load
 */
export async function loadItemizedPrompts(chatId) {
    try {
        if (!chatId) {
            itemizedPrompts = [];
            return;
        }

        itemizedPrompts = await promptStorage.getItem(chatId);

        if (!itemizedPrompts) {
            itemizedPrompts = [];
        }
    } catch {
        console.log('Error loading itemized prompts for chat', chatId);
        itemizedPrompts = [];
    }
}

/**
 * Saves the itemized prompts for a chat.
 * @param {string} chatId Chat ID to save itemized prompts for
 */
export async function saveItemizedPrompts(chatId) {
    try {
        if (!chatId) {
            return;
        }

        await promptStorage.setItem(chatId, itemizedPrompts);
    } catch {
        console.log('Error saving itemized prompts for chat', chatId);
    }
}

/**
 * Replaces the itemized prompt text for a message.
 * @param {number} mesId Message ID to get itemized prompt for
 * @param {string} promptText New raw prompt text
 * @returns
 */
export async function replaceItemizedPromptText(mesId, promptText) {
    if (!Array.isArray(itemizedPrompts)) {
        itemizedPrompts = [];
    }

    const itemizedPrompt = itemizedPrompts.find(x => x.mesId === mesId);

    if (!itemizedPrompt) {
        return;
    }

    itemizedPrompt.rawPrompt = promptText;
}

/**
 * Deletes the itemized prompts for a chat.
 * @param {string} chatId Chat ID to delete itemized prompts for
 */
export async function deleteItemizedPrompts(chatId) {
    try {
        if (!chatId) {
            return;
        }

        await promptStorage.removeItem(chatId);
    } catch {
        console.log('Error deleting itemized prompts for chat', chatId);
    }
}

/**
 * Empties the itemized prompts array and caches.
 */
export async function clearItemizedPrompts() {
    try {
        await promptStorage.clear();
        itemizedPrompts = [];
    } catch {
        console.log('Error clearing itemized prompts');
    }
}

async function getStatusHorde() {
    try {
        const hordeStatus = await checkHordeStatus();
        online_status = hordeStatus ? 'Connected' : 'no_connection';
    }
    catch {
        online_status = 'no_connection';
    }

    return resultCheckStatus();
}

async function getStatusKobold() {
    let endpoint = api_server;

    if (!endpoint) {
        console.warn('No endpoint for status check');
        online_status = 'no_connection';
        return resultCheckStatus();
    }

    try {
        const response = await fetch('./api/backends/kobold/status', {
            method: 'POST',
            headers: getRequestHeaders(),
            body: JSON.stringify({
                main_api,
                api_server: endpoint,
            }),
            signal: abortStatusCheck.signal,
        });

        const data = await response.json();

        online_status = data?.model ?? 'no_connection';

        if (!data.koboldUnitedVersion) {
            throw new Error('Missing mandatory Kobold version in data:', data);
        }

        // Determine instruct mode preset
        autoSelectInstructPreset(online_status);

        // determine if we can use stop sequence and streaming
        setKoboldFlags(data.koboldUnitedVersion, data.koboldCppVersion);

        // We didn't get a 200 status code, but the endpoint has an explanation. Which means it DID connect, but I digress.
        if (online_status === 'no_connection' && data.response) {
            toastr.error(data.response, 'API Error', { timeOut: 5000, preventDuplicates: true });
        }
    } catch (err) {
        console.error('Error getting status', err);
        online_status = 'no_connection';
    }

    return resultCheckStatus();
}

async function getStatusTextgen() {
    const url = './api/backends/text-completions/status';

    const endpoint = getTextGenServer();

    if (!endpoint) {
        console.warn('No endpoint for status check');
        online_status = 'no_connection';
        return resultCheckStatus();
    }

    if (textgen_settings.type == OOBA && textgen_settings.bypass_status_check) {
        online_status = 'Status check bypassed';
        return resultCheckStatus();
    }

    try {
        const response = await fetch(url, {
            method: 'POST',
            headers: getRequestHeaders(),
            body: JSON.stringify({
                api_server: endpoint,
                api_type: textgen_settings.type,
                legacy_api: textgen_settings.legacy_api && (textgen_settings.type === OOBA || textgen_settings.type === APHRODITE),
            }),
            signal: abortStatusCheck.signal,
        });

        const data = await response.json();

        if (textgen_settings.type === MANCER) {
            loadMancerModels(data?.data);
            online_status = textgen_settings.mancer_model;
        } else if (textgen_settings.type === TOGETHERAI) {
            loadTogetherAIModels(data?.data);
            online_status = textgen_settings.togetherai_model;
        } else if (textgen_settings.type === OLLAMA) {
            loadOllamaModels(data?.data);
            online_status = textgen_settings.ollama_model || 'Connected';
        } else if (textgen_settings.type === INFERMATICAI) {
            loadInfermaticAIModels(data?.data);
            online_status = textgen_settings.infermaticai_model;
        } else if (textgen_settings.type === DREAMGEN) {
            loadDreamGenModels(data?.data);
            online_status = textgen_settings.dreamgen_model;
        } else if (textgen_settings.type === OPENROUTER) {
            loadOpenRouterModels(data?.data);
            online_status = textgen_settings.openrouter_model;
        } else if (textgen_settings.type === VLLM) {
            loadVllmModels(data?.data);
            online_status = textgen_settings.vllm_model;
        } else if (textgen_settings.type === APHRODITE) {
            loadAphroditeModels(data?.data);
            online_status = textgen_settings.aphrodite_model;
        } else {
            online_status = data?.result;
        }

        if (!online_status) {
            online_status = 'no_connection';
        }

        // Determine instruct mode preset
        autoSelectInstructPreset(online_status);

        // We didn't get a 200 status code, but the endpoint has an explanation. Which means it DID connect, but I digress.
        if (online_status === 'no_connection' && data.response) {
            toastr.error(data.response, 'API Error', { timeOut: 5000, preventDuplicates: true });
        }
    } catch (err) {
        console.error('Error getting status', err);
        online_status = 'no_connection';
    }

    return resultCheckStatus();
}

async function getStatusNovel() {
    try {
        const result = await loadNovelSubscriptionData();

        if (!result) {
            throw new Error('Could not load subscription data');
        }

        online_status = getNovelTier();
    } catch {
        online_status = 'no_connection';
    }

    resultCheckStatus();
}

export function startStatusLoading() {
    $('.api_loading').show();
    $('.api_button').addClass('disabled');
}

export function stopStatusLoading() {
    $('.api_loading').hide();
    $('.api_button').removeClass('disabled');
}

export function resultCheckStatus() {
    displayOnlineStatus();
    stopStatusLoading();
}

export async function selectCharacterById(id) {
    if (characters[id] === undefined) {
        return;
    }

    if (isChatSaving) {
        toastr.info('Please wait until the chat is saved before switching characters.', 'Your chat is still saving...');
        return;
    }

    if (selected_group && is_group_generating) {
        return;
    }

    if (selected_group || this_chid !== id) {
        //if clicked on a different character from what was currently selected
        if (!is_send_press) {
            await clearChat();
            cancelTtsPlay();
            resetSelectedGroup();
            this_edit_mes_id = undefined;
            selected_button = 'character_edit';
            this_chid = id;
            chat.length = 0;
            chat_metadata = {};
            await getChat();
        }
    } else {
        //if clicked on character that was already selected
        selected_button = 'character_edit';
        select_selected_character(this_chid);
    }
}

function getBackBlock() {
    const template = $('#bogus_folder_back_template .bogus_folder_select').clone();
    return template;
}

function getEmptyBlock() {
    const icons = ['fa-dragon', 'fa-otter', 'fa-kiwi-bird', 'fa-crow', 'fa-frog'];
    const texts = ['Here be dragons', 'Otterly empty', 'Kiwibunga', 'Pump-a-Rum', 'Croak it'];
    const roll = new Date().getMinutes() % icons.length;
    const emptyBlock = `
    <div class="text_block empty_block">
        <i class="fa-solid ${icons[roll]} fa-4x"></i>
        <h1>${texts[roll]}</h1>
        <p>There are no items to display.</p>
    </div>`;
    return $(emptyBlock);
}

/**
 * @param {number} hidden Number of hidden characters
 */
function getHiddenBlock(hidden) {
    const hiddenBlock = `
    <div class="text_block hidden_block">
        <small>
            <p>${hidden} ${hidden > 1 ? 'characters' : 'character'} hidden.</p>
            <div class="fa-solid fa-circle-info opacity50p" data-i18n="[title]Characters and groups hidden by filters or closed folders" title="Characters and groups hidden by filters or closed folders"></div>
        </small>
    </div>`;
    return $(hiddenBlock);
}

function getCharacterBlock(item, id) {
    let this_avatar = default_avatar;
    if (item.avatar != 'none') {
        this_avatar = getThumbnailUrl('avatar', item.avatar);
    }
    // Populate the template
    const template = $('#character_template .character_select').clone();
    template.attr({ 'chid': id, 'id': `CharID${id}` });
    template.find('img').attr('src', this_avatar).attr('alt', item.name);
    template.find('.avatar').attr('title', `[Character] ${item.name}\nFile: ${item.avatar}`);
    template.find('.ch_name').text(item.name).attr('title', `[Character] ${item.name}`);
    if (power_user.show_card_avatar_urls) {
        template.find('.ch_avatar_url').text(item.avatar);
    }
    template.find('.ch_fav_icon').css('display', 'none');
    template.toggleClass('is_fav', item.fav || item.fav == 'true');
    template.find('.ch_fav').val(item.fav);

    const description = item.data?.creator_notes || '';
    if (description) {
        template.find('.ch_description').text(description);
    }
    else {
        template.find('.ch_description').hide();
    }

    const auxFieldName = power_user.aux_field || 'character_version';
    const auxFieldValue = (item.data && item.data[auxFieldName]) || '';
    if (auxFieldValue) {
        template.find('.character_version').text(auxFieldValue);
    }
    else {
        template.find('.character_version').hide();
    }

    // Display inline tags
    const tagsElement = template.find('.tags');
    printTagList(tagsElement, { forEntityOrKey: id });

    // Add to the list
    return template;
}

/**
 * Prints the global character list, optionally doing a full refresh of the list
 * Use this function whenever the reprinting of the character list is the primary focus, otherwise using `printCharactersDebounced` is preferred for a cleaner, non-blocking experience.
 *
 * The printing will also always reprint all filter options of the global list, to keep them up to date.
 *
 * @param {boolean} fullRefresh - If true, the list is fully refreshed and the navigation is being reset
 */
export async function printCharacters(fullRefresh = false) {
    const storageKey = 'Characters_PerPage';
    const listId = '#rm_print_characters_block';

    let currentScrollTop = $(listId).scrollTop();

    if (fullRefresh) {
        saveCharactersPage = 0;
        currentScrollTop = 0;
        await delay(1);
    }

    // Before printing the personas, we check if we should enable/disable search sorting
    verifyCharactersSearchSortRule();

    // We are actually always reprinting filters, as it "doesn't hurt", and this way they are always up to date
    printTagFilters(tag_filter_types.character);
    printTagFilters(tag_filter_types.group_member);

    // We are also always reprinting the lists on character/group edit window, as these ones doesn't get updated otherwise
    applyTagsOnCharacterSelect();
    applyTagsOnGroupSelect();

    const entities = getEntitiesList({ doFilter: true });

    $('#rm_print_characters_pagination').pagination({
        dataSource: entities,
        pageSize: Number(localStorage.getItem(storageKey)) || per_page_default,
        sizeChangerOptions: [10, 25, 50, 100, 250, 500, 1000],
        pageRange: 1,
        pageNumber: saveCharactersPage || 1,
        position: 'top',
        showPageNumbers: false,
        showSizeChanger: true,
        prevText: '<',
        nextText: '>',
        formatNavigator: PAGINATION_TEMPLATE,
        showNavigator: true,
        callback: function (data) {
            $(listId).empty();
            if (power_user.bogus_folders && isBogusFolderOpen()) {
                $(listId).append(getBackBlock());
            }
            if (!data.length) {
                $(listId).append(getEmptyBlock());
            }
            let displayCount = 0;
            for (const i of data) {
                switch (i.type) {
                    case 'character':
                        $(listId).append(getCharacterBlock(i.item, i.id));
                        displayCount++;
                        break;
                    case 'group':
                        $(listId).append(getGroupBlock(i.item));
                        displayCount++;
                        break;
                    case 'tag':
                        $(listId).append(getTagBlock(i.item, i.entities, i.hidden));
                        break;
                }
            }

            const hidden = (characters.length + groups.length) - displayCount;
            if (hidden > 0 && entitiesFilter.hasAnyFilter()) {
                $(listId).append(getHiddenBlock(hidden));
            }

            eventSource.emit(event_types.CHARACTER_PAGE_LOADED);
        },
        afterSizeSelectorChange: function (e) {
            localStorage.setItem(storageKey, e.target.value);
        },
        afterPaging: function (e) {
            saveCharactersPage = e;
        },
        afterRender: function () {
            $(listId).scrollTop(currentScrollTop);
        },
    });

    favsToHotswap();
}

/** Checks the state of the current search, and adds/removes the search sorting option accordingly */
function verifyCharactersSearchSortRule() {
    const searchTerm = entitiesFilter.getFilterData(FILTER_TYPES.SEARCH);
    const searchOption = $('#character_sort_order option[data-field="search"]');
    const selector = $('#character_sort_order');
    const isHidden = searchOption.attr('hidden') !== undefined;

    // If we have a search term, we are displaying the sorting option for it
    if (searchTerm && isHidden) {
        searchOption.removeAttr('hidden');
        searchOption.prop('selected', true);
        flashHighlight(selector);
    }
    // If search got cleared, we make sure to hide the option and go back to the one before
    if (!searchTerm && !isHidden) {
        searchOption.attr('hidden', '');
        $(`#character_sort_order option[data-order="${power_user.sort_order}"][data-field="${power_user.sort_field}"]`).prop('selected', true);
    }
}

/** @typedef {object} Character - A character */
/** @typedef {object} Group - A group */

/**
 * @typedef {object} Entity - Object representing a display entity
 * @property {Character|Group|import('./scripts/tags.js').Tag|*} item - The item
 * @property {string|number} id - The id
 * @property {'character'|'group'|'tag'} type - The type of this entity (character, group, tag)
 * @property {Entity[]} [entities] - An optional list of entities relevant for this item
 * @property {number} [hidden] - An optional number representing how many hidden entities this entity contains
 */

/**
 * Converts the given character to its entity representation
 *
 * @param {Character} character - The character
 * @param {string|number} id - The id of this character
 * @returns {Entity} The entity for this character
 */
export function characterToEntity(character, id) {
    return { item: character, id, type: 'character' };
}

/**
 * Converts the given group to its entity representation
 *
 * @param {Group} group - The group
 * @returns {Entity} The entity for this group
 */
export function groupToEntity(group) {
    return { item: group, id: group.id, type: 'group' };
}

/**
 * Converts the given tag to its entity representation
 *
 * @param {import('./scripts/tags.js').Tag} tag - The tag
 * @returns {Entity} The entity for this tag
 */
export function tagToEntity(tag) {
    return { item: structuredClone(tag), id: tag.id, type: 'tag', entities: [] };
}

/**
 * Builds the full list of all entities available
 *
 * They will be correctly marked and filtered.
 *
 * @param {object} param0 - Optional parameters
 * @param {boolean} [param0.doFilter] - Whether this entity list should already be filtered based on the global filters
 * @param {boolean} [param0.doSort] - Whether the entity list should be sorted when returned
 * @returns {Entity[]} All entities
 */
export function getEntitiesList({ doFilter = false, doSort = true } = {}) {
    let entities = [
        ...characters.map((item, index) => characterToEntity(item, index)),
        ...groups.map(item => groupToEntity(item)),
        ...(power_user.bogus_folders ? tags.filter(isBogusFolder).sort(compareTagsForSort).map(item => tagToEntity(item)) : []),
    ];

    // We need to do multiple filter runs in a specific order, otherwise different settings might override each other
    // and screw up tags and search filter, sub lists or similar.
    // The specific filters are written inside the "filterByTagState" method and its different parameters.
    // Generally what we do is the following:
    //   1. First swipe over the list to remove the most obvious things
    //   2. Build sub entity lists for all folders, filtering them similarly to the second swipe
    //   3. We do the last run, where global filters are applied, and the search filters last

    // First run filters, that will hide what should never be displayed
    if (doFilter) {
        entities = filterByTagState(entities);
    }

    // Run over all entities between first and second filter to save some states
    for (const entity of entities) {
        // For folders, we remember the sub entities so they can be displayed later, even if they might be filtered
        // Those sub entities should be filtered and have the search filters applied too
        if (entity.type === 'tag') {
            let subEntities = filterByTagState(entities, { subForEntity: entity, filterHidden: false });
            const subCount = subEntities.length;
            subEntities = filterByTagState(entities, { subForEntity: entity });
            if (doFilter) {
                // sub entities filter "hacked" because folder filter should not be applied there, so even in "only folders" mode characters show up
                subEntities = entitiesFilter.applyFilters(subEntities, { clearScoreCache: false, tempOverrides: { [FILTER_TYPES.FOLDER]: FILTER_STATES.UNDEFINED } });
            }
            if (doSort) {
                sortEntitiesList(subEntities);
            }
            entity.entities = subEntities;
            entity.hidden = subCount - subEntities.length;
        }
    }

    // Second run filters, hiding whatever should be filtered later
    if (doFilter) {
        const beforeFinalEntities = filterByTagState(entities, { globalDisplayFilters: true });
        entities = entitiesFilter.applyFilters(beforeFinalEntities);

        // Magic for folder filter. If that one is enabled, and no folders are display anymore, we remove that filter to actually show the characters.
        if (isFilterState(entitiesFilter.getFilterData(FILTER_TYPES.FOLDER), FILTER_STATES.SELECTED) && entities.filter(x => x.type == 'tag').length == 0) {
            entities = entitiesFilter.applyFilters(beforeFinalEntities, { tempOverrides: { [FILTER_TYPES.FOLDER]: FILTER_STATES.UNDEFINED } });
        }
    }

    if (doSort) {
        sortEntitiesList(entities);
    }
    return entities;
}

export async function getOneCharacter(avatarUrl) {
    const response = await fetch('./api/characters/get', {
        method: 'POST',
        headers: getRequestHeaders(),
        body: JSON.stringify({
            avatar_url: avatarUrl,
        }),
    });

    if (response.ok) {
        const getData = await response.json();
        getData['name'] = DOMPurify.sanitize(getData['name']);
        getData['chat'] = String(getData['chat']);

        const indexOf = characters.findIndex(x => x.avatar === avatarUrl);

        if (indexOf !== -1) {
            characters[indexOf] = getData;
        } else {
            toastr.error(`Character ${avatarUrl} not found in the list`, 'Error', { timeOut: 5000, preventDuplicates: true });
        }
    }
}

<<<<<<< HEAD
async function getCharacters() {
    var response = await fetch('./api/characters/all', {
=======
function getCharacterSource(chId = this_chid) {
    const character = characters[chId];

    if (!character) {
        return '';
    }

    const chubId = characters[chId]?.data?.extensions?.chub?.full_path;

    if (chubId) {
        return `https://chub.ai/characters/${chubId}`;
    }

    const pygmalionId = characters[chId]?.data?.extensions?.pygmalion_id;

    if (pygmalionId) {
        return `https://pygmalion.chat/${pygmalionId}`;
    }

    const githubRepo = characters[chId]?.data?.extensions?.github_repo;

    if (githubRepo) {
        return `https://github.com/${githubRepo}`;
    }

    const sourceUrl = characters[chId]?.data?.extensions?.source_url;

    if (sourceUrl) {
        return sourceUrl;
    }

    const risuId = characters[chId]?.data?.extensions?.risuai?.source;

    if (Array.isArray(risuId) && risuId.length && typeof risuId[0] === 'string' && risuId[0].startsWith('risurealm:')) {
        const realmId = risuId[0].split(':')[1];
        return `https://realm.risuai.net/character/${realmId}`;
    }

    return '';
}

export async function getCharacters() {
    const response = await fetch('/api/characters/all', {
>>>>>>> 4dcb2acb
        method: 'POST',
        headers: getRequestHeaders(),
        body: JSON.stringify({
            '': '',
        }),
    });
    if (response.ok === true) {
        characters.splice(0, characters.length);
        const getData = await response.json();
        for (let i = 0; i < getData.length; i++) {
            characters[i] = getData[i];
            characters[i]['name'] = DOMPurify.sanitize(characters[i]['name']);

            // For dropped-in cards
            if (!characters[i]['chat']) {
                characters[i]['chat'] = `${characters[i]['name']} - ${humanizedDateTime()}`;
            }

            characters[i]['chat'] = String(characters[i]['chat']);
        }
        if (this_chid !== undefined) {
            $('#avatar_url_pole').val(characters[this_chid].avatar);
        }

        await getGroups();
        await printCharacters(true);
    }
}

async function delChat(chatfile) {
    const response = await fetch('./api/chats/delete', {
        method: 'POST',
        headers: getRequestHeaders(),
        body: JSON.stringify({
            chatfile: chatfile,
            avatar_url: characters[this_chid].avatar,
        }),
    });
    if (response.ok === true) {
        // choose another chat if current was deleted
        const name = chatfile.replace('.jsonl', '');
        if (name === characters[this_chid].chat) {
            chat_metadata = {};
            await replaceCurrentChat();
        }
        await eventSource.emit(event_types.CHAT_DELETED, name);
    }
}

export async function replaceCurrentChat() {
    await clearChat();
    chat.length = 0;

    const chatsResponse = await fetch('./api/characters/chats', {
        method: 'POST',
        headers: getRequestHeaders(),
        body: JSON.stringify({ avatar_url: characters[this_chid].avatar }),
    });

    if (chatsResponse.ok) {
        const chats = Object.values(await chatsResponse.json());
        chats.sort((a, b) => sortMoments(timestampToMoment(a.last_mes), timestampToMoment(b.last_mes)));

        // pick existing chat
        if (chats.length && typeof chats[0] === 'object') {
            characters[this_chid].chat = chats[0].file_name.replace('.jsonl', '');
            $('#selected_chat_pole').val(characters[this_chid].chat);
            saveCharacterDebounced();
            await getChat();
        }

        // start new chat
        else {
            characters[this_chid].chat = `${name2} - ${humanizedDateTime()}`;
            $('#selected_chat_pole').val(characters[this_chid].chat);
            saveCharacterDebounced();
            await getChat();
        }
    }
}

export function showMoreMessages() {
    let messageId = Number($('#chat').children('.mes').first().attr('mesid'));
    let count = power_user.chat_truncation || Number.MAX_SAFE_INTEGER;

    console.debug('Inserting messages before', messageId, 'count', count, 'chat length', chat.length);
    const prevHeight = $('#chat').prop('scrollHeight');

    while (messageId > 0 && count > 0) {
        count--;
        messageId--;
        addOneMessage(chat[messageId], { insertBefore: messageId + 1, scroll: false, forceId: messageId });
    }

    if (messageId == 0) {
        $('#show_more_messages').remove();
    }

    const newHeight = $('#chat').prop('scrollHeight');
    $('#chat').scrollTop(newHeight - prevHeight);
}

export async function printMessages() {
    let startIndex = 0;
    let count = power_user.chat_truncation || Number.MAX_SAFE_INTEGER;

    if (chat.length > count) {
        startIndex = chat.length - count;
        $('#chat').append('<div id="show_more_messages">Show more messages</div>');
    }

    for (let i = startIndex; i < chat.length; i++) {
        const item = chat[i];
        addOneMessage(item, { scroll: false, forceId: i, showSwipes: false });
    }

    // Scroll to bottom when all images are loaded
    const images = document.querySelectorAll('#chat .mes img');
    let imagesLoaded = 0;

    for (let i = 0; i < images.length; i++) {
        const image = images[i];
        if (image instanceof HTMLImageElement) {
            if (image.complete) {
                incrementAndCheck();
            } else {
                image.addEventListener('load', incrementAndCheck);
            }
        }
    }

    $('#chat .mes').removeClass('last_mes');
    $('#chat .mes').last().addClass('last_mes');
    hideSwipeButtons();
    showSwipeButtons();
    scrollChatToBottom();

    function incrementAndCheck() {
        imagesLoaded++;
        if (imagesLoaded === images.length) {
            scrollChatToBottom();
        }
    }
}

export async function clearChat() {
    closeMessageEditor();
    extension_prompts = {};
    if (is_delete_mode) {
        $('#dialogue_del_mes_cancel').trigger('click');
    }
    $('#chat').children().remove();
    if ($('.zoomed_avatar[forChar]').length) {
        console.debug('saw avatars to remove');
        $('.zoomed_avatar[forChar]').remove();
    } else { console.debug('saw no avatars'); }

    await saveItemizedPrompts(getCurrentChatId());
    itemizedPrompts = [];
}

export async function deleteLastMessage() {
    chat.length = chat.length - 1;
    $('#chat').children('.mes').last().remove();
    await eventSource.emit(event_types.MESSAGE_DELETED, chat.length);
}

export async function reloadCurrentChat() {
    await clearChat();
    chat.length = 0;

    if (selected_group) {
        await getGroupChat(selected_group, true);
    }
    else if (this_chid !== undefined) {
        await getChat();
    }
    else {
        resetChatState();
        await getCharacters();
        await printMessages();
        await eventSource.emit(event_types.CHAT_CHANGED, getCurrentChatId());
    }

    hideSwipeButtons();
    showSwipeButtons();
}

/**
 * Send the message currently typed into the chat box.
 */
export function sendTextareaMessage() {
    if (is_send_press) return;
    if (isExecutingCommandsFromChatInput) return;

    let generateType;
    // "Continue on send" is activated when the user hits "send" (or presses enter) on an empty chat box, and the last
    // message was sent from a character (not the user or the system).
    const textareaText = String($('#send_textarea').val());
    if (power_user.continue_on_send &&
        !textareaText &&
        !selected_group &&
        chat.length &&
        !chat[chat.length - 1]['is_user'] &&
        !chat[chat.length - 1]['is_system']
    ) {
        generateType = 'continue';
    }

    Generate(generateType);
}

/**
 * Formats the message text into an HTML string using Markdown and other formatting.
 * @param {string} mes Message text
 * @param {string} ch_name Character name
 * @param {boolean} isSystem If the message was sent by the system
 * @param {boolean} isUser If the message was sent by the user
 * @param {number} messageId Message index in chat array
 * @returns {string} HTML string
 */
export function messageFormatting(mes, ch_name, isSystem, isUser, messageId) {
    if (!mes) {
        return '';
    }

    if (Number(messageId) === 0 && !isSystem && !isUser) {
        mes = substituteParams(mes, undefined, ch_name);
    }

    mesForShowdownParse = mes;

    // Force isSystem = false on comment messages so they get formatted properly
    if (ch_name === COMMENT_NAME_DEFAULT && isSystem && !isUser) {
        isSystem = false;
    }

    // Let hidden messages have markdown
    if (isSystem && ch_name !== systemUserName) {
        isSystem = false;
    }

    // Prompt bias replacement should be applied on the raw message
    if (!power_user.show_user_prompt_bias && ch_name && !isUser && !isSystem) {
        mes = mes.replaceAll(substituteParams(power_user.user_prompt_bias), '');
    }

    if (!isSystem) {
        function getRegexPlacement() {
            try {
                if (isUser) {
                    return regex_placement.USER_INPUT;
                } else if (chat[messageId]?.extra?.type === 'narrator') {
                    return regex_placement.SLASH_COMMAND;
                } else {
                    return regex_placement.AI_OUTPUT;
                }
            } catch {
                return regex_placement.AI_OUTPUT;
            }
        }

        const regexPlacement = getRegexPlacement();
        const usableMessages = chat.map((x, index) => ({ message: x, index: index })).filter(x => !x.message.is_system);
        const indexOf = usableMessages.findIndex(x => x.index === Number(messageId));
        const depth = messageId >= 0 && indexOf !== -1 ? (usableMessages.length - indexOf - 1) : undefined;

        // Always override the character name
        mes = getRegexedString(mes, regexPlacement, {
            characterOverride: ch_name,
            isMarkdown: true,
            depth: depth,
        });
    }

    if (power_user.auto_fix_generated_markdown) {
        mes = fixMarkdown(mes, true);
    }

    if (!isSystem && power_user.encode_tags) {
        mes = mes.replaceAll('<', '&lt;').replaceAll('>', '&gt;');
    }

    if (this_chid === undefined && !selected_group) {
        mes = mes.replace(/\*\*(.+?)\*\*/g, '<b>$1</b>');
    } else if (!isSystem) {
        // Save double quotes in tags as a special character to prevent them from being encoded
        if (!power_user.encode_tags) {
            mes = mes.replace(/<([^>]+)>/g, function (_, contents) {
                return '<' + contents.replace(/"/g, '\ufffe') + '>';
            });
        }

        mes = mes.replace(/```[\s\S]*?```|``[\s\S]*?``|`[\s\S]*?`|(".+?")|(\u201C.+?\u201D)/gm, function (match, p1, p2) {
            if (p1) {
                return '<q>"' + p1.replace(/"/g, '') + '"</q>';
            } else if (p2) {
                return '<q>“' + p2.replace(/\u201C|\u201D/g, '') + '”</q>';
            } else {
                return match;
            }
        });

        // Restore double quotes in tags
        if (!power_user.encode_tags) {
            mes = mes.replace(/\ufffe/g, '"');
        }

        mes = mes.replaceAll('\\begin{align*}', '$$');
        mes = mes.replaceAll('\\end{align*}', '$$');
        mes = converter.makeHtml(mes);

        mes = mes.replace(/<code(.*)>[\s\S]*?<\/code>/g, function (match) {
            // Firefox creates extra newlines from <br>s in code blocks, so we replace them before converting newlines to <br>s.
            return match.replace(/\n/gm, '\u0000');
        });
        mes = mes.replace(/\u0000/g, '\n'); // Restore converted newlines
        mes = mes.trim();

        mes = mes.replace(/<code(.*)>[\s\S]*?<\/code>/g, function (match) {
            return match.replace(/&amp;/g, '&');
        });
    }

    /*
    // Hides bias from empty messages send with slash commands
    if (isSystem) {
        mes = mes.replace(/\{\{[\s\S]*?\}\}/gm, "");
    }
    */

    if (!power_user.allow_name2_display && ch_name && !isUser && !isSystem) {
        mes = mes.replace(new RegExp(`(^|\n)${escapeRegex(ch_name)}:`, 'g'), '$1');
    }

    /** @type {any} */
    const config = { MESSAGE_SANITIZE: true, ADD_TAGS: ['custom-style'] };
    mes = encodeStyleTags(mes);
    mes = DOMPurify.sanitize(mes, config);
    mes = decodeStyleTags(mes);

    return mes;
}

/**
 * Inserts or replaces an SVG icon adjacent to the provided message's timestamp.
 *
 * If the `extra.api` is "openai" and `extra.model` contains the substring "claude",
 * the function fetches the "claude.svg". Otherwise, it fetches the SVG named after
 * the value in `extra.api`.
 *
 * @param {JQuery<HTMLElement>} mes - The message element containing the timestamp where the icon should be inserted or replaced.
 * @param {Object} extra - Contains the API and model details.
 * @param {string} extra.api - The name of the API, used to determine which SVG to fetch.
 * @param {string} extra.model - The model name, used to check for the substring "claude".
 */
function insertSVGIcon(mes, extra) {
    // Determine the SVG filename
    let modelName;

    // Claude on OpenRouter or Anthropic
    if (extra.api === 'openai' && extra.model?.toLowerCase().includes('claude')) {
        modelName = 'claude';
    }
    // OpenAI on OpenRouter
    else if (extra.api === 'openai' && extra.model?.toLowerCase().includes('openai')) {
        modelName = 'openai';
    }
    // OpenRouter website model or other models
    else if (extra.api === 'openai' && (extra.model === null || extra.model?.toLowerCase().includes('/'))) {
        modelName = 'openrouter';
    }
    // Everything else
    else {
        modelName = extra.api;
    }

    const image = new Image();
    // Add classes for styling and identification
    image.classList.add('icon-svg', 'timestamp-icon');
    image.src = `/img/${modelName}.svg`;
    image.title = `${extra?.api ? extra.api + ' - ' : ''}${extra?.model ?? ''}`;

    image.onload = async function () {
        // Check if an SVG already exists adjacent to the timestamp
        let existingSVG = mes.find('.timestamp').next('.timestamp-icon');

        if (existingSVG.length) {
            // Replace existing SVG
            existingSVG.replaceWith(image);
        } else {
            // Append the new SVG if none exists
            mes.find('.timestamp').after(image);
        }

        await SVGInject(this);
    };
}


function getMessageFromTemplate({
    mesId,
    swipeId,
    characterName,
    isUser,
    avatarImg,
    bias,
    isSystem,
    title,
    timerValue,
    timerTitle,
    bookmarkLink,
    forceAvatar,
    timestamp,
    tokenCount,
    extra,
}) {
    const mes = messageTemplate.clone();
    mes.attr({
        'mesid': mesId,
        'swipeid': swipeId,
        'ch_name': characterName,
        'is_user': isUser,
        'is_system': !!isSystem,
        'bookmark_link': bookmarkLink,
        'force_avatar': !!forceAvatar,
        'timestamp': timestamp,
    });
    mes.find('.avatar img').attr('src', avatarImg);
    mes.find('.ch_name .name_text').text(characterName);
    mes.find('.mes_bias').html(bias);
    mes.find('.timestamp').text(timestamp).attr('title', `${extra?.api ? extra.api + ' - ' : ''}${extra?.model ?? ''}`);
    mes.find('.mesIDDisplay').text(`#${mesId}`);
    tokenCount && mes.find('.tokenCounterDisplay').text(`${tokenCount}t`);
    title && mes.attr('title', title);
    timerValue && mes.find('.mes_timer').attr('title', timerTitle).text(timerValue);

    if (power_user.timestamp_model_icon && extra?.api) {
        insertSVGIcon(mes, extra);
    }

    return mes;
}

export function updateMessageBlock(messageId, message) {
    const messageElement = $(`#chat [mesid="${messageId}"]`);
    const text = message?.extra?.display_text ?? message.mes;
    messageElement.find('.mes_text').html(messageFormatting(text, message.name, message.is_system, message.is_user, messageId));
    addCopyToCodeBlocks(messageElement);
    appendMediaToMessage(message, messageElement);
}

export function appendMediaToMessage(mes, messageElement) {
    // Add image to message
    if (mes.extra?.image) {
        const chatHeight = $('#chat').prop('scrollHeight');
        const image = messageElement.find('.mes_img');
        const text = messageElement.find('.mes_text');
        const isInline = !!mes.extra?.inline_image;
        image.on('load', function () {
            const scrollPosition = $('#chat').scrollTop();
            const newChatHeight = $('#chat').prop('scrollHeight');
            const diff = newChatHeight - chatHeight;
            $('#chat').scrollTop(scrollPosition + diff);
        });
        image.attr('src', mes.extra?.image);
        image.attr('title', mes.extra?.title || mes.title || '');
        messageElement.find('.mes_img_container').addClass('img_extra');
        image.toggleClass('img_inline', isInline);
        text.toggleClass('displayNone', !isInline);
    }

    // Add file to message
    if (mes.extra?.file) {
        messageElement.find('.mes_file_container').remove();
        const messageId = messageElement.attr('mesid');
        const template = $('#message_file_template .mes_file_container').clone();
        template.find('.mes_file_name').text(mes.extra.file.name);
        template.find('.mes_file_size').text(humanFileSize(mes.extra.file.size));
        template.find('.mes_file_download').attr('mesid', messageId);
        template.find('.mes_file_delete').attr('mesid', messageId);
        messageElement.find('.mes_block').append(template);
    } else {
        messageElement.find('.mes_file_container').remove();
    }
}

/**
 * @deprecated Use appendMediaToMessage instead.
 */
export function appendImageToMessage(mes, messageElement) {
    appendMediaToMessage(mes, messageElement);
}

export function addCopyToCodeBlocks(messageElement) {
    const codeBlocks = $(messageElement).find('pre code');
    for (let i = 0; i < codeBlocks.length; i++) {
        hljs.highlightElement(codeBlocks.get(i));
        if (navigator.clipboard !== undefined) {
            const copyButton = document.createElement('i');
            copyButton.classList.add('fa-solid', 'fa-copy', 'code-copy');
            copyButton.title = 'Copy code';
            codeBlocks.get(i).appendChild(copyButton);
            copyButton.addEventListener('pointerup', function (event) {
                navigator.clipboard.writeText(codeBlocks.get(i).innerText);
                toastr.info('Copied!', '', { timeOut: 2000 });
            });
        }
    }
}


export function addOneMessage(mes, { type = 'normal', insertAfter = null, scroll = true, insertBefore = null, forceId = null, showSwipes = true } = {}) {
    let messageText = mes['mes'];
    const momentDate = timestampToMoment(mes.send_date);
    const timestamp = momentDate.isValid() ? momentDate.format('LL LT') : '';

    if (mes?.extra?.display_text) {
        messageText = mes.extra.display_text;
    }

    // Forbidden black magic
    // This allows to use "continue" on user messages
    if (type === 'swipe' && mes.swipe_id === undefined) {
        mes.swipe_id = 0;
        mes.swipes = [mes.mes];
    }

    let avatarImg = getUserAvatar(user_avatar);
    const isSystem = mes.is_system;
    const title = mes.title;
    generatedPromptCache = '';

    //for non-user mesages
    if (!mes['is_user']) {
        if (mes.force_avatar) {
            avatarImg = mes.force_avatar;
        } else if (this_chid === undefined) {
            avatarImg = system_avatar;
        } else {
            if (characters[this_chid].avatar != 'none') {
                avatarImg = getThumbnailUrl('avatar', characters[this_chid].avatar);
            } else {
                avatarImg = default_avatar;
            }
        }
        //old processing:
        //if messge is from sytem, use the name provided in the message JSONL to proceed,
        //if not system message, use name2 (char's name) to proceed
        //characterName = mes.is_system || mes.force_avatar ? mes.name : name2;
    } else if (mes['is_user'] && mes['force_avatar']) {
        // Special case for persona images.
        avatarImg = mes['force_avatar'];
    }

    messageText = messageFormatting(
        messageText,
        mes.name,
        isSystem,
        mes.is_user,
        chat.indexOf(mes),
    );
    const bias = messageFormatting(mes.extra?.bias ?? '', '', false, false, -1);
    let bookmarkLink = mes?.extra?.bookmark_link ?? '';

    let params = {
        mesId: forceId ?? chat.length - 1,
        swipeId: mes.swipe_id ?? 0,
        characterName: mes.name,
        isUser: mes.is_user,
        avatarImg: avatarImg,
        bias: bias,
        isSystem: isSystem,
        title: title,
        bookmarkLink: bookmarkLink,
        forceAvatar: mes.force_avatar,
        timestamp: timestamp,
        extra: mes.extra,
        tokenCount: mes.extra?.token_count ?? 0,
        ...formatGenerationTimer(mes.gen_started, mes.gen_finished, mes.extra?.token_count),
    };

    const renderedMessage = getMessageFromTemplate(params);

    if (type !== 'swipe') {
        if (!insertAfter && !insertBefore) {
            chatElement.append(renderedMessage);
        }
        else if (insertAfter) {
            const target = chatElement.find(`.mes[mesid="${insertAfter}"]`);
            $(renderedMessage).insertAfter(target);
        } else {
            const target = chatElement.find(`.mes[mesid="${insertBefore}"]`);
            $(renderedMessage).insertBefore(target);
        }
    }

    // Callers push the new message to chat before calling addOneMessage
    const newMessageId = typeof forceId == 'number' ? forceId : chat.length - 1;

    const newMessage = $(`#chat [mesid="${newMessageId}"]`);
    const isSmallSys = mes?.extra?.isSmallSys;

    if (isSmallSys === true) {
        newMessage.addClass('smallSysMes');
    }

    //shows or hides the Prompt display button
    let mesIdToFind = type == 'swipe' ? params.mesId - 1 : params.mesId;  //Number(newMessage.attr('mesId'));

    //if we have itemized messages, and the array isn't null..
    if (params.isUser === false && Array.isArray(itemizedPrompts) && itemizedPrompts.length > 0) {
        const itemizedPrompt = itemizedPrompts.find(x => Number(x.mesId) === Number(mesIdToFind));
        if (itemizedPrompt) {
            newMessage.find('.mes_prompt').show();
        }
    }

    newMessage.find('.avatar img').on('error', function () {
        $(this).hide();
        $(this).parent().html('<div class="missing-avatar fa-solid fa-user-slash"></div>');
    });

    if (type === 'swipe') {
        const swipeMessage = chatElement.find(`[mesid="${chat.length - 1}"]`);
        swipeMessage.find('.mes_text').html(messageText).attr('title', title);
        swipeMessage.find('.timestamp').text(timestamp).attr('title', `${params.extra.api} - ${params.extra.model}`);
        appendMediaToMessage(mes, swipeMessage);
        if (power_user.timestamp_model_icon && params.extra?.api) {
            insertSVGIcon(swipeMessage, params.extra);
        }

        if (mes.swipe_id == mes.swipes.length - 1) {
            swipeMessage.find('.mes_timer').text(params.timerValue).attr('title', params.timerTitle);
            swipeMessage.find('.tokenCounterDisplay').text(`${params.tokenCount}t`);
        } else {
            swipeMessage.find('.mes_timer').empty();
            swipeMessage.find('.tokenCounterDisplay').empty();
        }
    } else {
        const messageId = forceId ?? chat.length - 1;
        chatElement.find(`[mesid="${messageId}"] .mes_text`).append(messageText);
        appendMediaToMessage(mes, newMessage);
        showSwipes && hideSwipeButtons();
    }

    addCopyToCodeBlocks(newMessage);

    if (showSwipes) {
        $('#chat .mes').last().addClass('last_mes');
        $('#chat .mes').eq(-2).removeClass('last_mes');
        hideSwipeButtons();
        showSwipeButtons();
    }

    // Don't scroll if not inserting last
    if (!insertAfter && !insertBefore && scroll) {
        scrollChatToBottom();
    }
}

/**
 * Returns the URL of the avatar for the given character Id.
 * @param {number} characterId Character Id
 * @returns {string} Avatar URL
 */
export function getCharacterAvatar(characterId) {
    const character = characters[characterId];
    const avatarImg = character?.avatar;

    if (!avatarImg || avatarImg === 'none') {
        return default_avatar;
    }

    return formatCharacterAvatar(avatarImg);
}

export function formatCharacterAvatar(characterAvatar) {
    return `characters/${characterAvatar}`;
}

/**
 * Formats the title for the generation timer.
 * @param {Date} gen_started Date when generation was started
 * @param {Date} gen_finished Date when generation was finished
 * @param {number} tokenCount Number of tokens generated (0 if not available)
 * @returns {Object} Object containing the formatted timer value and title
 * @example
 * const { timerValue, timerTitle } = formatGenerationTimer(gen_started, gen_finished, tokenCount);
 * console.log(timerValue); // 1.2s
 * console.log(timerTitle); // Generation queued: 12:34:56 7 Jan 2021\nReply received: 12:34:57 7 Jan 2021\nTime to generate: 1.2 seconds\nToken rate: 5 t/s
 */
function formatGenerationTimer(gen_started, gen_finished, tokenCount) {
    if (!gen_started || !gen_finished) {
        return {};
    }

    const dateFormat = 'HH:mm:ss D MMM YYYY';
    const start = moment(gen_started);
    const finish = moment(gen_finished);
    const seconds = finish.diff(start, 'seconds', true);
    const timerValue = `${seconds.toFixed(1)}s`;
    const timerTitle = [
        `Generation queued: ${start.format(dateFormat)}`,
        `Reply received: ${finish.format(dateFormat)}`,
        `Time to generate: ${seconds} seconds`,
        tokenCount > 0 ? `Token rate: ${Number(tokenCount / seconds).toFixed(1)} t/s` : '',
    ].join('\n');

    if (isNaN(seconds) || seconds < 0) {
        return { timerValue: '', timerTitle };
    }

    return { timerValue, timerTitle };
}

export function scrollChatToBottom() {
    if (power_user.auto_scroll_chat_to_bottom) {
        let position = chatElement[0].scrollHeight;

        if (power_user.waifuMode) {
            const lastMessage = chatElement.find('.mes').last();
            if (lastMessage.length) {
                const lastMessagePosition = lastMessage.position().top;
                position = chatElement.scrollTop() + lastMessagePosition;
            }
        }

        chatElement.scrollTop(position);
    }
}

/**
 * Substitutes {{macro}} parameters in a string.
 * @param {string} content - The string to substitute parameters in.
 * @param {string} [_name1] - The name of the user. Uses global name1 if not provided.
 * @param {string} [_name2] - The name of the character. Uses global name2 if not provided.
 * @param {string} [_original] - The original message for {{original}} substitution.
 * @param {string} [_group] - The group members list for {{group}} substitution.
 * @param {boolean} [_replaceCharacterCard] - Whether to replace character card macros.
 * @returns {string} The string with substituted parameters.
 */
export function substituteParams(content, _name1, _name2, _original, _group, _replaceCharacterCard = true) {
    const environment = {};

    if (typeof _original === 'string') {
        let originalSubstituted = false;
        environment.original = () => {
            if (originalSubstituted) {
                return '';
            }

            originalSubstituted = true;
            return _original;
        };
    }

    const getGroupValue = () => {
        if (typeof _group === 'string') {
            return _group;
        }

        if (selected_group) {
            const members = groups.find(x => x.id === selected_group)?.members;
            const names = Array.isArray(members)
                ? members.map(m => characters.find(c => c.avatar === m)?.name).filter(Boolean).join(', ')
                : '';
            return names;
        } else {
            return _name2 ?? name2;
        }
    };

    if (_replaceCharacterCard) {
        const fields = getCharacterCardFields();
        environment.charPrompt = fields.system || '';
        environment.charJailbreak = fields.jailbreak || '';
        environment.description = fields.description || '';
        environment.personality = fields.personality || '';
        environment.scenario = fields.scenario || '';
        environment.persona = fields.persona || '';
        environment.mesExamples = fields.mesExamples || '';
        environment.charVersion = fields.version || '';
        environment.char_version = fields.version || '';
    }

    // Must be substituted last so that they're replaced inside {{description}}
    environment.user = _name1 ?? name1;
    environment.char = _name2 ?? name2;
    environment.group = environment.charIfNotGroup = getGroupValue();
    environment.model = getGeneratingModel();

    return evaluateMacros(content, environment);
}


/**
 * Gets stopping sequences for the prompt.
 * @param {boolean} isImpersonate A request is made to impersonate a user
 * @param {boolean} isContinue A request is made to continue the message
 * @returns {string[]} Array of stopping strings
 */
export function getStoppingStrings(isImpersonate, isContinue) {
    const charString = `\n${name2}:`;
    const userString = `\n${name1}:`;
    const result = isImpersonate ? [charString] : [userString];

    result.push(userString);

    if (isContinue && Array.isArray(chat) && chat[chat.length - 1]?.is_user) {
        result.push(charString);
    }

    // Add other group members as the stopping strings
    if (selected_group) {
        const group = groups.find(x => x.id === selected_group);

        if (group && Array.isArray(group.members)) {
            const names = group.members
                .map(x => characters.find(y => y.avatar == x))
                .filter(x => x && x.name && x.name !== name2)
                .map(x => `\n${x.name}:`);
            result.push(...names);
        }
    }

    result.push(...getInstructStoppingSequences());
    result.push(...getCustomStoppingStrings());

    if (power_user.single_line) {
        result.unshift('\n');
    }

    return result.filter(onlyUnique);
}

/**
 * Background generation based on the provided prompt.
 * @param {string} quiet_prompt Instruction prompt for the AI
 * @param {boolean} quietToLoud Whether the message should be sent in a foreground (loud) or background (quiet) mode
 * @param {boolean} skipWIAN whether to skip addition of World Info and Author's Note into the prompt
 * @param {string} quietImage Image to use for the quiet prompt
 * @param {string} quietName Name to use for the quiet prompt (defaults to "System:")
 * @param {number} [responseLength] Maximum response length. If unset, the global default value is used.
 * @returns
 */
export async function generateQuietPrompt(quiet_prompt, quietToLoud, skipWIAN, quietImage = null, quietName = null, responseLength = null) {
    console.log('got into genQuietPrompt');
    const responseLengthCustomized = typeof responseLength === 'number' && responseLength > 0;
    let originalResponseLength = -1;
    try {
        /** @type {GenerateOptions} */
        const options = {
            quiet_prompt,
            quietToLoud,
            skipWIAN: skipWIAN,
            force_name2: true,
            quietImage: quietImage,
            quietName: quietName,
        };
        originalResponseLength = responseLengthCustomized ? saveResponseLength(main_api, responseLength) : -1;
        const generateFinished = await Generate('quiet', options);
        return generateFinished;
    } finally {
        if (responseLengthCustomized) {
            restoreResponseLength(main_api, originalResponseLength);
        }
    }
}

/**
 * Executes slash commands and returns the new text and whether the generation was interrupted.
 * @param {string} message Text to be sent
 * @returns {Promise<boolean>} Whether the message sending was interrupted
 */
export async function processCommands(message) {
    if (!message || !message.trim().startsWith('/')) {
        return false;
    }
    await executeSlashCommandsOnChatInput(message, {
        clearChatInput: true,
    });
    return true;
}

export function sendSystemMessage(type, text, extra = {}) {
    const systemMessage = system_messages[type];

    if (!systemMessage) {
        return;
    }

    const newMessage = { ...systemMessage, send_date: getMessageTimeStamp() };

    if (text) {
        newMessage.mes = text;
    }

    if (type == system_message_types.SLASH_COMMANDS) {
        newMessage.mes = getSlashCommandsHelp();
    }

    if (!newMessage.extra) {
        newMessage.extra = {};
    }

    newMessage.extra = Object.assign(newMessage.extra, extra);
    newMessage.extra.type = type;

    chat.push(newMessage);
    addOneMessage(newMessage);
    is_send_press = false;
    if (type == system_message_types.SLASH_COMMANDS) {
        const browser = new SlashCommandBrowser();
        const spinner = document.querySelector('#chat .last_mes .custom-slashHelp');
        const parent = spinner.parentElement;
        spinner.remove();
        browser.renderInto(parent);
        browser.search.focus();
    }
}

/**
 * Extracts the contents of bias macros from a message.
 * @param {string} message Message text
 * @returns {string} Message bias extracted from the message (or an empty string if not found)
 */
export function extractMessageBias(message) {
    if (!message) {
        return '';
    }

    try {
        const biasHandlebars = Handlebars.create();
        const biasMatches = [];
        biasHandlebars.registerHelper('bias', function (text) {
            biasMatches.push(text);
            return '';
        });
        const template = biasHandlebars.compile(message);
        template({});

        if (biasMatches && biasMatches.length > 0) {
            return ` ${biasMatches.join(' ')}`;
        }

        return '';
    } catch {
        return '';
    }
}

/**
 * Removes impersonated group member lines from the group member messages.
 * Doesn't do anything if group reply trimming is disabled.
 * @param {string} getMessage Group message
 * @returns Cleaned-up group message
 */
function cleanGroupMessage(getMessage) {
    if (power_user.disable_group_trimming) {
        return getMessage;
    }

    const group = groups.find((x) => x.id == selected_group);

    if (group && Array.isArray(group.members) && group.members) {
        for (let member of group.members) {
            const character = characters.find(x => x.avatar == member);

            if (!character) {
                continue;
            }

            const name = character.name;

            // Skip current speaker.
            if (name === name2) {
                continue;
            }

            const regex = new RegExp(`(^|\n)${escapeRegex(name)}:`);
            const nameMatch = getMessage.match(regex);
            if (nameMatch) {
                getMessage = getMessage.substring(0, nameMatch.index);
            }
        }
    }
    return getMessage;
}

function addPersonaDescriptionExtensionPrompt() {
    const INJECT_TAG = 'PERSONA_DESCRIPTION';
    setExtensionPrompt(INJECT_TAG, '', extension_prompt_types.IN_PROMPT, 0);

    if (!power_user.persona_description) {
        return;
    }

    const promptPositions = [persona_description_positions.BOTTOM_AN, persona_description_positions.TOP_AN];

    if (promptPositions.includes(power_user.persona_description_position) && shouldWIAddPrompt) {
        const originalAN = extension_prompts[NOTE_MODULE_NAME].value;
        const ANWithDesc = power_user.persona_description_position === persona_description_positions.TOP_AN
            ? `${power_user.persona_description}\n${originalAN}`
            : `${originalAN}\n${power_user.persona_description}`;

        setExtensionPrompt(NOTE_MODULE_NAME, ANWithDesc, chat_metadata[metadata_keys.position], chat_metadata[metadata_keys.depth], extension_settings.note.allowWIScan, chat_metadata[metadata_keys.role]);
    }

    if (power_user.persona_description_position === persona_description_positions.AT_DEPTH) {
        setExtensionPrompt(INJECT_TAG, power_user.persona_description, extension_prompt_types.IN_CHAT, power_user.persona_description_depth, true, power_user.persona_description_role);
    }
}

function getAllExtensionPrompts() {
    const value = Object
        .values(extension_prompts)
        .filter(x => x.value)
        .map(x => x.value.trim())
        .join('\n');

    return value.length ? substituteParams(value) : '';
}

// Wrapper to fetch extension prompts by module name
export function getExtensionPromptByName(moduleName) {
    if (moduleName) {
        return substituteParams(extension_prompts[moduleName]?.value);
    } else {
        return;
    }
}

/**
 * Returns the extension prompt for the given position, depth, and role.
 * If multiple prompts are found, they are joined with a separator.
 * @param {number} [position] Position of the prompt
 * @param {number} [depth] Depth of the prompt
 * @param {string} [separator] Separator for joining multiple prompts
 * @param {number} [role] Role of the prompt
 * @param {boolean} [wrap] Wrap start and end with a separator
 * @returns {string} Extension prompt
 */
export function getExtensionPrompt(position = extension_prompt_types.IN_PROMPT, depth = undefined, separator = '\n', role = undefined, wrap = true) {
    let extension_prompt = Object.keys(extension_prompts)
        .sort()
        .map((x) => extension_prompts[x])
        .filter(x => x.position == position && x.value)
        .filter(x => depth === undefined || x.depth === undefined || x.depth === depth)
        .filter(x => role === undefined || x.role === undefined || x.role === role)
        .map(x => x.value.trim())
        .join(separator);
    if (wrap && extension_prompt.length && !extension_prompt.startsWith(separator)) {
        extension_prompt = separator + extension_prompt;
    }
    if (wrap && extension_prompt.length && !extension_prompt.endsWith(separator)) {
        extension_prompt = extension_prompt + separator;
    }
    if (extension_prompt.length) {
        extension_prompt = substituteParams(extension_prompt);
    }
    return extension_prompt;
}

export function baseChatReplace(value, name1, name2) {
    if (value !== undefined && value.length > 0) {
        const _ = undefined;
        value = substituteParams(value, name1, name2, _, _, false);

        if (power_user.collapse_newlines) {
            value = collapseNewlines(value);
        }

        value = value.replace(/\r/g, '');
    }
    return value;
}

/**
 * Returns the character card fields for the current character.
 * @returns {{system: string, mesExamples: string, description: string, personality: string, persona: string, scenario: string, jailbreak: string, version: string}}
 */
export function getCharacterCardFields() {
    const result = { system: '', mesExamples: '', description: '', personality: '', persona: '', scenario: '', jailbreak: '', version: '' };
    const character = characters[this_chid];

    if (!character) {
        return result;
    }

    const scenarioText = chat_metadata['scenario'] || characters[this_chid]?.scenario;
    result.description = baseChatReplace(characters[this_chid].description?.trim(), name1, name2);
    result.personality = baseChatReplace(characters[this_chid].personality?.trim(), name1, name2);
    result.scenario = baseChatReplace(scenarioText.trim(), name1, name2);
    result.mesExamples = baseChatReplace(characters[this_chid].mes_example?.trim(), name1, name2);
    result.persona = baseChatReplace(power_user.persona_description?.trim(), name1, name2);
    result.system = power_user.prefer_character_prompt ? baseChatReplace(characters[this_chid].data?.system_prompt?.trim(), name1, name2) : '';
    result.jailbreak = power_user.prefer_character_jailbreak ? baseChatReplace(characters[this_chid].data?.post_history_instructions?.trim(), name1, name2) : '';
    result.version = characters[this_chid].data?.character_version ?? '';

    if (selected_group) {
        const groupCards = getGroupCharacterCards(selected_group, Number(this_chid));

        if (groupCards) {
            result.description = groupCards.description;
            result.personality = groupCards.personality;
            result.scenario = groupCards.scenario;
            result.mesExamples = groupCards.mesExamples;
        }
    }

    return result;
}

export function isStreamingEnabled() {
    const noStreamSources = [chat_completion_sources.SCALE, chat_completion_sources.AI21];
    return ((main_api == 'openai' && oai_settings.stream_openai && !noStreamSources.includes(oai_settings.chat_completion_source) && !(oai_settings.chat_completion_source == chat_completion_sources.MAKERSUITE && oai_settings.google_model.includes('bison')))
        || (main_api == 'kobold' && kai_settings.streaming_kobold && kai_flags.can_use_streaming)
        || (main_api == 'novel' && nai_settings.streaming_novel)
        || (main_api == 'textgenerationwebui' && textgen_settings.streaming));
}

function showStopButton() {
    $('#mes_stop').css({ 'display': 'flex' });
}

function hideStopButton() {
    // prevent NOOP, because hideStopButton() gets called multiple times
    if ($('#mes_stop').css('display') !== 'none') {
        $('#mes_stop').css({ 'display': 'none' });
        eventSource.emit(event_types.GENERATION_ENDED, chat.length);
    }
}

class StreamingProcessor {
    constructor(type, force_name2, timeStarted, messageAlreadyGenerated) {
        this.result = '';
        this.messageId = -1;
        this.type = type;
        this.force_name2 = force_name2;
        this.isStopped = false;
        this.isFinished = false;
        this.generator = this.nullStreamingGeneration;
        this.abortController = new AbortController();
        this.firstMessageText = '...';
        this.timeStarted = timeStarted;
        this.messageAlreadyGenerated = messageAlreadyGenerated;
        this.swipes = [];
        /** @type {import('./scripts/logprobs.js').TokenLogprobs[]} */
        this.messageLogprobs = [];
    }

    showMessageButtons(messageId) {
        if (messageId == -1) {
            return;
        }

        showStopButton();
        $(`#chat .mes[mesid="${messageId}"] .mes_buttons`).css({ 'display': 'none' });
    }

    hideMessageButtons(messageId) {
        if (messageId == -1) {
            return;
        }

        hideStopButton();
        $(`#chat .mes[mesid="${messageId}"] .mes_buttons`).css({ 'display': 'flex' });
    }

    async onStartStreaming(text) {
        let messageId = -1;

        if (this.type == 'impersonate') {
            $('#send_textarea').val('')[0].dispatchEvent(new Event('input', { bubbles: true }));
        }
        else {
            await saveReply(this.type, text, true);
            messageId = chat.length - 1;
            this.showMessageButtons(messageId);
        }

        hideSwipeButtons();
        scrollChatToBottom();
        return messageId;
    }

    onProgressStreaming(messageId, text, isFinal) {
        const isImpersonate = this.type == 'impersonate';
        const isContinue = this.type == 'continue';

        if (!isImpersonate && !isContinue && Array.isArray(this.swipes) && this.swipes.length > 0) {
            for (let i = 0; i < this.swipes.length; i++) {
                this.swipes[i] = cleanUpMessage(this.swipes[i], false, false, true, this.stoppingStrings);
            }
        }

        let processedText = cleanUpMessage(text, isImpersonate, isContinue, !isFinal, this.stoppingStrings);

        // Predict unbalanced asterisks / quotes during streaming
        const charsToBalance = ['*', '"', '```'];
        for (const char of charsToBalance) {
            if (!isFinal && isOdd(countOccurrences(processedText, char))) {
                // Add character at the end to balance it
                const separator = char.length > 1 ? '\n' : '';
                processedText = processedText.trimEnd() + separator + char;
            }
        }

        if (isImpersonate) {
            $('#send_textarea').val(processedText)[0].dispatchEvent(new Event('input', { bubbles: true }));
        }
        else {
            let currentTime = new Date();
            // Don't waste time calculating token count for streaming
            let currentTokenCount = isFinal && power_user.message_token_count_enabled ? getTokenCount(processedText, 0) : 0;
            const timePassed = formatGenerationTimer(this.timeStarted, currentTime, currentTokenCount);
            chat[messageId]['mes'] = processedText;
            chat[messageId]['gen_started'] = this.timeStarted;
            chat[messageId]['gen_finished'] = currentTime;

            if (currentTokenCount) {
                if (!chat[messageId]['extra']) {
                    chat[messageId]['extra'] = {};
                }

                chat[messageId]['extra']['token_count'] = currentTokenCount;
                const tokenCounter = $(`#chat .mes[mesid="${messageId}"] .tokenCounterDisplay`);
                tokenCounter.text(`${currentTokenCount}t`);
            }

            if ((this.type == 'swipe' || this.type === 'continue') && Array.isArray(chat[messageId]['swipes'])) {
                chat[messageId]['swipes'][chat[messageId]['swipe_id']] = processedText;
                chat[messageId]['swipe_info'][chat[messageId]['swipe_id']] = { 'send_date': chat[messageId]['send_date'], 'gen_started': chat[messageId]['gen_started'], 'gen_finished': chat[messageId]['gen_finished'], 'extra': JSON.parse(JSON.stringify(chat[messageId]['extra'])) };
            }

            let formattedText = messageFormatting(
                processedText,
                chat[messageId].name,
                chat[messageId].is_system,
                chat[messageId].is_user,
                messageId,
            );
            const mesText = $(`#chat .mes[mesid="${messageId}"] .mes_text`);
            mesText.html(formattedText);
            $(`#chat .mes[mesid="${messageId}"] .mes_timer`).text(timePassed.timerValue).attr('title', timePassed.timerTitle);
            this.setFirstSwipe(messageId);
        }

        if (!scrollLock) {
            scrollChatToBottom();
        }
    }

    async onFinishStreaming(messageId, text) {
        this.hideMessageButtons(this.messageId);
        this.onProgressStreaming(messageId, text, true);
        addCopyToCodeBlocks($(`#chat .mes[mesid="${messageId}"]`));

        if (Array.isArray(this.swipes) && this.swipes.length > 0) {
            const message = chat[messageId];
            const swipeInfo = {
                send_date: message.send_date,
                gen_started: message.gen_started,
                gen_finished: message.gen_finished,
                extra: structuredClone(message.extra),
            };
            const swipeInfoArray = [];
            swipeInfoArray.length = this.swipes.length;
            swipeInfoArray.fill(swipeInfo);
            chat[messageId].swipes.push(...this.swipes);
            chat[messageId].swipe_info.push(...swipeInfoArray);
        }

        if (this.type !== 'impersonate') {
            await eventSource.emit(event_types.MESSAGE_RECEIVED, this.messageId);
            await eventSource.emit(event_types.CHARACTER_MESSAGE_RENDERED, this.messageId);
        } else {
            await eventSource.emit(event_types.IMPERSONATE_READY, text);
        }

        const continueMsg = this.type === 'continue' ? this.messageAlreadyGenerated : undefined;
        saveLogprobsForActiveMessage(this.messageLogprobs.filter(Boolean), continueMsg);
        await saveChatConditional();
        unblockGeneration();
        generatedPromptCache = '';

        //console.log("Generated text size:", text.length, text)

        if (power_user.auto_swipe) {
            function containsBlacklistedWords(str, blacklist, threshold) {
                const regex = new RegExp(`\\b(${blacklist.join('|')})\\b`, 'gi');
                const matches = str.match(regex) || [];
                return matches.length >= threshold;
            }

            const generatedTextFiltered = (text) => {
                if (text) {
                    if (power_user.auto_swipe_minimum_length) {
                        if (text.length < power_user.auto_swipe_minimum_length && text.length !== 0) {
                            console.log('Generated text size too small');
                            return true;
                        }
                    }
                    if (power_user.auto_swipe_blacklist_threshold) {
                        if (containsBlacklistedWords(text, power_user.auto_swipe_blacklist, power_user.auto_swipe_blacklist_threshold)) {
                            console.log('Generated text has blacklisted words');
                            return true;
                        }
                    }
                }
                return false;
            };

            if (generatedTextFiltered(text)) {
                swipe_right();
                return;
            }
        }
        playMessageSound();
    }

    onErrorStreaming() {
        this.abortController.abort();
        this.isStopped = true;

        this.hideMessageButtons(this.messageId);
        generatedPromptCache = '';
        unblockGeneration();
    }

    setFirstSwipe(messageId) {
        if (this.type !== 'swipe' && this.type !== 'impersonate') {
            if (Array.isArray(chat[messageId]['swipes']) && chat[messageId]['swipes'].length === 1 && chat[messageId]['swipe_id'] === 0) {
                chat[messageId]['swipes'][0] = chat[messageId]['mes'];
                chat[messageId]['swipe_info'][0] = { 'send_date': chat[messageId]['send_date'], 'gen_started': chat[messageId]['gen_started'], 'gen_finished': chat[messageId]['gen_finished'], 'extra': JSON.parse(JSON.stringify(chat[messageId]['extra'])) };
            }
        }
    }

    onStopStreaming() {
        this.onErrorStreaming();
    }

    /**
     * @returns {Generator<{ text: string, swipes: string[], logprobs: import('./scripts/logprobs.js').TokenLogprobs }, void, void>}
     */
    *nullStreamingGeneration() {
        throw new Error('Generation function for streaming is not hooked up');
    }

    async generate() {
        if (this.messageId == -1) {
            this.messageId = await this.onStartStreaming(this.firstMessageText);
            await delay(1); // delay for message to be rendered
            scrollLock = false;
        }

        // Stopping strings are expensive to calculate, especially with macros enabled. To remove stopping strings
        // when streaming, we cache the result of getStoppingStrings instead of calling it once per token.
        const isImpersonate = this.type == 'impersonate';
        const isContinue = this.type == 'continue';
        this.stoppingStrings = getStoppingStrings(isImpersonate, isContinue);

        try {
            const sw = new Stopwatch(1000 / power_user.streaming_fps);
            const timestamps = [];
            for await (const { text, swipes, logprobs } of this.generator()) {
                timestamps.push(Date.now());
                if (this.isStopped) {
                    return;
                }

                this.result = text;
                this.swipes = Array.from(swipes ?? []);
                if (logprobs) {
                    this.messageLogprobs.push(...(Array.isArray(logprobs) ? logprobs : [logprobs]));
                }
                await sw.tick(() => this.onProgressStreaming(this.messageId, this.messageAlreadyGenerated + text));
            }
            const seconds = (timestamps[timestamps.length - 1] - timestamps[0]) / 1000;
            console.warn(`Stream stats: ${timestamps.length} tokens, ${seconds.toFixed(2)} seconds, rate: ${Number(timestamps.length / seconds).toFixed(2)} TPS`);
        }
        catch (err) {
            console.error(err);
            this.onErrorStreaming();
            return;
        }

        this.isFinished = true;
        return this.result;
    }
}

/**
 * Generates a message using the provided prompt.
 * @param {string} prompt Prompt to generate a message from
 * @param {string} api API to use. Main API is used if not specified.
 * @param {boolean} instructOverride true to override instruct mode, false to use the default value
 * @param {boolean} quietToLoud true to generate a message in system mode, false to generate a message in character mode
 * @param {string} [systemPrompt] System prompt to use. Only Instruct mode or OpenAI.
 * @param {number} [responseLength] Maximum response length. If unset, the global default value is used.
 * @returns {Promise<string>} Generated message
 */
export async function generateRaw(prompt, api, instructOverride, quietToLoud, systemPrompt, responseLength) {
    if (!api) {
        api = main_api;
    }

    const abortController = new AbortController();
    const responseLengthCustomized = typeof responseLength === 'number' && responseLength > 0;
    let originalResponseLength = -1;
    const isInstruct = power_user.instruct.enabled && api !== 'openai' && api !== 'novel' && !instructOverride;
    const isQuiet = true;

    if (systemPrompt) {
        systemPrompt = substituteParams(systemPrompt);
        systemPrompt = isInstruct ? formatInstructModeSystemPrompt(systemPrompt) : systemPrompt;
        prompt = api === 'openai' ? prompt : `${systemPrompt}\n${prompt}`;
    }

    prompt = substituteParams(prompt);
    prompt = api == 'novel' ? adjustNovelInstructionPrompt(prompt) : prompt;
    prompt = isInstruct ? formatInstructModeChat(name1, prompt, false, true, '', name1, name2, false) : prompt;
    prompt = isInstruct ? (prompt + formatInstructModePrompt(name2, false, '', name1, name2, isQuiet, quietToLoud)) : (prompt + '\n');

    try {
        originalResponseLength = responseLengthCustomized ? saveResponseLength(api, responseLength) : -1;
        let generateData = {};

        switch (api) {
            case 'kobold':
            case 'koboldhorde':
                if (preset_settings === 'gui') {
                    generateData = { prompt: prompt, gui_settings: true, max_length: amount_gen, max_context_length: max_context, api_server };
                } else {
                    const isHorde = api === 'koboldhorde';
                    const koboldSettings = koboldai_settings[koboldai_setting_names[preset_settings]];
                    generateData = getKoboldGenerationData(prompt, koboldSettings, amount_gen, max_context, isHorde, 'quiet');
                }
                break;
            case 'novel': {
                const novelSettings = novelai_settings[novelai_setting_names[nai_settings.preset_settings_novel]];
                generateData = getNovelGenerationData(prompt, novelSettings, amount_gen, false, false, null, 'quiet');
                break;
            }
            case 'textgenerationwebui':
                generateData = getTextGenGenerationData(prompt, amount_gen, false, false, null, 'quiet');
                break;
            case 'openai': {
                generateData = [{ role: 'user', content: prompt.trim() }];
                if (systemPrompt) {
                    generateData.unshift({ role: 'system', content: systemPrompt.trim() });
                }
            } break;
        }

        let data = {};

        if (api == 'koboldhorde') {
            data = await generateHorde(prompt, generateData, abortController.signal, false);
        } else if (api == 'openai') {
            data = await sendOpenAIRequest('quiet', generateData, abortController.signal);
        } else {
            const generateUrl = getGenerateUrl(api);
            const response = await fetch(generateUrl, {
                method: 'POST',
                headers: getRequestHeaders(),
                cache: 'no-cache',
                body: JSON.stringify(generateData),
                signal: abortController.signal,
            });

            if (!response.ok) {
                const error = await response.json();
                throw error;
            }

            data = await response.json();
        }

        if (data.error) {
            throw new Error(data.error);
        }

        const message = cleanUpMessage(extractMessageFromData(data), false, false, true);

        if (!message) {
            throw new Error('No message generated');
        }

        return message;
    } finally {
        if (responseLengthCustomized) {
            restoreResponseLength(api, originalResponseLength);
        }
    }
}

/**
 * Temporarily change the response length for the specified API.
 * @param {string} api API to use.
 * @param {number} responseLength Target response length.
 * @returns {number} The original response length.
 */
function saveResponseLength(api, responseLength) {
    let oldValue = -1;
    if (api === 'openai') {
        oldValue = oai_settings.openai_max_tokens;
        oai_settings.openai_max_tokens = responseLength;
    } else {
        oldValue = amount_gen;
        amount_gen = responseLength;
    }
    return oldValue;
}

/**
 * Restore the original response length for the specified API.
 * @param {string} api API to use.
 * @param {number} responseLength Target response length.
 * @returns {void}
 */
function restoreResponseLength(api, responseLength) {
    if (api === 'openai') {
        oai_settings.openai_max_tokens = responseLength;
    } else {
        amount_gen = responseLength;
    }
}

/**
 * Runs a generation using the current chat context.
 * @param {string} type Generation type
 * @param {GenerateOptions} options Generation options
 * @param {boolean} dryRun Whether to actually generate a message or just assemble the prompt
 * @returns {Promise<any>} Returns a promise that resolves when the text is done generating.
 * @typedef {{automatic_trigger?: boolean, force_name2?: boolean, quiet_prompt?: string, quietToLoud?: boolean, skipWIAN?: boolean, force_chid?: number, signal?: AbortSignal, quietImage?: string, maxLoops?: number, quietName?: string }} GenerateOptions
 */
export async function Generate(type, { automatic_trigger, force_name2, quiet_prompt, quietToLoud, skipWIAN, force_chid, signal, quietImage, maxLoops, quietName } = {}, dryRun = false) {
    console.log('Generate entered');
    eventSource.emit(event_types.GENERATION_STARTED, type, { automatic_trigger, force_name2, quiet_prompt, quietToLoud, skipWIAN, force_chid, signal, quietImage, maxLoops }, dryRun);
    setGenerationProgress(0);
    generation_started = new Date();

    // Don't recreate abort controller if signal is passed
    if (!(abortController && signal)) {
        abortController = new AbortController();
    }

    // OpenAI doesn't need instruct mode. Use OAI main prompt instead.
    const isInstruct = power_user.instruct.enabled && main_api !== 'openai';
    const isImpersonate = type == 'impersonate';

    let message_already_generated = isImpersonate ? `${name1}: ` : `${name2}: `;

    if (!(dryRun || type == 'regenerate' || type == 'swipe' || type == 'quiet')) {
        const interruptedByCommand = await processCommands(String($('#send_textarea').val()));

        if (interruptedByCommand) {
            //$("#send_textarea").val('')[0].dispatchEvent(new Event('input', { bubbles:true }));
            unblockGeneration(type);
            return Promise.resolve();
        }
    }

    if (main_api == 'kobold' && kai_settings.streaming_kobold && !kai_flags.can_use_streaming) {
        toastr.error('Streaming is enabled, but the version of Kobold used does not support token streaming.', undefined, { timeOut: 10000, preventDuplicates: true });
        unblockGeneration(type);
        return Promise.resolve();
    }

    if (main_api === 'textgenerationwebui' &&
        textgen_settings.streaming &&
        textgen_settings.legacy_api &&
        (textgen_settings.type === OOBA || textgen_settings.type === APHRODITE)) {
        toastr.error('Streaming is not supported for the Legacy API. Update Ooba and use new API to enable streaming.', undefined, { timeOut: 10000, preventDuplicates: true });
        unblockGeneration(type);
        return Promise.resolve();
    }

    if (isHordeGenerationNotAllowed()) {
        unblockGeneration(type);
        return Promise.resolve();
    }

    if (!dryRun) {
        // Ping server to make sure it is still alive
        const pingResult = await pingServer();

        if (!pingResult) {
            unblockGeneration(type);
            toastr.error('Verify that the server is running and accessible.', 'ST Server cannot be reached');
            throw new Error('Server unreachable');
        }

        // Hide swipes if not in a dry run.
        hideSwipeButtons();
        // If generated any message, set the flag to indicate it can't be recreated again.
        chat_metadata['tainted'] = true;
    }

    if (selected_group && !is_group_generating) {
        if (!dryRun) {
            // Returns the promise that generateGroupWrapper returns; resolves when generation is done
            return generateGroupWrapper(false, type, { quiet_prompt, force_chid, signal: abortController.signal, quietImage, maxLoops });
        }

        const characterIndexMap = new Map(characters.map((char, index) => [char.avatar, index]));
        const group = groups.find((x) => x.id === selected_group);

        const enabledMembers = group.members.reduce((acc, member) => {
            if (!group.disabled_members.includes(member) && !acc.includes(member)) {
                acc.push(member);
            }
            return acc;
        }, []);

        const memberIds = enabledMembers
            .map((member) => characterIndexMap.get(member))
            .filter((index) => index !== undefined && index !== null);

        if (memberIds.length > 0) {
            setCharacterId(memberIds[0]);
            setCharacterName('');
        } else {
            console.log('No enabled members found');
            unblockGeneration(type);
            return Promise.resolve();
        }
    }

    //#########QUIET PROMPT STUFF##############
    //this function just gives special care to novel quiet instruction prompts
    if (quiet_prompt) {
        quiet_prompt = substituteParams(quiet_prompt);
        quiet_prompt = main_api == 'novel' && !quietToLoud ? adjustNovelInstructionPrompt(quiet_prompt) : quiet_prompt;
    }

    const isChatValid = online_status !== 'no_connection' && this_chid !== undefined;

    // We can't do anything because we're not in a chat right now. (Unless it's a dry run, in which case we need to
    // assemble the prompt so we can count its tokens regardless of whether a chat is active.)
    if (!dryRun && !isChatValid) {
        if (this_chid === undefined) {
            toastr.warning('Сharacter is not selected');
        }
        is_send_press = false;
        return Promise.resolve();
    }

    let textareaText;
    if (type !== 'regenerate' && type !== 'swipe' && type !== 'quiet' && !isImpersonate && !dryRun) {
        is_send_press = true;
        textareaText = String($('#send_textarea').val());
        $('#send_textarea').val('')[0].dispatchEvent(new Event('input', { bubbles: true }));
    } else {
        textareaText = '';
        if (chat.length && chat[chat.length - 1]['is_user']) {
            //do nothing? why does this check exist?
        }
        else if (type !== 'quiet' && type !== 'swipe' && !isImpersonate && !dryRun && chat.length) {
            chat.length = chat.length - 1;
            $('#chat').children().last().hide(250, function () {
                $(this).remove();
            });
            await eventSource.emit(event_types.MESSAGE_DELETED, chat.length);
        }
    }

    const isContinue = type == 'continue';

    // Rewrite the generation timer to account for the time passed for all the continuations.
    if (isContinue && chat.length) {
        const prevFinished = chat[chat.length - 1]['gen_finished'];
        const prevStarted = chat[chat.length - 1]['gen_started'];

        if (prevFinished && prevStarted) {
            const timePassed = prevFinished - prevStarted;
            generation_started = new Date(Date.now() - timePassed);
            chat[chat.length - 1]['gen_started'] = generation_started;
        }
    }

    if (!dryRun) {
        deactivateSendButtons();
    }

    let { messageBias, promptBias, isUserPromptBias } = getBiasStrings(textareaText, type);

    //*********************************
    //PRE FORMATING STRING
    //*********************************

    //for normal messages sent from user..
    if ((textareaText != '' || hasPendingFileAttachment()) && !automatic_trigger && type !== 'quiet' && !dryRun) {
        // If user message contains no text other than bias - send as a system message
        if (messageBias && !removeMacros(textareaText)) {
            sendSystemMessage(system_message_types.GENERIC, ' ', { bias: messageBias });
        }
        else {
            await sendMessageAsUser(textareaText, messageBias);
        }
    }
    else if (textareaText == '' && !automatic_trigger && !dryRun && type === undefined && main_api == 'openai' && oai_settings.send_if_empty.trim().length > 0) {
        // Use send_if_empty if set and the user message is empty. Only when sending messages normally
        await sendMessageAsUser(oai_settings.send_if_empty.trim(), messageBias);
    }

    let {
        description,
        personality,
        persona,
        scenario,
        mesExamples,
        system,
        jailbreak,
    } = getCharacterCardFields();

    if (isInstruct) {
        system = power_user.prefer_character_prompt && system ? system : baseChatReplace(power_user.instruct.system_prompt, name1, name2);
        system = formatInstructModeSystemPrompt(substituteParams(system, name1, name2, power_user.instruct.system_prompt));
    }

    // Depth prompt (character-specific A/N)
    removeDepthPrompts();
    const groupDepthPrompts = getGroupDepthPrompts(selected_group, Number(this_chid));

    if (selected_group && Array.isArray(groupDepthPrompts) && groupDepthPrompts.length > 0) {
        groupDepthPrompts.forEach((value, index) => {
            const role = getExtensionPromptRoleByName(value.role);
            setExtensionPrompt('DEPTH_PROMPT_' + index, value.text, extension_prompt_types.IN_CHAT, value.depth, extension_settings.note.allowWIScan, role);
        });
    } else {
        const depthPromptText = baseChatReplace(characters[this_chid].data?.extensions?.depth_prompt?.prompt?.trim(), name1, name2) || '';
        const depthPromptDepth = characters[this_chid].data?.extensions?.depth_prompt?.depth ?? depth_prompt_depth_default;
        const depthPromptRole = getExtensionPromptRoleByName(characters[this_chid].data?.extensions?.depth_prompt?.role ?? depth_prompt_role_default);
        setExtensionPrompt('DEPTH_PROMPT', depthPromptText, extension_prompt_types.IN_CHAT, depthPromptDepth, extension_settings.note.allowWIScan, depthPromptRole);
    }

    // First message in fresh 1-on-1 chat reacts to user/character settings changes
    if (chat.length) {
        chat[0].mes = substituteParams(chat[0].mes);
    }

    // Collect messages with usable content
    let coreChat = chat.filter(x => !x.is_system);
    if (type === 'swipe') {
        coreChat.pop();
    }

    coreChat = await Promise.all(coreChat.map(async (chatItem, index) => {
        let message = chatItem.mes;
        let regexType = chatItem.is_user ? regex_placement.USER_INPUT : regex_placement.AI_OUTPUT;
        let options = { isPrompt: true, depth: (coreChat.length - index - 1) };

        let regexedMessage = getRegexedString(message, regexType, options);
        regexedMessage = await appendFileContent(chatItem, regexedMessage);

        return {
            ...chatItem,
            mes: regexedMessage,
            index,
        };
    }));

    // Determine token limit
    let this_max_context = getMaxContextSize();

    if (!dryRun && type !== 'quiet') {
        console.debug('Running extension interceptors');
        const aborted = await runGenerationInterceptors(coreChat, this_max_context);

        if (aborted) {
            console.debug('Generation aborted by extension interceptors');
            unblockGeneration(type);
            return Promise.resolve();
        }
    } else {
        console.debug('Skipping extension interceptors for dry run');
    }

    // Adjust token limit for Horde
    let adjustedParams;
    if (main_api == 'koboldhorde' && (horde_settings.auto_adjust_context_length || horde_settings.auto_adjust_response_length)) {
        try {
            adjustedParams = await adjustHordeGenerationParams(max_context, amount_gen);
        }
        catch {
            unblockGeneration(type);
            return Promise.resolve();
        }
        if (horde_settings.auto_adjust_context_length) {
            this_max_context = (adjustedParams.maxContextLength - adjustedParams.maxLength);
        }
    }

    console.log(`Core/all messages: ${coreChat.length}/${chat.length}`);

    // kingbri MARK: - Make sure the prompt bias isn't the same as the user bias
    if ((promptBias && !isUserPromptBias) || power_user.always_force_name2 || main_api == 'novel') {
        force_name2 = true;
    }

    if (isImpersonate) {
        force_name2 = false;
    }

    // TODO (kingbri): Migrate to a utility function
    /**
     * Parses an examples string.
     * @param {string} examplesStr
     * @returns {string[]} Examples array with block heading
     */
    function parseMesExamples(examplesStr) {
        if (examplesStr.length === 0) {
            return [];
        }

        if (!examplesStr.startsWith('<START>')) {
            examplesStr = '<START>\n' + examplesStr.trim();
        }

        const exampleSeparator = power_user.context.example_separator ? `${substituteParams(power_user.context.example_separator)}\n` : '';
        const blockHeading = main_api === 'openai' ? '<START>\n' : (exampleSeparator || (isInstruct ? '<START>\n' : ''));
        const splitExamples = examplesStr.split(/<START>/gi).slice(1).map(block => `${blockHeading}${block.trim()}\n`);

        return splitExamples;
    }

    let mesExamplesArray = parseMesExamples(mesExamples);

    //////////////////////////////////
    // Extension added strings
    // Set non-WI AN
    setFloatingPrompt();
    // Add persona description to prompt
    addPersonaDescriptionExtensionPrompt();

    // Add WI to prompt (and also inject WI to AN value via hijack)
    // Make quiet prompt available for WIAN
    setExtensionPrompt('QUIET_PROMPT', quiet_prompt || '', extension_prompt_types.IN_PROMPT, 0, true);
    const chatForWI = coreChat.map(x => `${x.name}: ${x.mes}`).reverse();
    const { worldInfoString, worldInfoBefore, worldInfoAfter, worldInfoExamples, worldInfoDepth } = await getWorldInfoPrompt(chatForWI, this_max_context, dryRun);
    setExtensionPrompt('QUIET_PROMPT', '', extension_prompt_types.IN_PROMPT, 0, true);

    // Add message example WI
    for (const example of worldInfoExamples) {
        const exampleMessage = example.content;

        if (exampleMessage.length === 0) {
            continue;
        }

        const formattedExample = baseChatReplace(exampleMessage, name1, name2);
        const cleanedExample = parseMesExamples(formattedExample);

        // Insert depending on before or after position
        if (example.position === wi_anchor_position.before) {
            mesExamplesArray.unshift(...cleanedExample);
        } else {
            mesExamplesArray.push(...cleanedExample);
        }
    }

    // At this point, the raw message examples can be created
    const mesExamplesRawArray = [...mesExamplesArray];

    if (mesExamplesArray && isInstruct) {
        mesExamplesArray = formatInstructModeExamples(mesExamplesArray, name1, name2);
    }

    if (skipWIAN !== true) {
        console.log('skipWIAN not active, adding WIAN');
        // Add all depth WI entries to prompt
        flushWIDepthInjections();
        if (Array.isArray(worldInfoDepth)) {
            worldInfoDepth.forEach((e) => {
                const joinedEntries = e.entries.join('\n');
                setExtensionPrompt(`customDepthWI-${e.depth}-${e.role}`, joinedEntries, extension_prompt_types.IN_CHAT, e.depth, false, e.role);
            });
        }
    } else {
        console.log('skipping WIAN');
    }

    // Inject all Depth prompts. Chat Completion does it separately
    let injectedIndices = [];
    if (main_api !== 'openai') {
        injectedIndices = doChatInject(coreChat, isContinue);
    }

    // Insert character jailbreak as the last user message (if exists, allowed, preferred, and not using Chat Completion)
    if (power_user.context.allow_jailbreak && power_user.prefer_character_jailbreak && main_api !== 'openai' && jailbreak) {
        // Set "original" explicity to empty string since there's no original
        jailbreak = substituteParams(jailbreak, name1, name2, '');

        // When continuing generation of previous output, last user message precedes the message to continue
        if (isContinue) {
            coreChat.splice(coreChat.length - 1, 0, { mes: jailbreak, is_user: true });
        }
        else {
            coreChat.push({ mes: jailbreak, is_user: true });
        }
    }

    let chat2 = [];
    let continue_mag = '';
    const userMessageIndices = [];

    for (let i = coreChat.length - 1, j = 0; i >= 0; i--, j++) {
        if (main_api == 'openai') {
            chat2[i] = coreChat[j].mes;
            if (i === 0 && isContinue) {
                chat2[i] = chat2[i].slice(0, chat2[i].lastIndexOf(coreChat[j].mes) + coreChat[j].mes.length);
                continue_mag = coreChat[j].mes;
            }
            continue;
        }

        chat2[i] = formatMessageHistoryItem(coreChat[j], isInstruct, false);

        if (j === 0 && isInstruct) {
            // Reformat with the first output sequence (if any)
            chat2[i] = formatMessageHistoryItem(coreChat[j], isInstruct, force_output_sequence.FIRST);
        }

        // Do not suffix the message for continuation
        if (i === 0 && isContinue) {
            if (isInstruct) {
                // Reformat with the last output sequence (if any)
                chat2[i] = formatMessageHistoryItem(coreChat[j], isInstruct, force_output_sequence.LAST);
            }

            chat2[i] = chat2[i].slice(0, chat2[i].lastIndexOf(coreChat[j].mes) + coreChat[j].mes.length);
            continue_mag = coreChat[j].mes;
        }

        if (coreChat[j].is_user) {
            userMessageIndices.push(i);
        }
    }

    let addUserAlignment = isInstruct && power_user.instruct.user_alignment_message;
    let userAlignmentMessage = '';

    if (addUserAlignment) {
        const alignmentMessage = {
            name: name1,
            mes: power_user.instruct.user_alignment_message,
            is_user: true,
        };
        userAlignmentMessage = formatMessageHistoryItem(alignmentMessage, isInstruct, false);
    }

    // Call combined AN into Generate
    const beforeScenarioAnchor = getExtensionPrompt(extension_prompt_types.BEFORE_PROMPT).trimStart();
    const afterScenarioAnchor = getExtensionPrompt(extension_prompt_types.IN_PROMPT);

    const storyStringParams = {
        description: description,
        personality: personality,
        persona: persona,
        scenario: scenario,
        system: isInstruct ? system : '',
        char: name2,
        user: name1,
        wiBefore: worldInfoBefore,
        wiAfter: worldInfoAfter,
        loreBefore: worldInfoBefore,
        loreAfter: worldInfoAfter,
        mesExamples: mesExamplesArray.join(''),
        mesExamplesRaw: mesExamplesRawArray.join(''),
    };

    const storyString = renderStoryString(storyStringParams);

    // Story string rendered, safe to remove
    if (power_user.strip_examples) {
        mesExamplesArray = [];
    }

    let oaiMessages = [];
    let oaiMessageExamples = [];

    if (main_api === 'openai') {
        message_already_generated = '';
        oaiMessages = setOpenAIMessages(coreChat);
        oaiMessageExamples = setOpenAIMessageExamples(mesExamplesArray);
    }

    // hack for regeneration of the first message
    if (chat2.length == 0) {
        chat2.push('');
    }

    let examplesString = '';
    let chatString = '';
    let cyclePrompt = '';

    async function getMessagesTokenCount() {
        const encodeString = [
            beforeScenarioAnchor,
            storyString,
            afterScenarioAnchor,
            examplesString,
            chatString,
            quiet_prompt,
            cyclePrompt,
            userAlignmentMessage,
        ].join('').replace(/\r/gm, '');
        return getTokenCountAsync(encodeString, power_user.token_padding);
    }

    // Force pinned examples into the context
    let pinExmString;
    if (power_user.pin_examples) {
        pinExmString = examplesString = mesExamplesArray.join('');
    }

    // Only add the chat in context if past the greeting message
    if (isContinue && (chat2.length > 1 || main_api === 'openai')) {
        cyclePrompt = chat2.shift();
    }

    // Collect enough messages to fill the context
    let arrMes = new Array(chat2.length);
    let tokenCount = await getMessagesTokenCount();
    let lastAddedIndex = -1;

    // Pre-allocate all injections first.
    // If it doesn't fit - user shot himself in the foot
    for (const index of injectedIndices) {
        const item = chat2[index];

        if (typeof item !== 'string') {
            continue;
        }

        tokenCount += await getTokenCountAsync(item.replace(/\r/gm, ''));
        chatString = item + chatString;
        if (tokenCount < this_max_context) {
            arrMes[index] = item;
            lastAddedIndex = Math.max(lastAddedIndex, index);
        } else {
            break;
        }
    }

    for (let i = 0; i < chat2.length; i++) {
        // not needed for OAI prompting
        if (main_api == 'openai') {
            break;
        }

        // Skip already injected messages
        if (arrMes[i] !== undefined) {
            continue;
        }

        const item = chat2[i];

        if (typeof item !== 'string') {
            continue;
        }

        tokenCount += await getTokenCountAsync(item.replace(/\r/gm, ''));
        chatString = item + chatString;
        if (tokenCount < this_max_context) {
            arrMes[i] = item;
            lastAddedIndex = Math.max(lastAddedIndex, i);
        } else {
            break;
        }
    }

    // Add user alignment message if last message is not a user message
    const stoppedAtUser = userMessageIndices.includes(lastAddedIndex);
    if (addUserAlignment && !stoppedAtUser) {
        tokenCount += await getTokenCountAsync(userAlignmentMessage.replace(/\r/gm, ''));
        chatString = userAlignmentMessage + chatString;
        arrMes.push(userAlignmentMessage);
        injectedIndices.push(arrMes.length - 1);
    }

    // Unsparse the array. Adjust injected indices
    const newArrMes = [];
    const newInjectedIndices = [];
    for (let i = 0; i < arrMes.length; i++) {
        if (arrMes[i] !== undefined) {
            newArrMes.push(arrMes[i]);
            if (injectedIndices.includes(i)) {
                newInjectedIndices.push(newArrMes.length - 1);
            }
        }
    }

    arrMes = newArrMes;
    injectedIndices = newInjectedIndices;

    if (main_api !== 'openai') {
        setInContextMessages(arrMes.length - injectedIndices.length, type);
    }

    // Estimate how many unpinned example messages fit in the context
    tokenCount = await getMessagesTokenCount();
    let count_exm_add = 0;
    if (!power_user.pin_examples) {
        for (let example of mesExamplesArray) {
            tokenCount += await getTokenCountAsync(example.replace(/\r/gm, ''));
            examplesString += example;
            if (tokenCount < this_max_context) {
                count_exm_add++;
            } else {
                break;
            }
        }
    }

    let mesSend = [];
    console.debug('calling runGenerate');

    if (isContinue) {
        // Coping mechanism for OAI spacing
        const isForceInstruct = isOpenRouterWithInstruct();
        if (main_api === 'openai' && !isForceInstruct && !cyclePrompt.endsWith(' ')) {
            cyclePrompt += oai_settings.continue_postfix;
            continue_mag += oai_settings.continue_postfix;
        }
        message_already_generated = continue_mag;
    }

    const originalType = type;

    if (!dryRun) {
        is_send_press = true;
    }

    generatedPromptCache += cyclePrompt;
    if (generatedPromptCache.length == 0 || type === 'continue') {
        console.debug('generating prompt');
        chatString = '';
        arrMes = arrMes.reverse();
        arrMes.forEach(function (item, i, arr) {
            // OAI doesn't need all of this
            if (main_api === 'openai') {
                return;
            }

            // Cohee: This removes a newline from the end of the last message in the context
            // Last prompt line will add a newline if it's not a continuation
            // In instruct mode it only removes it if wrap is enabled and it's not a quiet generation
            if (i === arrMes.length - 1 && type !== 'continue') {
                if (!isInstruct || (power_user.instruct.wrap && type !== 'quiet')) {
                    item = item.replace(/\n?$/, '');
                }
            }

            mesSend[mesSend.length] = { message: item, extensionPrompts: [] };
        });
    }

    let mesExmString = '';

    function setPromptString() {
        if (main_api == 'openai') {
            return;
        }

        console.debug('--setting Prompt string');
        mesExmString = pinExmString ?? mesExamplesArray.slice(0, count_exm_add).join('');

        if (mesSend.length) {
            mesSend[mesSend.length - 1].message = modifyLastPromptLine(mesSend[mesSend.length - 1].message);
        }
    }

    function modifyLastPromptLine(lastMesString) {
        //#########QUIET PROMPT STUFF PT2##############

        // Add quiet generation prompt at depth 0
        if (quiet_prompt && quiet_prompt.length) {

            // here name1 is forced for all quiet prompts..why?
            const name = name1;
            //checks if we are in instruct, if so, formats the chat as such, otherwise just adds the quiet prompt
            const quietAppend = isInstruct ? formatInstructModeChat(name, quiet_prompt, false, true, '', name1, name2, false) : `\n${quiet_prompt}`;

            //This begins to fix quietPrompts (particularly /sysgen) for instruct
            //previously instruct input sequence was being appended to the last chat message w/o '\n'
            //and no output sequence was added after the input's content.
            //TODO: respect output_sequence vs last_output_sequence settings
            //TODO: decide how to prompt this to clarify who is talking 'Narrator', 'System', etc.
            if (isInstruct) {
                lastMesString += quietAppend; // + power_user.instruct.output_sequence + '\n';
            } else {
                lastMesString += quietAppend;
            }


            // Ross: bailing out early prevents quiet prompts from respecting other instruct prompt toggles
            // for sysgen, SD, and summary this is desireable as it prevents the AI from responding as char..
            // but for idle prompting, we want the flexibility of the other prompt toggles, and to respect them as per settings in the extension
            // need a detection for what the quiet prompt is being asked for...

            // Bail out early?
            if (!isInstruct && !quietToLoud) {
                return lastMesString;
            }
        }


        // Get instruct mode line
        if (isInstruct && !isContinue) {
            const name = (quiet_prompt && !quietToLoud) ? (quietName ?? 'System') : (isImpersonate ? name1 : name2);
            const isQuiet = quiet_prompt && type == 'quiet';
            lastMesString += formatInstructModePrompt(name, isImpersonate, promptBias, name1, name2, isQuiet, quietToLoud);
        }

        // Get non-instruct impersonation line
        if (!isInstruct && isImpersonate && !isContinue) {
            const name = name1;
            if (!lastMesString.endsWith('\n')) {
                lastMesString += '\n';
            }
            lastMesString += name + ':';
        }

        // Add character's name
        // Force name append on continue (if not continuing on user message or first message)
        const isContinuingOnFirstMessage = chat.length === 1 && isContinue;
        if (!isInstruct && force_name2 && !isContinuingOnFirstMessage) {
            if (!lastMesString.endsWith('\n')) {
                lastMesString += '\n';
            }
            if (!isContinue || !(chat[chat.length - 1]?.is_user)) {
                lastMesString += `${name2}:`;
            }
        }

        return lastMesString;
    }

    // Clean up the already generated prompt for seamless addition
    function cleanupPromptCache(promptCache) {
        // Remove the first occurrance of character's name
        if (promptCache.trimStart().startsWith(`${name2}:`)) {
            promptCache = promptCache.replace(`${name2}:`, '').trimStart();
        }

        // Remove the first occurrance of prompt bias
        if (promptCache.trimStart().startsWith(promptBias)) {
            promptCache = promptCache.replace(promptBias, '');
        }

        // Add a space if prompt cache doesn't start with one
        if (!/^\s/.test(promptCache) && !isInstruct) {
            promptCache = ' ' + promptCache;
        }

        return promptCache;
    }

    async function checkPromptSize() {
        console.debug('---checking Prompt size');
        setPromptString();
        const prompt = [
            beforeScenarioAnchor,
            storyString,
            afterScenarioAnchor,
            mesExmString,
            mesSend.map((e) => `${e.extensionPrompts.join('')}${e.message}`).join(''),
            '\n',
            generatedPromptCache,
            quiet_prompt,
        ].join('').replace(/\r/gm, '');
        let thisPromptContextSize = await getTokenCountAsync(prompt, power_user.token_padding);

        if (thisPromptContextSize > this_max_context) {        //if the prepared prompt is larger than the max context size...
            if (count_exm_add > 0) {                            // ..and we have example mesages..
                count_exm_add--;                            // remove the example messages...
                await checkPromptSize();                            // and try agin...
            } else if (mesSend.length > 0) {                    // if the chat history is longer than 0
                mesSend.shift();                            // remove the first (oldest) chat entry..
                await checkPromptSize();                            // and check size again..
            } else {
                //end
                console.debug(`---mesSend.length = ${mesSend.length}`);
            }
        }
    }

    if (generatedPromptCache.length > 0 && main_api !== 'openai') {
        console.debug('---Generated Prompt Cache length: ' + generatedPromptCache.length);
        await checkPromptSize();
    } else {
        console.debug('---calling setPromptString ' + generatedPromptCache.length);
        setPromptString();
    }

    // Fetches the combined prompt for both negative and positive prompts
    const cfgGuidanceScale = getGuidanceScale();
    const useCfgPrompt = cfgGuidanceScale && cfgGuidanceScale.value !== 1;

    // For prompt bit itemization
    let mesSendString = '';

    function getCombinedPrompt(isNegative) {
        // Only return if the guidance scale doesn't exist or the value is 1
        // Also don't return if constructing the neutral prompt
        if (isNegative && !useCfgPrompt) {
            return;
        }

        // OAI has its own prompt manager. No need to do anything here
        if (main_api === 'openai') {
            return '';
        }

        // Deep clone
        let finalMesSend = structuredClone(mesSend);

        if (useCfgPrompt) {
            const cfgPrompt = getCfgPrompt(cfgGuidanceScale, isNegative);
            if (cfgPrompt.value) {
                if (cfgPrompt.depth === 0) {
                    finalMesSend[finalMesSend.length - 1].message +=
                        /\s/.test(finalMesSend[finalMesSend.length - 1].message.slice(-1))
                            ? cfgPrompt.value
                            : ` ${cfgPrompt.value}`;
                } else {
                    // TODO: Make all extension prompts use an array/splice method
                    const lengthDiff = mesSend.length - cfgPrompt.depth;
                    const cfgDepth = lengthDiff >= 0 ? lengthDiff : 0;
                    finalMesSend[cfgDepth].extensionPrompts.push(`${cfgPrompt.value}\n`);
                }
            }
        }

        // Add prompt bias after everything else
        // Always run with continue
        if (!isInstruct && !isImpersonate) {
            if (promptBias.trim().length !== 0) {
                finalMesSend[finalMesSend.length - 1].message +=
                    /\s/.test(finalMesSend[finalMesSend.length - 1].message.slice(-1))
                        ? promptBias.trimStart()
                        : ` ${promptBias.trimStart()}`;
            }
        }

        // Prune from prompt cache if it exists
        if (generatedPromptCache.length !== 0) {
            generatedPromptCache = cleanupPromptCache(generatedPromptCache);
        }

        // Flattens the multiple prompt objects to a string.
        const combine = () => {
            // Right now, everything is suffixed with a newline
            mesSendString = finalMesSend.map((e) => `${e.extensionPrompts.join('')}${e.message}`).join('');

            // add a custom dingus (if defined)
            mesSendString = addChatsSeparator(mesSendString);

            // add chat preamble
            mesSendString = addChatsPreamble(mesSendString);

            let combinedPrompt = beforeScenarioAnchor +
                storyString +
                afterScenarioAnchor +
                mesExmString +
                mesSendString +
                generatedPromptCache;

            combinedPrompt = combinedPrompt.replace(/\r/gm, '');

            if (power_user.collapse_newlines) {
                combinedPrompt = collapseNewlines(combinedPrompt);
            }

            return combinedPrompt;
        };

        finalMesSend.forEach((item, i) => {
            item.injected = injectedIndices.includes(finalMesSend.length - i - 1);
        });

        let data = {
            api: main_api,
            combinedPrompt: null,
            description,
            personality,
            persona,
            scenario,
            char: name2,
            user: name1,
            worldInfoBefore,
            worldInfoAfter,
            beforeScenarioAnchor,
            afterScenarioAnchor,
            storyString,
            mesExmString,
            mesSendString,
            finalMesSend,
            generatedPromptCache,
            main: system,
            jailbreak,
            naiPreamble: nai_settings.preamble,
        };

        // Before returning the combined prompt, give available context related information to all subscribers.
        eventSource.emitAndWait(event_types.GENERATE_BEFORE_COMBINE_PROMPTS, data);

        // If one or multiple subscribers return a value, forfeit the responsibillity of flattening the context.
        return !data.combinedPrompt ? combine() : data.combinedPrompt;
    }

    let finalPrompt = getCombinedPrompt(false);

    const eventData = { prompt: finalPrompt, dryRun: dryRun };
    await eventSource.emit(event_types.GENERATE_AFTER_COMBINE_PROMPTS, eventData);
    finalPrompt = eventData.prompt;

    let maxLength = Number(amount_gen); // how many tokens the AI will be requested to generate
    let thisPromptBits = [];

    let generate_data;
    switch (main_api) {
        case 'koboldhorde':
        case 'kobold':
            if (main_api == 'koboldhorde' && horde_settings.auto_adjust_response_length) {
                maxLength = Math.min(maxLength, adjustedParams.maxLength);
                maxLength = Math.max(maxLength, MIN_LENGTH); // prevent validation errors
            }

            generate_data = {
                prompt: finalPrompt,
                gui_settings: true,
                max_length: maxLength,
                max_context_length: max_context,
                api_server,
            };

            if (preset_settings != 'gui') {
                const isHorde = main_api == 'koboldhorde';
                const presetSettings = koboldai_settings[koboldai_setting_names[preset_settings]];
                const maxContext = (adjustedParams && horde_settings.auto_adjust_context_length) ? adjustedParams.maxContextLength : max_context;
                generate_data = getKoboldGenerationData(finalPrompt, presetSettings, maxLength, maxContext, isHorde, type);
            }
            break;
        case 'textgenerationwebui': {
            const cfgValues = useCfgPrompt ? { guidanceScale: cfgGuidanceScale, negativePrompt: getCombinedPrompt(true) } : null;
            generate_data = getTextGenGenerationData(finalPrompt, maxLength, isImpersonate, isContinue, cfgValues, type);
            break;
        }
        case 'novel': {
            const cfgValues = useCfgPrompt ? { guidanceScale: cfgGuidanceScale } : null;
            const presetSettings = novelai_settings[novelai_setting_names[nai_settings.preset_settings_novel]];
            generate_data = getNovelGenerationData(finalPrompt, presetSettings, maxLength, isImpersonate, isContinue, cfgValues, type);
            break;
        }
        case 'openai': {
            let [prompt, counts] = await prepareOpenAIMessages({
                name2: name2,
                charDescription: description,
                charPersonality: personality,
                Scenario: scenario,
                worldInfoBefore: worldInfoBefore,
                worldInfoAfter: worldInfoAfter,
                extensionPrompts: extension_prompts,
                bias: promptBias,
                type: type,
                quietPrompt: quiet_prompt,
                quietImage: quietImage,
                cyclePrompt: cyclePrompt,
                systemPromptOverride: system,
                jailbreakPromptOverride: jailbreak,
                personaDescription: persona,
                messages: oaiMessages,
                messageExamples: oaiMessageExamples,
            }, dryRun);
            generate_data = { prompt: prompt };

            // TODO: move these side-effects somewhere else, so this switch-case solely sets generate_data
            // counts will return false if the user has not enabled the token breakdown feature
            if (counts) {
                parseTokenCounts(counts, thisPromptBits);
            }

            if (!dryRun) {
                setInContextMessages(openai_messages_count, type);
            }
            break;
        }
    }

    if (dryRun) {
        generatedPromptCache = '';
        return Promise.resolve();
    }

    async function finishGenerating() {
        if (power_user.console_log_prompts) {
            console.log(generate_data.prompt);
        }

        console.debug('rungenerate calling API');

        showStopButton();

        //set array object for prompt token itemization of this message
        let currentArrayEntry = Number(thisPromptBits.length - 1);
        let additionalPromptStuff = {
            ...thisPromptBits[currentArrayEntry],
            rawPrompt: generate_data.prompt || generate_data.input,
            mesId: getNextMessageId(type),
            allAnchors: getAllExtensionPrompts(),
            chatInjects: injectedIndices?.map(index => arrMes[arrMes.length - index - 1])?.join('') || '',
            summarizeString: (extension_prompts['1_memory']?.value || ''),
            authorsNoteString: (extension_prompts['2_floating_prompt']?.value || ''),
            smartContextString: (extension_prompts['chromadb']?.value || ''),
            worldInfoString: worldInfoString,
            storyString: storyString,
            beforeScenarioAnchor: beforeScenarioAnchor,
            afterScenarioAnchor: afterScenarioAnchor,
            examplesString: examplesString,
            mesSendString: mesSendString,
            generatedPromptCache: generatedPromptCache,
            promptBias: promptBias,
            finalPrompt: finalPrompt,
            charDescription: description,
            charPersonality: personality,
            scenarioText: scenario,
            this_max_context: this_max_context,
            padding: power_user.token_padding,
            main_api: main_api,
            instruction: isInstruct ? substituteParams(power_user.prefer_character_prompt && system ? system : power_user.instruct.system_prompt) : '',
            userPersona: (power_user.persona_description || ''),
        };

        //console.log(additionalPromptStuff);
        const itemizedIndex = itemizedPrompts.findIndex((item) => item.mesId === additionalPromptStuff.mesId);

        if (itemizedIndex !== -1) {
            itemizedPrompts[itemizedIndex] = additionalPromptStuff;
        }
        else {
            itemizedPrompts.push(additionalPromptStuff);
        }

        console.debug(`pushed prompt bits to itemizedPrompts array. Length is now: ${itemizedPrompts.length}`);

        if (isStreamingEnabled() && type !== 'quiet') {
            streamingProcessor = new StreamingProcessor(type, force_name2, generation_started, message_already_generated);
            if (isContinue) {
                // Save reply does add cycle text to the prompt, so it's not needed here
                streamingProcessor.firstMessageText = '';
            }

            streamingProcessor.generator = await sendStreamingRequest(type, generate_data);

            hideSwipeButtons();
            let getMessage = await streamingProcessor.generate();
            let messageChunk = cleanUpMessage(getMessage, isImpersonate, isContinue, false);

            if (isContinue) {
                getMessage = continue_mag + getMessage;
            }

            if (streamingProcessor && !streamingProcessor.isStopped && streamingProcessor.isFinished) {
                await streamingProcessor.onFinishStreaming(streamingProcessor.messageId, getMessage);
                streamingProcessor = null;
                triggerAutoContinue(messageChunk, isImpersonate);
                return Object.defineProperties(new String(getMessage), {
                    'messageChunk': { value: messageChunk },
                    'fromStream': { value: true },
                });
            }
        } else {
            return await sendGenerationRequest(type, generate_data);
        }
    }

    return finishGenerating().then(onSuccess, onError);

    async function onSuccess(data) {
        if (!data) return;

        if (data?.fromStream) {
            return data;
        }

        let messageChunk = '';

        if (data.error) {
            unblockGeneration(type);
            generatedPromptCache = '';

            if (data?.response) {
                toastr.error(data.response, 'API Error');
            }
            throw data?.response;
        }

        //const getData = await response.json();
        let getMessage = extractMessageFromData(data);
        let title = extractTitleFromData(data);
        kobold_horde_model = title;

        const swipes = extractMultiSwipes(data, type);

        messageChunk = cleanUpMessage(getMessage, isImpersonate, isContinue, false);

        if (isContinue) {
            getMessage = continue_mag + getMessage;
        }

        //Formating
        const displayIncomplete = type === 'quiet' && !quietToLoud;
        getMessage = cleanUpMessage(getMessage, isImpersonate, isContinue, displayIncomplete);

        if (getMessage.length > 0 || data.allowEmptyResponse) {
            if (isImpersonate) {
                $('#send_textarea').val(getMessage)[0].dispatchEvent(new Event('input', { bubbles: true }));
                generatedPromptCache = '';
                await eventSource.emit(event_types.IMPERSONATE_READY, getMessage);
            }
            else if (type == 'quiet') {
                unblockGeneration(type);
                return getMessage;
            }
            else {
                // Without streaming we'll be having a full message on continuation. Treat it as a last chunk.
                if (originalType !== 'continue') {
                    ({ type, getMessage } = await saveReply(type, getMessage, false, title, swipes));
                }
                else {
                    ({ type, getMessage } = await saveReply('appendFinal', getMessage, false, title, swipes));
                }

                // This relies on `saveReply` having been called to add the message to the chat, so it must be last.
                parseAndSaveLogprobs(data, continue_mag);
            }

            if (type !== 'quiet') {
                playMessageSound();
            }
        } else {
            // If maxLoops is not passed in (e.g. first time generating), set it to MAX_GENERATION_LOOPS
            maxLoops ??= MAX_GENERATION_LOOPS;

            if (maxLoops === 0) {
                if (type !== 'quiet') {
                    throwCircuitBreakerError();
                }
                throw new Error('Generate circuit breaker interruption');
            }

            // regenerate with character speech reenforced
            // to make sure we leave on swipe type while also adding the name2 appendage
            await delay(1000);
            // A message was already deleted on regeneration, so instead treat is as a normal gen
            if (type === 'regenerate') {
                type = 'normal';
            }
            // The first await is for waiting for the generate to start. The second one is waiting for it to finish
            const result = await await Generate(type, { automatic_trigger, force_name2: true, quiet_prompt, quietToLoud, skipWIAN, force_chid, signal, quietImage, quietName, maxLoops: maxLoops - 1 });
            return result;
        }

        if (power_user.auto_swipe) {
            console.debug('checking for autoswipeblacklist on non-streaming message');
            function containsBlacklistedWords(getMessage, blacklist, threshold) {
                console.debug('checking blacklisted words');
                const regex = new RegExp(`\\b(${blacklist.join('|')})\\b`, 'gi');
                const matches = getMessage.match(regex) || [];
                return matches.length >= threshold;
            }

            const generatedTextFiltered = (getMessage) => {
                if (power_user.auto_swipe_blacklist_threshold) {
                    if (containsBlacklistedWords(getMessage, power_user.auto_swipe_blacklist, power_user.auto_swipe_blacklist_threshold)) {
                        console.debug('Generated text has blacklisted words');
                        return true;
                    }
                }

                return false;
            };
            if (generatedTextFiltered(getMessage)) {
                console.debug('swiping right automatically');
                is_send_press = false;
                swipe_right();
                // TODO: do we want to resolve after an auto-swipe?
                return;
            }
        }

        console.debug('/api/chats/save called by /Generate');
        await saveChatConditional();
        unblockGeneration(type);
        streamingProcessor = null;

        if (type !== 'quiet') {
            triggerAutoContinue(messageChunk, isImpersonate);
        }

        // Don't break the API chain that expects a single string in return
        return Object.defineProperty(new String(getMessage), 'messageChunk', { value: messageChunk });
    }

    function onError(exception) {
        if (typeof exception?.error?.message === 'string') {
            toastr.error(exception.error.message, 'Error', { timeOut: 10000, extendedTimeOut: 20000 });
        }

        generatedPromptCache = '';

        unblockGeneration(type);
        console.log(exception);
        streamingProcessor = null;
        throw exception;
    }
}

/**
 * Injects extension prompts into chat messages.
 * @param {object[]} messages Array of chat messages
 * @param {boolean} isContinue Whether the generation is a continuation. If true, the extension prompts of depth 0 are injected at position 1.
 * @returns {number[]} Array of indices where the extension prompts were injected
 */
function doChatInject(messages, isContinue) {
    const injectedIndices = [];
    let totalInsertedMessages = 0;
    messages.reverse();

    for (let i = 0; i <= MAX_INJECTION_DEPTH; i++) {
        // Order of priority (most important go lower)
        const roles = [extension_prompt_roles.SYSTEM, extension_prompt_roles.USER, extension_prompt_roles.ASSISTANT];
        const names = {
            [extension_prompt_roles.SYSTEM]: '',
            [extension_prompt_roles.USER]: name1,
            [extension_prompt_roles.ASSISTANT]: name2,
        };
        const roleMessages = [];
        const separator = '\n';
        const wrap = false;

        for (const role of roles) {
            const extensionPrompt = String(getExtensionPrompt(extension_prompt_types.IN_CHAT, i, separator, role, wrap)).trimStart();
            const isNarrator = role === extension_prompt_roles.SYSTEM;
            const isUser = role === extension_prompt_roles.USER;
            const name = names[role];

            if (extensionPrompt) {
                roleMessages.push({
                    name: name,
                    is_user: isUser,
                    mes: extensionPrompt,
                    extra: {
                        type: isNarrator ? system_message_types.NARRATOR : null,
                    },
                });
            }
        }

        if (roleMessages.length) {
            const depth = isContinue && i === 0 ? 1 : i;
            const injectIdx = depth + totalInsertedMessages;
            messages.splice(injectIdx, 0, ...roleMessages);
            totalInsertedMessages += roleMessages.length;
            injectedIndices.push(...Array.from({ length: roleMessages.length }, (_, i) => injectIdx + i));
        }
    }

    messages.reverse();
    return injectedIndices;
}

function flushWIDepthInjections() {
    //prevent custom depth WI entries (which have unique random key names) from duplicating
    for (const key of Object.keys(extension_prompts)) {
        if (key.startsWith('customDepthWI')) {
            delete extension_prompts[key];
        }
    }
}

/**
 * Unblocks the UI after a generation is complete.
 * @param {string} [type] Generation type (optional)
 */
function unblockGeneration(type) {
    // Don't unblock if a parallel stream is still running
    if (type === 'quiet' && streamingProcessor && !streamingProcessor.isFinished) {
        return;
    }

    is_send_press = false;
    activateSendButtons();
    showSwipeButtons();
    setGenerationProgress(0);
    flushEphemeralStoppingStrings();
    flushWIDepthInjections();
}

export function getNextMessageId(type) {
    return type == 'swipe' ? chat.length - 1 : chat.length;
}

/**
 * Determines if the message should be auto-continued.
 * @param {string} messageChunk Current message chunk
 * @param {boolean} isImpersonate Is the user impersonation
 * @returns {boolean} Whether the message should be auto-continued
 */
export function shouldAutoContinue(messageChunk, isImpersonate) {
    if (!power_user.auto_continue.enabled) {
        console.debug('Auto-continue is disabled by user.');
        return false;
    }

    if (typeof messageChunk !== 'string') {
        console.debug('Not triggering auto-continue because message chunk is not a string');
        return false;
    }

    if (isImpersonate) {
        console.log('Continue for impersonation is not implemented yet');
        return false;
    }

    if (is_send_press) {
        console.debug('Auto-continue is disabled because a message is currently being sent.');
        return false;
    }

    if (power_user.auto_continue.target_length <= 0) {
        console.log('Auto-continue target length is 0, not triggering auto-continue');
        return false;
    }

    if (main_api === 'openai' && !power_user.auto_continue.allow_chat_completions) {
        console.log('Auto-continue for OpenAI is disabled by user.');
        return false;
    }

    const textareaText = String($('#send_textarea').val());
    const USABLE_LENGTH = 5;

    if (textareaText.length > 0) {
        console.log('Not triggering auto-continue because user input is not empty');
        return false;
    }

    if (messageChunk.trim().length > USABLE_LENGTH && chat.length) {
        const lastMessage = chat[chat.length - 1];
        const messageLength = getTokenCount(lastMessage.mes);
        const shouldAutoContinue = messageLength < power_user.auto_continue.target_length;

        if (shouldAutoContinue) {
            console.log(`Triggering auto-continue. Message tokens: ${messageLength}. Target tokens: ${power_user.auto_continue.target_length}. Message chunk: ${messageChunk}`);
            return true;
        } else {
            console.log(`Not triggering auto-continue. Message tokens: ${messageLength}. Target tokens: ${power_user.auto_continue.target_length}`);
            return false;
        }
    } else {
        console.log('Last generated chunk was empty, not triggering auto-continue');
        return false;
    }
}

/**
 * Triggers auto-continue if the message meets the criteria.
 * @param {string} messageChunk Current message chunk
 * @param {boolean} isImpersonate Is the user impersonation
 */
export function triggerAutoContinue(messageChunk, isImpersonate) {
    if (selected_group) {
        console.debug('Auto-continue is disabled for group chat');
        return;
    }

    if (shouldAutoContinue(messageChunk, isImpersonate)) {
        $('#option_continue').trigger('click');
    }
}

export function getBiasStrings(textareaText, type) {
    if (type == 'impersonate' || type == 'continue') {
        return { messageBias: '', promptBias: '', isUserPromptBias: false };
    }

    let promptBias = '';
    let messageBias = extractMessageBias(textareaText);

    // If user input is not provided, retrieve the bias of the most recent relevant message
    if (!textareaText) {
        for (let i = chat.length - 1; i >= 0; i--) {
            const mes = chat[i];
            if (type === 'swipe' && chat.length - 1 === i) {
                continue;
            }
            if (mes && (mes.is_user || mes.is_system || mes.extra?.type === system_message_types.NARRATOR)) {
                if (mes.extra?.bias?.trim()?.length > 0) {
                    promptBias = mes.extra.bias;
                }
                break;
            }
        }
    }

    promptBias = messageBias || promptBias || power_user.user_prompt_bias || '';
    const isUserPromptBias = promptBias === power_user.user_prompt_bias;

    // Substitute params for everything
    messageBias = substituteParams(messageBias);
    promptBias = substituteParams(promptBias);

    return { messageBias, promptBias, isUserPromptBias };
}

/**
 * @param {Object} chatItem Message history item.
 * @param {boolean} isInstruct Whether instruct mode is enabled.
 * @param {boolean|number} forceOutputSequence Whether to force the first/last output sequence for instruct mode.
 */
function formatMessageHistoryItem(chatItem, isInstruct, forceOutputSequence) {
    const isNarratorType = chatItem?.extra?.type === system_message_types.NARRATOR;
    const characterName = chatItem?.name ? chatItem.name : name2;
    const itemName = chatItem.is_user ? chatItem['name'] : characterName;
    const shouldPrependName = !isNarratorType;

    // Don't include a name if it's empty
    let textResult = chatItem?.name && shouldPrependName ? `${itemName}: ${chatItem.mes}\n` : `${chatItem.mes}\n`;

    if (isInstruct) {
        textResult = formatInstructModeChat(itemName, chatItem.mes, chatItem.is_user, isNarratorType, chatItem.force_avatar, name1, name2, forceOutputSequence);
    }

    return textResult;
}

/**
 * Removes all {{macros}} from a string.
 * @param {string} str String to remove macros from.
 * @returns {string} String with macros removed.
 */
export function removeMacros(str) {
    return (str ?? '').replace(/\{\{[\s\S]*?\}\}/gm, '').trim();
}

/**
 * Inserts a user message into the chat history.
 * @param {string} messageText Message text.
 * @param {string} messageBias Message bias.
 * @param {number} [insertAt] Optional index to insert the message at.
 * @param {boolean} [compact] Send as a compact display message.
 * @param {string} [name] Name of the user sending the message. Defaults to name1.
 * @param {string} [avatar] Avatar of the user sending the message. Defaults to user_avatar.
 * @returns {Promise<void>} A promise that resolves when the message is inserted.
 */
export async function sendMessageAsUser(messageText, messageBias, insertAt = null, compact = false, name = name1, avatar = user_avatar) {
    messageText = getRegexedString(messageText, regex_placement.USER_INPUT);

    const message = {
        name: name,
        is_user: true,
        is_system: false,
        send_date: getMessageTimeStamp(),
        mes: substituteParams(messageText),
        extra: {
            isSmallSys: compact,
        },
    };

    if (power_user.message_token_count_enabled) {
        message.extra.token_count = await getTokenCountAsync(message.mes, 0);
    }

    // Lock user avatar to a persona.
    if (avatar in power_user.personas) {
        message.force_avatar = getUserAvatar(avatar);
    }

    if (messageBias) {
        message.extra.bias = messageBias;
        message.mes = removeMacros(message.mes);
    }

    await populateFileAttachment(message);
    statMesProcess(message, 'user', characters, this_chid, '');

    if (typeof insertAt === 'number' && insertAt >= 0 && insertAt <= chat.length) {
        chat.splice(insertAt, 0, message);
        await saveChatConditional();
        await eventSource.emit(event_types.MESSAGE_SENT, insertAt);
        await reloadCurrentChat();
        await eventSource.emit(event_types.USER_MESSAGE_RENDERED, insertAt);
    } else {
        chat.push(message);
        const chat_id = (chat.length - 1);
        await eventSource.emit(event_types.MESSAGE_SENT, chat_id);
        addOneMessage(message);
        await eventSource.emit(event_types.USER_MESSAGE_RENDERED, chat_id);
    }
}

/**
 * Gets the maximum usable context size for the current API.
 * @param {number|null} overrideResponseLength Optional override for the response length.
 * @returns {number} Maximum usable context size.
 */
export function getMaxContextSize(overrideResponseLength = null) {
    if (typeof overrideResponseLength !== 'number' || overrideResponseLength <= 0 || isNaN(overrideResponseLength)) {
        overrideResponseLength = null;
    }

    let this_max_context = 1487;
    if (main_api == 'kobold' || main_api == 'koboldhorde' || main_api == 'textgenerationwebui') {
        this_max_context = (max_context - (overrideResponseLength || amount_gen));
    }
    if (main_api == 'novel') {
        this_max_context = Number(max_context);
        if (nai_settings.model_novel.includes('clio')) {
            this_max_context = Math.min(max_context, 8192);
        }
        if (nai_settings.model_novel.includes('kayra')) {
            this_max_context = Math.min(max_context, 8192);

            const subscriptionLimit = getKayraMaxContextTokens();
            if (typeof subscriptionLimit === 'number' && this_max_context > subscriptionLimit) {
                this_max_context = subscriptionLimit;
                console.log(`NovelAI subscription limit reached. Max context size is now ${this_max_context}`);
            }
        }

        this_max_context = this_max_context - (overrideResponseLength || amount_gen);
    }
    if (main_api == 'openai') {
        this_max_context = oai_settings.openai_max_context - (overrideResponseLength || oai_settings.openai_max_tokens);
    }
    return this_max_context;
}

function parseTokenCounts(counts, thisPromptBits) {
    /**
     * @param {any[]} numbers
     */
    function getSum(...numbers) {
        return numbers.map(x => Number(x)).filter(x => !Number.isNaN(x)).reduce((acc, val) => acc + val, 0);
    }
    const total = getSum(Object.values(counts));

    thisPromptBits.push({
        oaiStartTokens: (counts?.start + counts?.controlPrompts) || 0,
        oaiPromptTokens: getSum(counts?.prompt, counts?.charDescription, counts?.charPersonality, counts?.scenario) || 0,
        oaiBiasTokens: counts?.bias || 0,
        oaiNudgeTokens: counts?.nudge || 0,
        oaiJailbreakTokens: counts?.jailbreak || 0,
        oaiImpersonateTokens: counts?.impersonate || 0,
        oaiExamplesTokens: (counts?.dialogueExamples + counts?.examples) || 0,
        oaiConversationTokens: (counts?.conversation + counts?.chatHistory) || 0,
        oaiNsfwTokens: counts?.nsfw || 0,
        oaiMainTokens: counts?.main || 0,
        oaiTotalTokens: total,
    });
}

function addChatsPreamble(mesSendString) {
    return main_api === 'novel'
        ? substituteParams(nai_settings.preamble) + '\n' + mesSendString
        : mesSendString;
}

function addChatsSeparator(mesSendString) {
    if (power_user.context.chat_start) {
        return substituteParams(power_user.context.chat_start + '\n') + mesSendString;
    }

    else {
        return mesSendString;
    }
}

async function DupeChar() {
    if (!this_chid) {
        toastr.warning('You must first select a character to duplicate!');
        return;
    }

    const confirmMessage = `
    <h3>Are you sure you want to duplicate this character?</h3>
    <span>If you just want to start a new chat with the same character, use "Start new chat" option in the bottom-left options menu.</span><br><br>`;

    const confirm = await callPopup(confirmMessage, 'confirm');

    if (!confirm) {
        console.log('User cancelled duplication');
        return;
    }

    const body = { avatar_url: characters[this_chid].avatar };
    const response = await fetch('./api/characters/duplicate', {
        method: 'POST',
        headers: getRequestHeaders(),
        body: JSON.stringify(body),
    });
    if (response.ok) {
        toastr.success('Character Duplicated');
        const data = await response.json();
        await eventSource.emit(event_types.CHARACTER_DUPLICATED, { oldAvatar: body.avatar_url, newAvatar: data.path });
        getCharacters();
    }
}

export async function itemizedParams(itemizedPrompts, thisPromptSet) {
    const params = {
        charDescriptionTokens: await getTokenCountAsync(itemizedPrompts[thisPromptSet].charDescription),
        charPersonalityTokens: await getTokenCountAsync(itemizedPrompts[thisPromptSet].charPersonality),
        scenarioTextTokens: await getTokenCountAsync(itemizedPrompts[thisPromptSet].scenarioText),
        userPersonaStringTokens: await getTokenCountAsync(itemizedPrompts[thisPromptSet].userPersona),
        worldInfoStringTokens: await getTokenCountAsync(itemizedPrompts[thisPromptSet].worldInfoString),
        allAnchorsTokens: await getTokenCountAsync(itemizedPrompts[thisPromptSet].allAnchors),
        summarizeStringTokens: await getTokenCountAsync(itemizedPrompts[thisPromptSet].summarizeString),
        authorsNoteStringTokens: await getTokenCountAsync(itemizedPrompts[thisPromptSet].authorsNoteString),
        smartContextStringTokens: await getTokenCountAsync(itemizedPrompts[thisPromptSet].smartContextString),
        beforeScenarioAnchorTokens: await getTokenCountAsync(itemizedPrompts[thisPromptSet].beforeScenarioAnchor),
        afterScenarioAnchorTokens: await getTokenCountAsync(itemizedPrompts[thisPromptSet].afterScenarioAnchor),
        zeroDepthAnchorTokens: await getTokenCountAsync(itemizedPrompts[thisPromptSet].zeroDepthAnchor), // TODO: unused
        thisPrompt_padding: itemizedPrompts[thisPromptSet].padding,
        this_main_api: itemizedPrompts[thisPromptSet].main_api,
        chatInjects: await getTokenCountAsync(itemizedPrompts[thisPromptSet].chatInjects),
    };

    if (params.chatInjects) {
        params.ActualChatHistoryTokens = params.ActualChatHistoryTokens - params.chatInjects;
    }

    if (params.this_main_api == 'openai') {
        //for OAI API
        //console.log('-- Counting OAI Tokens');

        //params.finalPromptTokens = itemizedPrompts[thisPromptSet].oaiTotalTokens;
        params.oaiMainTokens = itemizedPrompts[thisPromptSet].oaiMainTokens;
        params.oaiStartTokens = itemizedPrompts[thisPromptSet].oaiStartTokens;
        params.ActualChatHistoryTokens = itemizedPrompts[thisPromptSet].oaiConversationTokens;
        params.examplesStringTokens = itemizedPrompts[thisPromptSet].oaiExamplesTokens;
        params.oaiPromptTokens = itemizedPrompts[thisPromptSet].oaiPromptTokens - (params.afterScenarioAnchorTokens + params.beforeScenarioAnchorTokens) + params.examplesStringTokens;
        params.oaiBiasTokens = itemizedPrompts[thisPromptSet].oaiBiasTokens;
        params.oaiJailbreakTokens = itemizedPrompts[thisPromptSet].oaiJailbreakTokens;
        params.oaiNudgeTokens = itemizedPrompts[thisPromptSet].oaiNudgeTokens;
        params.oaiImpersonateTokens = itemizedPrompts[thisPromptSet].oaiImpersonateTokens;
        params.oaiNsfwTokens = itemizedPrompts[thisPromptSet].oaiNsfwTokens;
        params.finalPromptTokens =
            params.oaiStartTokens +
            params.oaiPromptTokens +
            params.oaiMainTokens +
            params.oaiNsfwTokens +
            params.oaiBiasTokens +
            params.oaiImpersonateTokens +
            params.oaiJailbreakTokens +
            params.oaiNudgeTokens +
            params.ActualChatHistoryTokens +
            //charDescriptionTokens +
            //charPersonalityTokens +
            //allAnchorsTokens +
            params.worldInfoStringTokens +
            params.beforeScenarioAnchorTokens +
            params.afterScenarioAnchorTokens;
        // Max context size - max completion tokens
        params.thisPrompt_max_context = (oai_settings.openai_max_context - oai_settings.openai_max_tokens);

        //console.log('-- applying % on OAI tokens');
        params.oaiStartTokensPercentage = ((params.oaiStartTokens / (params.finalPromptTokens)) * 100).toFixed(2);
        params.storyStringTokensPercentage = (((params.afterScenarioAnchorTokens + params.beforeScenarioAnchorTokens + params.oaiPromptTokens) / (params.finalPromptTokens)) * 100).toFixed(2);
        params.ActualChatHistoryTokensPercentage = ((params.ActualChatHistoryTokens / (params.finalPromptTokens)) * 100).toFixed(2);
        params.promptBiasTokensPercentage = ((params.oaiBiasTokens / (params.finalPromptTokens)) * 100).toFixed(2);
        params.worldInfoStringTokensPercentage = ((params.worldInfoStringTokens / (params.finalPromptTokens)) * 100).toFixed(2);
        params.allAnchorsTokensPercentage = ((params.allAnchorsTokens / (params.finalPromptTokens)) * 100).toFixed(2);
        params.selectedTokenizer = getFriendlyTokenizerName(params.this_main_api).tokenizerName;
        params.oaiSystemTokens = params.oaiImpersonateTokens + params.oaiJailbreakTokens + params.oaiNudgeTokens + params.oaiStartTokens + params.oaiNsfwTokens + params.oaiMainTokens;
        params.oaiSystemTokensPercentage = ((params.oaiSystemTokens / (params.finalPromptTokens)) * 100).toFixed(2);
    } else {
        //for non-OAI APIs
        //console.log('-- Counting non-OAI Tokens');
        params.finalPromptTokens = await getTokenCountAsync(itemizedPrompts[thisPromptSet].finalPrompt);
        params.storyStringTokens = await getTokenCountAsync(itemizedPrompts[thisPromptSet].storyString) - params.worldInfoStringTokens;
        params.examplesStringTokens = await getTokenCountAsync(itemizedPrompts[thisPromptSet].examplesString);
        params.mesSendStringTokens = await getTokenCountAsync(itemizedPrompts[thisPromptSet].mesSendString);
        params.ActualChatHistoryTokens = params.mesSendStringTokens - (params.allAnchorsTokens - (params.beforeScenarioAnchorTokens + params.afterScenarioAnchorTokens)) + power_user.token_padding;
        params.instructionTokens = await getTokenCountAsync(itemizedPrompts[thisPromptSet].instruction);
        params.promptBiasTokens = await getTokenCountAsync(itemizedPrompts[thisPromptSet].promptBias);

        params.totalTokensInPrompt =
            params.storyStringTokens +     //chardefs total
            params.worldInfoStringTokens +
            params.examplesStringTokens + // example messages
            params.ActualChatHistoryTokens +  //chat history
            params.allAnchorsTokens +      // AN and/or legacy anchors
            //afterScenarioAnchorTokens +       //only counts if AN is set to 'after scenario'
            //zeroDepthAnchorTokens +           //same as above, even if AN not on 0 depth
            params.promptBiasTokens;       //{{}}
        //- thisPrompt_padding;  //not sure this way of calculating is correct, but the math results in same value as 'finalPrompt'
        params.thisPrompt_max_context = itemizedPrompts[thisPromptSet].this_max_context;
        params.thisPrompt_actual = params.thisPrompt_max_context - params.thisPrompt_padding;

        //console.log('-- applying % on non-OAI tokens');
        params.storyStringTokensPercentage = ((params.storyStringTokens / (params.totalTokensInPrompt)) * 100).toFixed(2);
        params.ActualChatHistoryTokensPercentage = ((params.ActualChatHistoryTokens / (params.totalTokensInPrompt)) * 100).toFixed(2);
        params.promptBiasTokensPercentage = ((params.promptBiasTokens / (params.totalTokensInPrompt)) * 100).toFixed(2);
        params.worldInfoStringTokensPercentage = ((params.worldInfoStringTokens / (params.totalTokensInPrompt)) * 100).toFixed(2);
        params.allAnchorsTokensPercentage = ((params.allAnchorsTokens / (params.totalTokensInPrompt)) * 100).toFixed(2);
        params.selectedTokenizer = getFriendlyTokenizerName(params.this_main_api).tokenizerName;
    }
    return params;
}

export function findItemizedPromptSet(itemizedPrompts, incomingMesId) {
    var thisPromptSet = undefined;

    for (var i = 0; i < itemizedPrompts.length; i++) {
        console.log(`looking for ${incomingMesId} vs ${itemizedPrompts[i].mesId}`);
        if (itemizedPrompts[i].mesId === incomingMesId) {
            console.log(`found matching mesID ${i}`);
            thisPromptSet = i;
            PromptArrayItemForRawPromptDisplay = i;
            console.log(`wanting to raw display of ArrayItem: ${PromptArrayItemForRawPromptDisplay} which is mesID ${incomingMesId}`);
            console.log(itemizedPrompts[thisPromptSet]);
        }
    }
    return thisPromptSet;
}

async function promptItemize(itemizedPrompts, requestedMesId) {
    console.log('PROMPT ITEMIZE ENTERED');
    var incomingMesId = Number(requestedMesId);
    console.debug(`looking for MesId ${incomingMesId}`);
    var thisPromptSet = findItemizedPromptSet(itemizedPrompts, incomingMesId);

    if (thisPromptSet === undefined) {
        console.log(`couldnt find the right mesId. looked for ${incomingMesId}`);
        console.log(itemizedPrompts);
        return null;
    }

    const params = await itemizedParams(itemizedPrompts, thisPromptSet);

    if (params.this_main_api == 'openai') {
        const template = await renderTemplateAsync('itemizationChat', params);
        callPopup(template, 'text');

    } else {
        const template = await renderTemplateAsync('itemizationText', params);
        callPopup(template, 'text');
    }
}

function setInContextMessages(lastmsg, type) {
    $('#chat .mes').removeClass('lastInContext');

    if (type === 'swipe' || type === 'regenerate' || type === 'continue') {
        lastmsg++;
    }

    const lastMessageBlock = $('#chat .mes:not([is_system="true"])').eq(-lastmsg);
    lastMessageBlock.addClass('lastInContext');

    if (lastMessageBlock.length === 0) {
        const firstMessageId = getFirstDisplayedMessageId();
        $(`#chat .mes[mesid="${firstMessageId}"`).addClass('lastInContext');
    }
}

/**
 * Sends a non-streaming request to the API.
 * @param {string} type Generation type
 * @param {object} data Generation data
 * @returns {Promise<object>} Response data from the API
 */
async function sendGenerationRequest(type, data) {
    if (main_api === 'openai') {
        return await sendOpenAIRequest(type, data.prompt, abortController.signal);
    }

    if (main_api === 'koboldhorde') {
        return await generateHorde(data.prompt, data, abortController.signal, true);
    }

    const response = await fetch(getGenerateUrl(main_api), {
        method: 'POST',
        headers: getRequestHeaders(),
        cache: 'no-cache',
        body: JSON.stringify(data),
        signal: abortController.signal,
    });

    if (!response.ok) {
        const error = await response.json();
        throw error;
    }

    const responseData = await response.json();
    return responseData;
}

/**
 * Sends a streaming request to the API.
 * @param {string} type Generation type
 * @param {object} data Generation data
 * @returns {Promise<any>} Streaming generator
 */
async function sendStreamingRequest(type, data) {
    switch (main_api) {
        case 'openai':
            return await sendOpenAIRequest(type, data.prompt, streamingProcessor.abortController.signal);
        case 'textgenerationwebui':
            return await generateTextGenWithStreaming(data, streamingProcessor.abortController.signal);
        case 'novel':
            return await generateNovelWithStreaming(data, streamingProcessor.abortController.signal);
        case 'kobold':
            return await generateKoboldWithStreaming(data, streamingProcessor.abortController.signal);
        default:
            throw new Error('Streaming is enabled, but the current API does not support streaming.');
    }
}

/**
 * Gets the generation endpoint URL for the specified API.
 * @param {string} api API name
 * @returns {string} Generation URL
 */
function getGenerateUrl(api) {
    switch (api) {
        case 'kobold':
            return '/api/backends/kobold/generate';
        case 'koboldhorde':
            return '/api/backends/koboldhorde/generate';
        case 'textgenerationwebui':
            return '/api/backends/text-completions/generate';
        case 'novel':
            return '/api/novelai/generate';
        default:
            throw new Error(`Unknown API: ${api}`);
    }
}

function throwCircuitBreakerError() {
    callPopup(`Could not extract reply in ${MAX_GENERATION_LOOPS} attempts. Try generating again`, 'text');
    unblockGeneration();
}

function extractTitleFromData(data) {
    if (main_api == 'koboldhorde') {
        return data.workerName;
    }

    return undefined;
}

/**
 * parseAndSaveLogprobs receives the full data response for a non-streaming
 * generation, parses logprobs for all tokens in the message, and saves them
 * to the currently active message.
 * @param {object} data - response data containing all tokens/logprobs
 * @param {string} continueFrom - for 'continue' generations, the prompt
 *  */
function parseAndSaveLogprobs(data, continueFrom) {
    /** @type {import('./scripts/logprobs.js').TokenLogprobs[] | null} */
    let logprobs = null;

    switch (main_api) {
        case 'novel':
            // parser only handles one token/logprob pair at a time
            logprobs = data.logprobs?.map(parseNovelAILogprobs) || null;
            break;
        case 'openai':
            // OAI and other chat completion APIs must handle this earlier in
            // `sendOpenAIRequest`. `data` for these APIs is just a string with
            // the text of the generated message, logprobs are not included.
            return;
        case 'textgenerationwebui':
            switch (textgen_settings.type) {
                case textgen_types.LLAMACPP: {
                    logprobs = data?.completion_probabilities?.map(x => parseTextgenLogprobs(x.content, [x])) || null;
                } break;
                case textgen_types.VLLM:
                case textgen_types.APHRODITE:
                case textgen_types.MANCER:
                case textgen_types.TABBY: {
                    logprobs = parseTabbyLogprobs(data) || null;
                } break;
            } break;
        default:
            return;
    }

    saveLogprobsForActiveMessage(logprobs, continueFrom);
}

/**
 * Extracts the message from the response data.
 * @param {object} data Response data
 * @returns {string} Extracted message
 */
function extractMessageFromData(data) {
    if (typeof data === 'string') {
        return data;
    }

    switch (main_api) {
        case 'kobold':
            return data.results[0].text;
        case 'koboldhorde':
            return data.text;
        case 'textgenerationwebui':
            return data.choices?.[0]?.text ?? data.content ?? data.response ?? '';
        case 'novel':
            return data.output;
        case 'openai':
            return data?.choices?.[0]?.message?.content ?? data?.choices?.[0]?.text ?? data?.text ?? '';
        default:
            return '';
    }
}

/**
 * Extracts multiswipe swipes from the response data.
 * @param {Object} data Response data
 * @param {string} type Type of generation
 * @returns {string[]} Array of extra swipes
 */
function extractMultiSwipes(data, type) {
    const swipes = [];

    if (!data) {
        return swipes;
    }

    if (type === 'continue' || type === 'impersonate' || type === 'quiet') {
        return swipes;
    }

    if (main_api === 'openai' || (main_api === 'textgenerationwebui' && [MANCER, VLLM, APHRODITE, TABBY].includes(textgen_settings.type))) {
        if (!Array.isArray(data.choices)) {
            return swipes;
        }

        const multiSwipeCount = data.choices.length - 1;

        if (multiSwipeCount <= 0) {
            return swipes;
        }

        for (let i = 1; i < data.choices.length; i++) {
            const text = data?.choices[i]?.message?.content ?? data?.choices[i]?.text ?? '';
            const cleanedText = cleanUpMessage(text, false, false, false);
            swipes.push(cleanedText);
        }
    }

    return swipes;
}

export function cleanUpMessage(getMessage, isImpersonate, isContinue, displayIncompleteSentences = false, stoppingStrings = null) {
    if (!getMessage) {
        return '';
    }

    // Add the prompt bias before anything else
    if (
        power_user.user_prompt_bias &&
        !isImpersonate &&
        !isContinue &&
        power_user.user_prompt_bias.length !== 0
    ) {
        getMessage = substituteParams(power_user.user_prompt_bias) + getMessage;
    }

    // Allow for caching of stopping strings. getStoppingStrings is an expensive function, especially with macros
    // enabled, so for streaming, we call it once and then pass it into each cleanUpMessage call.
    if (!stoppingStrings) {
        stoppingStrings = getStoppingStrings(isImpersonate, isContinue);
    }

    for (const stoppingString of stoppingStrings) {
        if (stoppingString.length) {
            for (let j = stoppingString.length; j > 0; j--) {
                if (getMessage.slice(-j) === stoppingString.slice(0, j)) {
                    getMessage = getMessage.slice(0, -j);
                    break;
                }
            }
        }
    }

    // Regex uses vars, so add before formatting
    getMessage = getRegexedString(getMessage, isImpersonate ? regex_placement.USER_INPUT : regex_placement.AI_OUTPUT);

    if (!displayIncompleteSentences && power_user.trim_sentences) {
        getMessage = trimToEndSentence(getMessage, power_user.include_newline);
    }

    if (power_user.collapse_newlines) {
        getMessage = collapseNewlines(getMessage);
    }

    if (power_user.trim_spaces) {
        getMessage = getMessage.trim();
    }
    // trailing invisible whitespace before every newlines, on a multiline string
    // "trailing whitespace on newlines       \nevery line of the string    \n?sample text" ->
    // "trailing whitespace on newlines\nevery line of the string\nsample text"
    getMessage = getMessage.replace(/[^\S\r\n]+$/gm, '');

    let nameToTrim = isImpersonate ? name2 : name1;

    if (isImpersonate) {
        nameToTrim = power_user.allow_name2_display ? '' : name2;
    }
    else {
        nameToTrim = power_user.allow_name1_display ? '' : name1;
    }

    if (nameToTrim && getMessage.indexOf(`${nameToTrim}:`) == 0) {
        getMessage = getMessage.substring(0, getMessage.indexOf(`${nameToTrim}:`));
    }
    if (nameToTrim && getMessage.indexOf(`\n${nameToTrim}:`) >= 0) {
        getMessage = getMessage.substring(0, getMessage.indexOf(`\n${nameToTrim}:`));
    }
    if (getMessage.indexOf('<|endoftext|>') != -1) {
        getMessage = getMessage.substring(0, getMessage.indexOf('<|endoftext|>'));
    }
    const isInstruct = power_user.instruct.enabled && main_api !== 'openai';
    if (isInstruct && power_user.instruct.stop_sequence) {
        if (getMessage.indexOf(power_user.instruct.stop_sequence) != -1) {
            getMessage = getMessage.substring(0, getMessage.indexOf(power_user.instruct.stop_sequence));
        }
    }
    // Hana: Only use the first sequence (should be <|model|>)
    // of the prompt before <|user|> (as KoboldAI Lite does it).
    if (isInstruct && power_user.instruct.input_sequence) {
        if (getMessage.indexOf(power_user.instruct.input_sequence) != -1) {
            getMessage = getMessage.substring(0, getMessage.indexOf(power_user.instruct.input_sequence));
        }
    }
    if (isInstruct && power_user.instruct.input_sequence && isImpersonate) {
        //getMessage = getMessage.replaceAll(power_user.instruct.input_sequence, '');
        power_user.instruct.input_sequence.split('\n')
            .filter(line => line.trim() !== '')
            .forEach(line => {
                getMessage = getMessage.replaceAll(line, '');
            });
    }
    if (isInstruct && power_user.instruct.output_sequence && !isImpersonate) {
        //getMessage = getMessage.replaceAll(power_user.instruct.output_sequence, '');
        power_user.instruct.output_sequence.split('\n')
            .filter(line => line.trim() !== '')
            .forEach(line => {
                getMessage = getMessage.replaceAll(line, '');
            });
    }
    if (isInstruct && power_user.instruct.last_output_sequence && !isImpersonate) {
        //getMessage = getMessage.replaceAll(power_user.instruct.last_output_sequence, '');
        power_user.instruct.last_output_sequence.split('\n')
            .filter(line => line.trim() !== '')
            .forEach(line => {
                getMessage = getMessage.replaceAll(line, '');
            });
    }
    // clean-up group message from excessive generations
    if (selected_group) {
        getMessage = cleanGroupMessage(getMessage);
    }

    if (!power_user.allow_name2_display) {
        const name2Escaped = escapeRegex(name2);
        getMessage = getMessage.replace(new RegExp(`(^|\n)${name2Escaped}:\\s*`, 'g'), '$1');
    }

    if (isImpersonate) {
        getMessage = getMessage.trim();
    }

    if (power_user.auto_fix_generated_markdown) {
        getMessage = fixMarkdown(getMessage, false);
    }

    const nameToTrim2 = isImpersonate ? name1 : name2;

    if (getMessage.startsWith(nameToTrim2 + ':')) {
        getMessage = getMessage.replace(nameToTrim2 + ':', '');
        getMessage = getMessage.trimStart();
    }

    if (isImpersonate) {
        getMessage = getMessage.trim();
    }

    return getMessage;
}

async function saveReply(type, getMessage, fromStreaming, title, swipes) {
    if (type != 'append' && type != 'continue' && type != 'appendFinal' && chat.length && (chat[chat.length - 1]['swipe_id'] === undefined ||
        chat[chat.length - 1]['is_user'])) {
        type = 'normal';
    }

    if (chat.length && (!chat[chat.length - 1]['extra'] || typeof chat[chat.length - 1]['extra'] !== 'object')) {
        chat[chat.length - 1]['extra'] = {};
    }

    let oldMessage = '';
    const generationFinished = new Date();
    const img = extractImageFromMessage(getMessage);
    getMessage = img.getMessage;
    if (type === 'swipe') {
        oldMessage = chat[chat.length - 1]['mes'];
        chat[chat.length - 1]['swipes'].length++;
        if (chat[chat.length - 1]['swipe_id'] === chat[chat.length - 1]['swipes'].length - 1) {
            chat[chat.length - 1]['title'] = title;
            chat[chat.length - 1]['mes'] = getMessage;
            chat[chat.length - 1]['gen_started'] = generation_started;
            chat[chat.length - 1]['gen_finished'] = generationFinished;
            chat[chat.length - 1]['send_date'] = getMessageTimeStamp();
            chat[chat.length - 1]['extra']['api'] = getGeneratingApi();
            chat[chat.length - 1]['extra']['model'] = getGeneratingModel();
            if (power_user.message_token_count_enabled) {
                chat[chat.length - 1]['extra']['token_count'] = await getTokenCountAsync(chat[chat.length - 1]['mes'], 0);
            }
            const chat_id = (chat.length - 1);
            await eventSource.emit(event_types.MESSAGE_RECEIVED, chat_id);
            addOneMessage(chat[chat_id], { type: 'swipe' });
            await eventSource.emit(event_types.CHARACTER_MESSAGE_RENDERED, chat_id);
        } else {
            chat[chat.length - 1]['mes'] = getMessage;
        }
    } else if (type === 'append' || type === 'continue') {
        console.debug('Trying to append.');
        oldMessage = chat[chat.length - 1]['mes'];
        chat[chat.length - 1]['title'] = title;
        chat[chat.length - 1]['mes'] += getMessage;
        chat[chat.length - 1]['gen_started'] = generation_started;
        chat[chat.length - 1]['gen_finished'] = generationFinished;
        chat[chat.length - 1]['send_date'] = getMessageTimeStamp();
        chat[chat.length - 1]['extra']['api'] = getGeneratingApi();
        chat[chat.length - 1]['extra']['model'] = getGeneratingModel();
        if (power_user.message_token_count_enabled) {
            chat[chat.length - 1]['extra']['token_count'] = await getTokenCountAsync(chat[chat.length - 1]['mes'], 0);
        }
        const chat_id = (chat.length - 1);
        await eventSource.emit(event_types.MESSAGE_RECEIVED, chat_id);
        addOneMessage(chat[chat_id], { type: 'swipe' });
        await eventSource.emit(event_types.CHARACTER_MESSAGE_RENDERED, chat_id);
    } else if (type === 'appendFinal') {
        oldMessage = chat[chat.length - 1]['mes'];
        console.debug('Trying to appendFinal.');
        chat[chat.length - 1]['title'] = title;
        chat[chat.length - 1]['mes'] = getMessage;
        chat[chat.length - 1]['gen_started'] = generation_started;
        chat[chat.length - 1]['gen_finished'] = generationFinished;
        chat[chat.length - 1]['send_date'] = getMessageTimeStamp();
        chat[chat.length - 1]['extra']['api'] = getGeneratingApi();
        chat[chat.length - 1]['extra']['model'] = getGeneratingModel();
        if (power_user.message_token_count_enabled) {
            chat[chat.length - 1]['extra']['token_count'] = await getTokenCountAsync(chat[chat.length - 1]['mes'], 0);
        }
        const chat_id = (chat.length - 1);
        await eventSource.emit(event_types.MESSAGE_RECEIVED, chat_id);
        addOneMessage(chat[chat_id], { type: 'swipe' });
        await eventSource.emit(event_types.CHARACTER_MESSAGE_RENDERED, chat_id);

    } else {
        console.debug('entering chat update routine for non-swipe post');
        chat[chat.length] = {};
        chat[chat.length - 1]['extra'] = {};
        chat[chat.length - 1]['name'] = name2;
        chat[chat.length - 1]['is_user'] = false;
        chat[chat.length - 1]['send_date'] = getMessageTimeStamp();
        chat[chat.length - 1]['extra']['api'] = getGeneratingApi();
        chat[chat.length - 1]['extra']['model'] = getGeneratingModel();
        if (power_user.trim_spaces) {
            getMessage = getMessage.trim();
        }
        chat[chat.length - 1]['mes'] = getMessage;
        chat[chat.length - 1]['title'] = title;
        chat[chat.length - 1]['gen_started'] = generation_started;
        chat[chat.length - 1]['gen_finished'] = generationFinished;

        if (power_user.message_token_count_enabled) {
            chat[chat.length - 1]['extra']['token_count'] = await getTokenCountAsync(chat[chat.length - 1]['mes'], 0);
        }

        if (selected_group) {
            console.debug('entering chat update for groups');
            let avatarImg = 'img/ai4.png';
            if (characters[this_chid].avatar != 'none') {
                avatarImg = getThumbnailUrl('avatar', characters[this_chid].avatar);
            }
            chat[chat.length - 1]['force_avatar'] = avatarImg;
            chat[chat.length - 1]['original_avatar'] = characters[this_chid].avatar;
            chat[chat.length - 1]['extra']['gen_id'] = group_generation_id;
        }

        saveImageToMessage(img, chat[chat.length - 1]);
        const chat_id = (chat.length - 1);

        !fromStreaming && await eventSource.emit(event_types.MESSAGE_RECEIVED, chat_id);
        addOneMessage(chat[chat_id]);
        !fromStreaming && await eventSource.emit(event_types.CHARACTER_MESSAGE_RENDERED, chat_id);
    }

    const item = chat[chat.length - 1];
    if (item['swipe_info'] === undefined) {
        item['swipe_info'] = [];
    }
    if (item['swipe_id'] !== undefined) {
        const swipeId = item['swipe_id'];
        item['swipes'][swipeId] = item['mes'];
        item['swipe_info'][swipeId] = {
            send_date: item['send_date'],
            gen_started: item['gen_started'],
            gen_finished: item['gen_finished'],
            extra: JSON.parse(JSON.stringify(item['extra'])),
        };
    } else {
        item['swipe_id'] = 0;
        item['swipes'] = [];
        item['swipes'][0] = chat[chat.length - 1]['mes'];
        item['swipe_info'][0] = {
            send_date: chat[chat.length - 1]['send_date'],
            gen_started: chat[chat.length - 1]['gen_started'],
            gen_finished: chat[chat.length - 1]['gen_finished'],
            extra: JSON.parse(JSON.stringify(chat[chat.length - 1]['extra'])),
        };
    }

    if (Array.isArray(swipes) && swipes.length > 0) {
        const swipeInfo = {
            send_date: item.send_date,
            gen_started: item.gen_started,
            gen_finished: item.gen_finished,
            extra: structuredClone(item.extra),
        };
        const swipeInfoArray = [];
        swipeInfoArray.length = swipes.length;
        swipeInfoArray.fill(swipeInfo, 0, swipes.length);
        item.swipes.push(...swipes);
        item.swipe_info.push(...swipeInfoArray);
    }

    statMesProcess(chat[chat.length - 1], type, characters, this_chid, oldMessage);
    return { type, getMessage };
}

function saveImageToMessage(img, mes) {
    if (mes && img.image) {
        if (!mes.extra || typeof mes.extra !== 'object') {
            mes.extra = {};
        }
        mes.extra.image = img.image;
        mes.extra.title = img.title;
    }
}

export function getGeneratingApi() {
    switch (main_api) {
        case 'openai':
            return oai_settings.chat_completion_source || 'openai';
        case 'textgenerationwebui':
            return textgen_settings.type === textgen_types.OOBA ? 'textgenerationwebui' : textgen_settings.type;
        default:
            return main_api;
    }
}

function getGeneratingModel(mes) {
    let model = '';
    switch (main_api) {
        case 'kobold':
            model = online_status;
            break;
        case 'novel':
            model = nai_settings.model_novel;
            break;
        case 'openai':
            model = getChatCompletionModel();
            break;
        case 'textgenerationwebui':
            model = online_status;
            break;
        case 'koboldhorde':
            model = kobold_horde_model;
            break;
    }
    return model;
}

function extractImageFromMessage(getMessage) {
    const regex = /<img src="(.*?)".*?alt="(.*?)".*?>/g;
    const results = regex.exec(getMessage);
    const image = results ? results[1] : '';
    const title = results ? results[2] : '';
    getMessage = getMessage.replace(regex, '');
    return { getMessage, image, title };
}

export function activateSendButtons() {
    is_send_press = false;
    $('#send_but').removeClass('displayNone');
    $('#mes_continue').removeClass('displayNone');
    $('.mes_buttons:last').show();
    hideStopButton();
}

export function deactivateSendButtons() {
    $('#send_but').addClass('displayNone');
    $('#mes_continue').addClass('displayNone');
    showStopButton();
}

<<<<<<< HEAD
function resetChatState() {
    //unsets expected chid before reloading (related to getCharactersw/printCharacters from using old arrays)
    this_chid = 'invalid-safety-id';
=======
export function resetChatState() {
    //unsets expected chid before reloading (related to getCharacters/printCharacters from using old arrays)
    this_chid = undefined;
>>>>>>> 4dcb2acb
    // replaces deleted charcter name with system user since it will be displayed next.
    name2 = systemUserName;
    // sets up system user to tell user about having deleted a character
    chat = [...safetychat];
    // resets chat metadata
    chat_metadata = {};
    // resets the characters array, forcing getcharacters to reset
    characters.length = 0;
}

export function setMenuType(value) {
    menu_type = value;
}

export function setExternalAbortController(controller) {
    abortController = controller;
}

export function setCharacterId(value) {
    this_chid = value;
}

export function setCharacterName(value) {
    name2 = value;
}

export function setOnlineStatus(value) {
    online_status = value;
    displayOnlineStatus();
}

export function setEditedMessageId(value) {
    this_edit_mes_id = value;
}

export function setSendButtonState(value) {
    is_send_press = value;
}

export async function renameCharacter(name = null, { silent = false, renameChats = null } = {}) {
    if (!name && silent) {
        toastr.warning('No character name provided.', 'Rename Character');
        return false;
    }
    if (this_chid === undefined) {
        toastr.warning('No character selected.', 'Rename Character');
        return false;
    }

<<<<<<< HEAD
    if (newValue && newValue !== characters[this_chid].name) {
        const body = JSON.stringify({ avatar_url: oldAvatar, new_name: newValue });
        const response = await fetch('./api/characters/rename', {
            method: 'POST',
            headers: getRequestHeaders(),
            body,
        });
=======
    const oldAvatar = characters[this_chid].avatar;
    const newValue = name || await callPopup('<h3>New name:</h3>', 'input', characters[this_chid].name);
>>>>>>> 4dcb2acb

    if (!newValue) {
        toastr.warning('No character name provided.', 'Rename Character');
        return false;
    }
    if (newValue === characters[this_chid].name) {
        toastr.info('Same character name provided, so name did not change.', 'Rename Character');
        return false;
    }

    const body = JSON.stringify({ avatar_url: oldAvatar, new_name: newValue });
    const response = await fetch('/api/characters/rename', {
        method: 'POST',
        headers: getRequestHeaders(),
        body,
    });

    try {
        if (response.ok) {
            const data = await response.json();
            const newAvatar = data.avatar;

            // Replace tags list
            renameTagKey(oldAvatar, newAvatar);

            // Reload characters list
            await getCharacters();

            // Find newly renamed character
            const newChId = characters.findIndex(c => c.avatar == data.avatar);

            if (newChId !== -1) {
                // Select the character after the renaming
                this_chid = -1;
                await selectCharacterById(String(newChId));

                // Async delay to update UI
                await delay(1);

                if (this_chid === -1) {
                    throw new Error('New character not selected');
                }

                // Also rename as a group member
                await renameGroupMember(oldAvatar, newAvatar, newValue);
                const renamePastChatsConfirm = renameChats !== null ? renameChats
                    : silent ? false : await callPopup(`<h3>Character renamed!</h3>
                <p>Past chats will still contain the old character name. Would you like to update the character name in previous chats as well?</p>
                <i><b>Sprites folder (if any) should be renamed manually.</b></i>`, 'confirm');

                if (renamePastChatsConfirm) {
                    await renamePastChats(newAvatar, newValue);
                    await reloadCurrentChat();
                    toastr.success('Character renamed and past chats updated!', 'Rename Character');
                } else {
                    toastr.success('Character renamed!', 'Rename Character');
                }
            }
            else {
                throw new Error('Newly renamed character was lost?');
            }
        }
        else {
            throw new Error('Could not rename the character');
        }
    }
    catch (error) {
    // Reloading to prevent data corruption
        if (!silent) await callPopup('Something went wrong. The page will be reloaded.', 'text');
        else toastr.error('Something went wrong. The page will be reloaded.', 'Rename Character');

        console.log('Renaming character error:', error);
        location.reload();
        return false;
    }

    return true;
}

async function renamePastChats(newAvatar, newValue) {
    const pastChats = await getPastCharacterChats();

    for (const { file_name } of pastChats) {
        try {
            const fileNameWithoutExtension = file_name.replace('.jsonl', '');
            const getChatResponse = await fetch('./api/chats/get', {
                method: 'POST',
                headers: getRequestHeaders(),
                body: JSON.stringify({
                    ch_name: newValue,
                    file_name: fileNameWithoutExtension,
                    avatar_url: newAvatar,
                }),
                cache: 'no-cache',
            });

            if (getChatResponse.ok) {
                const currentChat = await getChatResponse.json();

                for (const message of currentChat) {
                    if (message.is_user || message.is_system || message.extra?.type == system_message_types.NARRATOR) {
                        continue;
                    }

                    if (message.name !== undefined) {
                        message.name = newValue;
                    }
                }

                const saveChatResponse = await fetch('./api/chats/save', {
                    method: 'POST',
                    headers: getRequestHeaders(),
                    body: JSON.stringify({
                        ch_name: newValue,
                        file_name: fileNameWithoutExtension,
                        chat: currentChat,
                        avatar_url: newAvatar,
                    }),
                    cache: 'no-cache',
                });

                if (!saveChatResponse.ok) {
                    throw new Error('Could not save chat');
                }
            }
        } catch (error) {
            toastr.error(`Past chat could not be updated: ${file_name}`);
            console.error(error);
        }
    }
}

export function saveChatDebounced() {
    const chid = this_chid;
    const selectedGroup = selected_group;

    if (chatSaveTimeout) {
        console.debug('Clearing chat save timeout');
        clearTimeout(chatSaveTimeout);
    }

    chatSaveTimeout = setTimeout(async () => {
        if (selectedGroup !== selected_group) {
            console.warn('Chat save timeout triggered, but group changed. Aborting.');
            return;
        }

        if (chid !== this_chid) {
            console.warn('Chat save timeout triggered, but chid changed. Aborting.');
            return;
        }

        console.debug('Chat save timeout triggered');
        await saveChatConditional();
        console.debug('Chat saved');
    }, 1000);
}

export async function saveChat(chat_name, withMetadata, mesId) {
    const metadata = { ...chat_metadata, ...(withMetadata || {}) };
    let file_name = chat_name ?? characters[this_chid]?.chat;

    if (!file_name) {
        console.warn('saveChat called without chat_name and no chat file found');
        return;
    }

    characters[this_chid]['date_last_chat'] = Date.now();
    chat.forEach(function (item, i) {
        if (item['is_group']) {
            toastr.error('Trying to save group chat with regular saveChat function. Aborting to prevent corruption.');
            throw new Error('Group chat saved from saveChat');
        }
        /*
        if (item.is_user) {
            //var str = item.mes.replace(`${name1}:`, `${name1}:`);
            //chat[i].mes = str;
            //chat[i].name = name1;
        } else if (i !== chat.length - 1 && chat[i].swipe_id !== undefined) {
            //  delete chat[i].swipes;
            //  delete chat[i].swipe_id;
        }
        */
    });

    const trimmed_chat = (mesId !== undefined && mesId >= 0 && mesId < chat.length)
        ? chat.slice(0, parseInt(mesId) + 1)
        : chat;

    var save_chat = [
        {
            user_name: name1,
            character_name: name2,
            create_date: chat_create_date,
            chat_metadata: metadata,
        },
        ...trimmed_chat,
    ];
    return jQuery.ajax({
        type: 'POST',
        url: './api/chats/save',
        data: JSON.stringify({
            ch_name: characters[this_chid].name,
            file_name: file_name,
            chat: save_chat,
            avatar_url: characters[this_chid].avatar,
        }),
        beforeSend: function () {

        },
        cache: false,
        dataType: 'json',
        contentType: 'application/json',
        success: function (data) { },
        error: function (jqXHR, exception) {
            console.log(exception);
            console.log(jqXHR);
        },
    });
}

async function read_avatar_load(input) {
    if (input.files && input.files[0]) {
        if (selected_button == 'create') {
            create_save.avatar = input.files;
        }

        const file = input.files[0];
        const fileData = await getBase64Async(file);

        if (!power_user.never_resize_avatars) {
            $('#dialogue_popup').addClass('large_dialogue_popup wide_dialogue_popup');
            const croppedImage = await callPopup(getCropPopup(fileData), 'avatarToCrop');
            if (!croppedImage) {
                return;
            }

            $('#avatar_load_preview').attr('src', croppedImage);
        } else {
            $('#avatar_load_preview').attr('src', fileData);
        }

        if (menu_type == 'create') {
            return;
        }

        await createOrEditCharacter();
        await delay(durationSaveEdit);

        const formData = new FormData($('#form_create').get(0));
        await fetch(getThumbnailUrl('avatar', formData.get('avatar_url')), {
            method: 'GET',
            cache: 'no-cache',
            headers: {
                'pragma': 'no-cache',
                'cache-control': 'no-cache',
            },
        });

        $('.mes').each(async function () {
            const nameMatch = $(this).attr('ch_name') == formData.get('ch_name');
            if ($(this).attr('is_system') == 'true' && !nameMatch) {
                return;
            }
            if ($(this).attr('is_user') == 'true') {
                return;
            }
            if (nameMatch) {
                const previewSrc = $('#avatar_load_preview').attr('src');
                const avatar = $(this).find('.avatar img');
                avatar.attr('src', default_avatar);
                await delay(1);
                avatar.attr('src', previewSrc);
            }
        });

        console.log('Avatar refreshed');
    }
}

export function getCropPopup(src) {
    return `<h3>Set the crop position of the avatar image and click Accept to confirm.</h3>
            <div id='avatarCropWrap'>
                <img id='avatarToCrop' src='${src}'>
            </div>`;
}

<<<<<<< HEAD
function getThumbnailUrl(type, file) {
    return `./thumbnail?type=${type}&file=${encodeURIComponent(file)}`;
=======
export function getThumbnailUrl(type, file) {
    return `/thumbnail?type=${type}&file=${encodeURIComponent(file)}`;
>>>>>>> 4dcb2acb
}

export function buildAvatarList(block, entities, { templateId = 'inline_avatar_template', empty = true, selectable = false, highlightFavs = true } = {}) {
    if (empty) {
        block.empty();
    }

    for (const entity of entities) {
        const id = entity.id;

        // Populate the template
        const avatarTemplate = $(`#${templateId} .avatar`).clone();

        let this_avatar = default_avatar;
        if (entity.item.avatar !== undefined && entity.item.avatar != 'none') {
            this_avatar = getThumbnailUrl('avatar', entity.item.avatar);
        }

        avatarTemplate.attr('data-type', entity.type);
        avatarTemplate.attr({ 'chid': id, 'id': `CharID${id}` });
        avatarTemplate.find('img').attr('src', this_avatar).attr('alt', entity.item.name);
        avatarTemplate.attr('title', `[Character] ${entity.item.name}\nFile: ${entity.item.avatar}`);
        if (highlightFavs) {
            avatarTemplate.toggleClass('is_fav', entity.item.fav || entity.item.fav == 'true');
            avatarTemplate.find('.ch_fav').val(entity.item.fav);
        }

        // If this is a group, we need to hack slightly. We still want to keep most of the css classes and layout, but use a group avatar instead.
        if (entity.type === 'group') {
            const grpTemplate = getGroupAvatar(entity.item);

            avatarTemplate.addClass(grpTemplate.attr('class'));
            avatarTemplate.empty();
            avatarTemplate.append(grpTemplate.children());
            avatarTemplate.attr('title', `[Group] ${entity.item.name}`);
        }

        if (selectable) {
            avatarTemplate.addClass('selectable');
            avatarTemplate.toggleClass('character_select', entity.type === 'character');
            avatarTemplate.toggleClass('group_select', entity.type === 'group');
        }

        block.append(avatarTemplate);
    }
}

export async function getChat() {
    //console.log('/api/chats/get -- entered for -- ' + characters[this_chid].name);
    try {
        const response = await $.ajax({
            type: 'POST',
            url: './api/chats/get',
            data: JSON.stringify({
                ch_name: characters[this_chid].name,
                file_name: characters[this_chid].chat,
                avatar_url: characters[this_chid].avatar,
            }),
            dataType: 'json',
            contentType: 'application/json',
        });
        if (response[0] !== undefined) {
            chat.splice(0, chat.length, ...response);
            chat_create_date = chat[0]['create_date'];
            chat_metadata = chat[0]['chat_metadata'] ?? {};

            chat.shift();
        } else {
            chat_create_date = humanizedDateTime();
        }
        await getChatResult();
        eventSource.emit('chatLoaded', { detail: { id: this_chid, character: characters[this_chid] } });

        // Focus on the textarea if not already focused on a visible text input
        setTimeout(function () {
            if ($(document.activeElement).is('input:visible, textarea:visible')) {
                return;
            }
            $('#send_textarea').trigger('click').trigger('focus');
        }, 200);
    } catch (error) {
        await getChatResult();
        console.log(error);
    }
}

async function getChatResult() {
    name2 = characters[this_chid].name;
    if (chat.length === 0) {
        const message = getFirstMessage();
        if (message.mes) {
            chat.push(message);
            await saveChatConditional();
        }
    }
    await loadItemizedPrompts(getCurrentChatId());
    await printMessages();
    select_selected_character(this_chid);

    await eventSource.emit(event_types.CHAT_CHANGED, (getCurrentChatId()));

    if (chat.length === 1) {
        const chat_id = (chat.length - 1);
        await eventSource.emit(event_types.MESSAGE_RECEIVED, chat_id);
        await eventSource.emit(event_types.CHARACTER_MESSAGE_RENDERED, chat_id);
    }
}

function getFirstMessage() {
    const firstMes = characters[this_chid].first_mes || '';
    const alternateGreetings = characters[this_chid]?.data?.alternate_greetings;

    const message = {
        name: name2,
        is_user: false,
        is_system: false,
        send_date: getMessageTimeStamp(),
        mes: getRegexedString(firstMes, regex_placement.AI_OUTPUT),
        extra: {},
    };

    if (Array.isArray(alternateGreetings) && alternateGreetings.length > 0) {
        const swipes = [message.mes, ...(alternateGreetings.map(greeting => getRegexedString(greeting, regex_placement.AI_OUTPUT)))];

        if (!message.mes) {
            swipes.shift();
            message.mes = swipes[0];
        }

        message['swipe_id'] = 0;
        message['swipes'] = swipes;
        message['swipe_info'] = [];
    }

    return message;
}

export async function openCharacterChat(file_name) {
    await clearChat();
    characters[this_chid]['chat'] = file_name;
    chat.length = 0;
    chat_metadata = {};
    await getChat();
    $('#selected_chat_pole').val(file_name);
    await createOrEditCharacter();
}

////////// OPTIMZED MAIN API CHANGE FUNCTION ////////////

export function changeMainAPI() {
    const selectedVal = $('#main_api').val();
    //console.log(selectedVal);
    const apiElements = {
        'koboldhorde': {
            apiSettings: $('#kobold_api-settings'),
            apiConnector: $('#kobold_horde'),
            apiPresets: $('#kobold_api-presets'),
            apiRanges: $('#range_block'),
            maxContextElem: $('#max_context_block'),
            amountGenElem: $('#amount_gen_block'),
        },
        'kobold': {
            apiSettings: $('#kobold_api-settings'),
            apiConnector: $('#kobold_api'),
            apiPresets: $('#kobold_api-presets'),
            apiRanges: $('#range_block'),
            maxContextElem: $('#max_context_block'),
            amountGenElem: $('#amount_gen_block'),
        },
        'textgenerationwebui': {
            apiSettings: $('#textgenerationwebui_api-settings'),
            apiConnector: $('#textgenerationwebui_api'),
            apiPresets: $('#textgenerationwebui_api-presets'),
            apiRanges: $('#range_block_textgenerationwebui'),
            maxContextElem: $('#max_context_block'),
            amountGenElem: $('#amount_gen_block'),
        },
        'novel': {
            apiSettings: $('#novel_api-settings'),
            apiConnector: $('#novel_api'),
            apiPresets: $('#novel_api-presets'),
            apiRanges: $('#range_block_novel'),
            maxContextElem: $('#max_context_block'),
            amountGenElem: $('#amount_gen_block'),
        },
        'openai': {
            apiSettings: $('#openai_settings'),
            apiConnector: $('#openai_api'),
            apiPresets: $('#openai_api-presets'),
            apiRanges: $('#range_block_openai'),
            maxContextElem: $('#max_context_block'),
            amountGenElem: $('#amount_gen_block'),
        },
    };
    //console.log('--- apiElements--- ');
    //console.log(apiElements);

    //first, disable everything so the old elements stop showing
    for (const apiName in apiElements) {
        const apiObj = apiElements[apiName];
        //do not hide items to then proceed to immediately show them.
        if (selectedVal === apiName) {
            continue;
        }
        apiObj.apiSettings.css('display', 'none');
        apiObj.apiConnector.css('display', 'none');
        apiObj.apiRanges.css('display', 'none');
        apiObj.apiPresets.css('display', 'none');
    }

    //then, find and enable the active item.
    //This is split out of the loop so that different apis can share settings divs
    let activeItem = apiElements[selectedVal];

    activeItem.apiSettings.css('display', 'block');
    activeItem.apiConnector.css('display', 'block');
    activeItem.apiRanges.css('display', 'block');
    activeItem.apiPresets.css('display', 'block');

    if (selectedVal === 'openai') {
        activeItem.apiPresets.css('display', 'flex');
    }

    if (selectedVal === 'textgenerationwebui' || selectedVal === 'novel') {
        console.log('enabling amount_gen for ooba/novel');
        activeItem.amountGenElem.find('input').prop('disabled', false);
        activeItem.amountGenElem.css('opacity', 1.0);
    }

    //custom because streaming has been moved up under response tokens, which exists inside common settings block
    if (selectedVal === 'textgenerationwebui') {
        $('#streaming_textgenerationwebui_block').css('display', 'block');
    } else {
        $('#streaming_textgenerationwebui_block').css('display', 'none');
    }
    if (selectedVal === 'kobold') {
        $('#streaming_kobold_block').css('display', 'block');
    } else {
        $('#streaming_kobold_block').css('display', 'none');
    }

    if (selectedVal === 'novel') {
        $('#ai_module_block_novel').css('display', 'block');
    } else {
        $('#ai_module_block_novel').css('display', 'none');
    }

    // Hide common settings for OpenAI
    console.debug('value?', selectedVal);
    if (selectedVal == 'openai') {
        console.debug('hiding settings?');
        $('#common-gen-settings-block').css('display', 'none');
    } else {
        $('#common-gen-settings-block').css('display', 'block');
    }

    main_api = selectedVal;
    online_status = 'no_connection';

    if (main_api == 'openai' && oai_settings.chat_completion_source == chat_completion_sources.WINDOWAI) {
        $('#api_button_openai').trigger('click');
    }

    if (main_api == 'koboldhorde') {
        getStatusHorde();
        getHordeModels(true);
    }
    validateDisabledSamplers();
    setupChatCompletionPromptManager(oai_settings);
<<<<<<< HEAD
}

////////////////////////////////////////////////////

/**
 * Gets a list of user avatars.
 * @param {boolean} doRender Whether to render the list
 * @param {string} openPageAt Item to be opened at
 * @returns {Promise<string[]>} List of avatar file names
 */
export async function getUserAvatars(doRender = true, openPageAt = '') {
    const response = await fetch('./getuseravatars', {
        method: 'POST',
        headers: getRequestHeaders(),
    });
    if (response.ok) {
        const allEntities = await response.json();

        if (!Array.isArray(allEntities)) {
            return [];
        }

        allEntities.sort((a, b) => {
            const aName = String(power_user.personas[a] || a);
            const bName = String(power_user.personas[b] || b);
            return power_user.persona_sort_order === 'asc' ? aName.localeCompare(bName) : bName.localeCompare(aName);
        });

        if (!doRender) {
            return allEntities;
        }

        const entities = personasFilter.applyFilters(allEntities);
        const storageKey = 'Personas_PerPage';
        const listId = '#user_avatar_block';
        const perPage = Number(localStorage.getItem(storageKey)) || 5;

        $('#persona_pagination_container').pagination({
            dataSource: entities,
            pageSize: perPage,
            sizeChangerOptions: [5, 10, 25, 50, 100, 250, 500, 1000],
            pageRange: 1,
            pageNumber: savePersonasPage || 1,
            position: 'top',
            showPageNumbers: false,
            showSizeChanger: true,
            prevText: '<',
            nextText: '>',
            formatNavigator: PAGINATION_TEMPLATE,
            showNavigator: true,
            callback: function (data) {
                $(listId).empty();
                for (const item of data) {
                    $(listId).append(getUserAvatarBlock(item));
                }
                highlightSelectedAvatar();
            },
            afterSizeSelectorChange: function (e) {
                localStorage.setItem(storageKey, e.target.value);
            },
            afterPaging: function (e) {
                savePersonasPage = e;
            },
            afterRender: function () {
                $(listId).scrollTop(0);
            },
        });

        if (openPageAt) {
            const avatarIndex = entities.indexOf(openPageAt);
            const page = Math.floor(avatarIndex / perPage) + 1;

            if (avatarIndex !== -1) {
                $('#persona_pagination_container').pagination('go', page);
            }
        }

        return allEntities;
    }
}

function highlightSelectedAvatar() {
    $('#user_avatar_block .avatar-container').removeClass('selected');
    $(`#user_avatar_block .avatar-container[imgfile='${user_avatar}']`).addClass('selected');
}

/**
 * Gets a rendered avatar block.
 * @param {string} name Avatar file name
 * @returns {JQuery<HTMLElement>} Avatar block
 */
function getUserAvatarBlock(name) {
    const isFirefox = navigator.userAgent.toLowerCase().indexOf('firefox') > -1;
    const template = $('#user_avatar_template .avatar-container').clone();
    const personaName = power_user.personas[name];
    const personaDescription = power_user.persona_descriptions[name]?.description;
    template.find('.ch_name').text(personaName || '[Unnamed Persona]');
    template.find('.ch_description').text(personaDescription || '[No description]').toggleClass('text_muted', !personaDescription);
    template.attr('imgfile', name);
    template.find('.avatar').attr('imgfile', name).attr('title', name);
    template.toggleClass('default_persona', name === power_user.default_persona);
    let avatarUrl = getUserAvatar(name);
    if (isFirefox) {
        avatarUrl += '?t=' + Date.now();
    }
    template.find('img').attr('src', avatarUrl);
    $('#user_avatar_block').append(template);
    return template;
}

function reloadUserAvatar(force = false) {
    $('.mes').each(function () {
        const avatarImg = $(this).find('.avatar img');
        if (force) {
            avatarImg.attr('src', avatarImg.attr('src'));
        }

        if ($(this).attr('is_user') == 'true' && $(this).attr('force_avatar') == 'false') {
            avatarImg.attr('src', getUserAvatar(user_avatar));
        }
    });
=======
    forceCharacterEditorTokenize();
>>>>>>> 4dcb2acb
}

export function setUserName(value) {
    name1 = value;
    if (name1 === undefined || name1 == '')
        name1 = default_user_name;
    console.log(`User name changed to ${name1}`);
    $('#your_name').val(name1);
    if (power_user.persona_show_notifications) {
        toastr.success(`Your messages will now be sent as ${name1}`, 'Current persona updated');
    }
    saveSettingsDebounced();
}

async function doOnboarding(avatarId) {
    let simpleUiMode = false;
    const template = $('#onboarding_template .onboarding');
    template.find('input[name="enable_simple_mode"]').on('input', function () {
        simpleUiMode = $(this).is(':checked');
    });
    let userName = await callGenericPopup(template, POPUP_TYPE.INPUT, currentUser?.name || name1, { rows: 2 });

    if (userName) {
        userName = userName.replace('\n', ' ');
        setUserName(userName);
        console.log(`Binding persona ${avatarId} to name ${userName}`);
        power_user.personas[avatarId] = userName;
        power_user.persona_descriptions[avatarId] = {
            description: '',
            position: persona_description_positions.IN_PROMPT,
        };
    }

    if (simpleUiMode) {
        power_user.ui_mode = ui_mode.SIMPLE;
        $('#ui_mode_select').val(power_user.ui_mode);
        switchSimpleMode();
    }
}

function reloadLoop() {
    const MAX_RELOADS = 5;
    let reloads = Number(sessionStorage.getItem('reloads') || 0);
    if (reloads < MAX_RELOADS) {
        reloads++;
        sessionStorage.setItem('reloads', String(reloads));
        window.location.reload();
    }
}

//***************SETTINGS****************//
///////////////////////////////////////////
<<<<<<< HEAD
async function getSettings() {
    const response = await fetch('./api/settings/get', {
=======
export async function getSettings() {
    const response = await fetch('/api/settings/get', {
>>>>>>> 4dcb2acb
        method: 'POST',
        headers: getRequestHeaders(),
        body: JSON.stringify({}),
        cache: 'no-cache',
    });

    if (!response.ok) {
        reloadLoop();
        toastr.error('Settings could not be loaded after multiple attempts. Please try again later.');
        throw new Error('Error getting settings');
    }

    const data = await response.json();
    if (data.result != 'file not find' && data.settings) {
        settings = JSON.parse(data.settings);
        if (settings.username !== undefined && settings.username !== '') {
            name1 = settings.username;
            $('#your_name').val(name1);
        }

        await setUserControls(data.enable_accounts);

        // Allow subscribers to mutate settings
        eventSource.emit(event_types.SETTINGS_LOADED_BEFORE, settings);

        //Load KoboldAI settings
        koboldai_setting_names = data.koboldai_setting_names;
        koboldai_settings = data.koboldai_settings;
        koboldai_settings.forEach(function (item, i, arr) {
            koboldai_settings[i] = JSON.parse(item);
        });

        let arr_holder = {};

        $('#settings_preset').empty();
        $('#settings_preset').append(
            '<option value="gui">GUI KoboldAI Settings</option>',
        ); //adding in the GUI settings, since it is not loaded dynamically

        koboldai_setting_names.forEach(function (item, i, arr) {
            arr_holder[item] = i;
            $('#settings_preset').append(`<option value=${i}>${item}</option>`);
            //console.log('loading preset #'+i+' -- '+item);
        });
        koboldai_setting_names = {};
        koboldai_setting_names = arr_holder;
        preset_settings = settings.preset_settings;

        if (preset_settings == 'gui') {
            selectKoboldGuiPreset();
        } else {
            if (typeof koboldai_setting_names[preset_settings] !== 'undefined') {
                $(`#settings_preset option[value=${koboldai_setting_names[preset_settings]}]`)
                    .attr('selected', 'true');
            } else {
                preset_settings = 'gui';
                selectKoboldGuiPreset();
            }
        }

        novelai_setting_names = data.novelai_setting_names;
        novelai_settings = data.novelai_settings;
        novelai_settings.forEach(function (item, i, arr) {
            novelai_settings[i] = JSON.parse(item);
        });
        arr_holder = {};

        $('#settings_preset_novel').empty();

        novelai_setting_names.forEach(function (item, i, arr) {
            arr_holder[item] = i;
            $('#settings_preset_novel').append(`<option value=${i}>${item}</option>`);
        });
        novelai_setting_names = {};
        novelai_setting_names = arr_holder;

        //Load AI model config settings

        amount_gen = settings.amount_gen;
        if (settings.max_context !== undefined)
            max_context = parseInt(settings.max_context);

        swipes = settings.swipes !== undefined ? !!settings.swipes : true;  // enable swipes by default
        $('#swipes-checkbox').prop('checked', swipes); /// swipecode
        hideSwipeButtons();
        showSwipeButtons();

        // Kobold
        loadKoboldSettings(settings.kai_settings ?? settings);

        // Novel
        loadNovelSettings(settings.nai_settings ?? settings);
        $(`#settings_preset_novel option[value=${novelai_setting_names[nai_settings.preset_settings_novel]}]`).attr('selected', 'true');

        // TextGen
        loadTextGenSettings(data, settings);


        // OpenAI
        loadOpenAISettings(data, settings.oai_settings ?? settings);

        // Horde
        loadHordeSettings(settings);

        // Load power user settings
        loadPowerUserSettings(settings, data);

        // Load character tags
        loadTagsSettings(settings);

        // Load background
        loadBackgroundSettings(settings);

        // Load proxy presets
        loadProxyPresets(settings);

        // Allow subscribers to mutate settings
        eventSource.emit(event_types.SETTINGS_LOADED_AFTER, settings);

        // Set context size after loading power user (may override the max value)
        $('#max_context').val(max_context);
        $('#max_context_counter').val(max_context);

        $('#amount_gen').val(amount_gen);
        $('#amount_gen_counter').val(amount_gen);

        //Load which API we are using
        if (settings.main_api == undefined) {
            settings.main_api = 'kobold';
        }

        if (settings.main_api == 'poe') {
            settings.main_api = 'openai';
        }

        main_api = settings.main_api;
        $('#main_api').val(main_api);
        $('#main_api option[value=' + main_api + ']').attr(
            'selected',
            'true',
        );
        changeMainAPI();


        //Load User's Name and Avatar
        initUserAvatar(settings.user_avatar);
        setPersonaDescription();

        //Load the active character and group
        active_character = settings.active_character;
        active_group = settings.active_group;

        //Load the API server URL from settings
        api_server = settings.api_server;
        $('#api_url_text').val(api_server);

        setWorldInfoSettings(settings.world_info_settings ?? settings, data);

        selected_button = settings.selected_button;

        if (data.enable_extensions) {
            const isVersionChanged = settings.currentVersion !== currentVersion;
            await loadExtensionSettings(settings, isVersionChanged);
            eventSource.emit(event_types.EXTENSION_SETTINGS_LOADED);
        }

        firstRun = !!settings.firstRun;

        if (firstRun) {
            hideLoader();
            await doOnboarding(user_avatar);
            firstRun = false;
        }
    }
    await validateDisabledSamplers();
    settingsReady = true;
    eventSource.emit(event_types.SETTINGS_LOADED);
}

function selectKoboldGuiPreset() {
    $('#settings_preset option[value=gui]')
        .attr('selected', 'true')
        .trigger('change');
}

export async function saveSettings(type) {
    if (!settingsReady) {
        console.warn('Settings not ready, aborting save');
        return;
    }

    //console.log('Entering settings with name1 = '+name1);
    return jQuery.ajax({
        type: 'POST',
        url: './api/settings/save',
        data: JSON.stringify({
            firstRun: firstRun,
            currentVersion: currentVersion,
            username: name1,
            active_character: active_character,
            active_group: active_group,
            api_server: api_server,
            preset_settings: preset_settings,
            user_avatar: user_avatar,
            amount_gen: amount_gen,
            max_context: max_context,
            main_api: main_api,
            world_info_settings: getWorldInfoSettings(),
            textgenerationwebui_settings: textgen_settings,
            swipes: swipes,
            horde_settings: horde_settings,
            power_user: power_user,
            extension_settings: extension_settings,
            tags: tags,
            tag_map: tag_map,
            nai_settings: nai_settings,
            kai_settings: kai_settings,
            oai_settings: oai_settings,
            background: background_settings,
            proxies: proxies,
            selected_proxy: selected_proxy,
        }, null, 4),
        beforeSend: function () { },
        cache: false,
        dataType: 'json',
        contentType: 'application/json',
        //processData: false,
        success: async function (data) {
            eventSource.emit(event_types.SETTINGS_UPDATED);
        },
        error: function (jqXHR, exception) {
            toastr.error('Check the server connection and reload the page to prevent data loss.', 'Settings could not be saved');
            console.log(exception);
            console.log(jqXHR);
        },
    });
}

export function setGenerationParamsFromPreset(preset) {
    const needsUnlock = (preset.max_length ?? max_context) > MAX_CONTEXT_DEFAULT || (preset.genamt ?? amount_gen) > MAX_RESPONSE_DEFAULT;
    $('#max_context_unlocked').prop('checked', needsUnlock).trigger('change');

    if (preset.genamt !== undefined) {
        amount_gen = preset.genamt;
        $('#amount_gen').val(amount_gen);
        $('#amount_gen_counter').val(amount_gen);
    }

    if (preset.max_length !== undefined) {
        max_context = preset.max_length;
        $('#max_context').val(max_context);
        $('#max_context_counter').val(max_context);
    }
}

// Common code for message editor done and auto-save
function updateMessage(div) {
    const mesBlock = div.closest('.mes_block');
    let text = mesBlock.find('.edit_textarea').val();
    const mes = chat[this_edit_mes_id];

    let regexPlacement;
    if (mes.is_user) {
        regexPlacement = regex_placement.USER_INPUT;
    } else if (mes.extra?.type === 'narrator') {
        regexPlacement = regex_placement.SLASH_COMMAND;
    } else {
        regexPlacement = regex_placement.AI_OUTPUT;
    }

    // Ignore character override if sent as system
    text = getRegexedString(
        text,
        regexPlacement,
        { characterOverride: mes.extra?.type === 'narrator' ? undefined : mes.name },
    );


    if (power_user.trim_spaces) {
        text = text.trim();
    }

    const bias = substituteParams(extractMessageBias(text));
    text = substituteParams(text);
    if (bias) {
        text = removeMacros(text);
    }
    mes['mes'] = text;
    if (mes['swipe_id'] !== undefined) {
        mes['swipes'][mes['swipe_id']] = text;
    }

    // editing old messages
    if (!mes.extra) {
        mes.extra = {};
    }

    if (mes.is_system || mes.is_user || mes.extra.type === system_message_types.NARRATOR) {
        mes.extra.bias = bias ?? null;
    } else {
        mes.extra.bias = null;
    }

    chat_metadata['tainted'] = true;

    return { mesBlock, text, mes, bias };
}

function openMessageDelete(fromSlashCommand) {
    closeMessageEditor();
    hideSwipeButtons();
    if (fromSlashCommand || (this_chid != undefined && !is_send_press) || (selected_group && !is_group_generating)) {
        $('#dialogue_del_mes').css('display', 'block');
        $('#send_form').css('display', 'none');
        $('.del_checkbox').each(function () {
            $(this).css('display', 'grid');
            $(this).parent().children('.for_checkbox').css('display', 'none');
        });
    } else {
        console.debug(`
            ERR -- could not enter del mode
            this_chid: ${this_chid}
            is_send_press: ${is_send_press}
            selected_group: ${selected_group}
            is_group_generating: ${is_group_generating}`);
    }
    this_del_mes = -1;
    is_delete_mode = true;
}

function messageEditAuto(div) {
    const { mesBlock, text, mes, bias } = updateMessage(div);

    mesBlock.find('.mes_text').val('');
    mesBlock.find('.mes_text').val(messageFormatting(
        text,
        this_edit_mes_chname,
        mes.is_system,
        mes.is_user,
        this_edit_mes_id,
    ));
    mesBlock.find('.mes_bias').empty();
    mesBlock.find('.mes_bias').append(messageFormatting(bias, '', false, false, -1));
    saveChatDebounced();
}

async function messageEditDone(div) {
    let { mesBlock, text, mes, bias } = updateMessage(div);
    if (this_edit_mes_id == 0) {
        text = substituteParams(text);
    }

    await eventSource.emit(event_types.MESSAGE_EDITED, this_edit_mes_id);
    text = chat[this_edit_mes_id]?.mes ?? text;
    mesBlock.find('.mes_text').empty();
    mesBlock.find('.mes_edit_buttons').css('display', 'none');
    mesBlock.find('.mes_buttons').css('display', '');
    mesBlock.find('.mes_text').append(
        messageFormatting(
            text,
            this_edit_mes_chname,
            mes.is_system,
            mes.is_user,
            this_edit_mes_id,
        ),
    );
    mesBlock.find('.mes_bias').empty();
    mesBlock.find('.mes_bias').append(messageFormatting(bias, '', false, false, -1));
    appendMediaToMessage(mes, div.closest('.mes'));
    addCopyToCodeBlocks(div.closest('.mes'));

    await eventSource.emit(event_types.MESSAGE_UPDATED, this_edit_mes_id);
    this_edit_mes_id = undefined;
    await saveChatConditional();
}

/**
 * Fetches the chat content for each chat file from the server and compiles them into a dictionary.
 * The function iterates over a provided list of chat metadata and requests the actual chat content
 * for each chat, either as an individual chat or a group chat based on the context.
 *
 * @param {Array} data - An array containing metadata about each chat such as file_name.
 * @param {boolean} isGroupChat - A flag indicating if the chat is a group chat.
 * @returns {Promise<Object>} chat_dict - A dictionary where each key is a file_name and the value is the
 * corresponding chat content fetched from the server.
 */
export async function getChatsFromFiles(data, isGroupChat) {
    const context = getContext();
    let chat_dict = {};
    let chat_list = Object.values(data).sort((a, b) => a['file_name'].localeCompare(b['file_name'])).reverse();

    let chat_promise = chat_list.map(({ file_name }) => {
        return new Promise(async (res, rej) => {
            try {
                const endpoint = isGroupChat ? './api/chats/group/get' : './api/chats/get';
                const requestBody = isGroupChat
                    ? JSON.stringify({ id: file_name })
                    : JSON.stringify({
                        ch_name: characters[context.characterId].name,
                        file_name: file_name.replace('.jsonl', ''),
                        avatar_url: characters[context.characterId].avatar,
                    });

                const chatResponse = await fetch(endpoint, {
                    method: 'POST',
                    headers: getRequestHeaders(),
                    body: requestBody,
                    cache: 'no-cache',
                });

                if (!chatResponse.ok) {
                    return res();
                    // continue;
                }

                const currentChat = await chatResponse.json();
                if (!isGroupChat) {
                    // remove the first message, which is metadata, only for individual chats
                    currentChat.shift();
                }
                chat_dict[file_name] = currentChat;

            } catch (error) {
                console.error(error);
            }

            return res();
        });
    });

    await Promise.all(chat_promise);

    return chat_dict;
}

/**
 * wFetches the metadata of all past chats related to a specific character based on its avatar URL.
 * The function sends a POST request to the server to retrieve all chats for the character. It then
 * processes the received data, sorts it by the file name, and returns the sorted data.
 *
 * @param {null|number} [characterId=null] - When set, the function will use this character id instead of this_chid.
 *
 * @returns {Promise<Array>} - An array containing metadata of all past chats of the character, sorted
 * in descending order by file name. Returns an empty array if the fetch request is unsuccessful or the
 * response is an object with an `error` property set to `true`.
 */
export async function getPastCharacterChats(characterId = null) {
    characterId = characterId ?? this_chid;
    if (!characters[characterId]) return [];

    const response = await fetch('./api/characters/chats', {
        method: 'POST',
        body: JSON.stringify({ avatar_url: characters[characterId].avatar }),
        headers: getRequestHeaders(),
    });

    if (!response.ok) {
        return [];
    }

    const data = await response.json();
    if (typeof data === 'object' && data.error === true) {
        return [];
    }

    const chats = Object.values(data);
    return chats.sort((a, b) => a['file_name'].localeCompare(b['file_name'])).reverse();
}

/**
 * Helper for `displayPastChats`, to make the same info consistently available for other functions
 */
function getCurrentChatDetails() {
    if (!characters[this_chid] && !selected_group) {
        return { sessionName: '', group: null, characterName: '', avatarImgURL: '' };
    }

    const group = selected_group ? groups.find(x => x.id === selected_group) : null;
    const currentChat = selected_group ? group?.chat_id : characters[this_chid]['chat'];
    const displayName = selected_group ? group?.name : characters[this_chid].name;
    const avatarImg = selected_group ? group?.avatar_url : getThumbnailUrl('avatar', characters[this_chid]['avatar']);
    return { sessionName: currentChat, group: group, characterName: displayName, avatarImgURL: avatarImg };
}

/**
 * Displays the past chats for a character or a group based on the selected context.
 * The function first fetches the chats, processes them, and then displays them in
 * the HTML. It also has a built-in search functionality that allows filtering the
 * displayed chats based on a search query.
 */
export async function displayPastChats() {
    $('#select_chat_div').empty();
    $('#select_chat_search').val('').off('input');

    const data = await (selected_group ? getGroupPastChats(selected_group) : getPastCharacterChats());

    if (!data) {
        toastr.error('Could not load chat data. Try reloading the page.');
        return;
    }

    const chatDetails = getCurrentChatDetails();
    const group = chatDetails.group;
    const currentChat = chatDetails.sessionName;
    const displayName = chatDetails.characterName;
    const avatarImg = chatDetails.avatarImgURL;

    const rawChats = await getChatsFromFiles(data, selected_group);

    // Sort by last message date descending
    data.sort((a, b) => sortMoments(timestampToMoment(a.last_mes), timestampToMoment(b.last_mes)));
    console.log(data);
    $('#load_select_chat_div').css('display', 'none');
    $('#ChatHistoryCharName').text(`${displayName}'s `);

    const displayChats = (searchQuery) => {
        $('#select_chat_div').empty();  // Clear the current chats before appending filtered chats

        const filteredData = data.filter(chat => {
            const fileName = chat['file_name'];
            const chatContent = rawChats[fileName];

            // // Uncomment this to return to old behavior (classical full-substring search).
            // return chatContent && Object.values(chatContent).some(message => message?.mes?.toLowerCase()?.includes(searchQuery.toLowerCase()));

            // Fragment search a.k.a. swoop (as in `helm-swoop` in the Helm package of Emacs).
            // Split a `query` {string} into its fragments {string[]}.
            function makeQueryFragments(query) {
                let fragments = query.trim().split(/\s+/).map(str => str.trim().toLowerCase()).filter(onlyUnique);
                // fragments = fragments.filter( function(str) { return str.length >= 3; } );  // Helm does this, but perhaps better if we don't.
                return fragments;
            }
            // Check whether `text` {string} includes all of the `fragments` {string[]}.
            function matchFragments(fragments, text) {
                if (!text) {
                    return false;
                }
                return fragments.every(item => text.includes(item));
            }
            const fragments = makeQueryFragments(searchQuery);
            // At least one chat message must match *all* the fragments.
            // Currently, this doesn't match if the fragment matches are distributed across several chat messages.
            return chatContent && Object.values(chatContent).some(message => matchFragments(fragments, message?.mes?.toLowerCase()));
        });

        console.debug(filteredData);
        for (const value of filteredData.values()) {
            let strlen = 300;
            let mes = value['mes'];

            if (mes !== undefined) {
                if (mes.length > strlen) {
                    mes = '...' + mes.substring(mes.length - strlen);
                }
                const fileSize = value['file_size'];
                const fileName = value['file_name'];
                const chatItems = rawChats[fileName].length;
                const timestamp = timestampToMoment(value['last_mes']).format('lll');
                const template = $('#past_chat_template .select_chat_block_wrapper').clone();
                template.find('.select_chat_block').attr('file_name', fileName);
                template.find('.avatar img').attr('src', avatarImg);
                template.find('.select_chat_block_filename').text(fileName);
                template.find('.chat_file_size').text(`(${fileSize},`);
                template.find('.chat_messages_num').text(`${chatItems}💬)`);
                template.find('.select_chat_block_mes').text(mes);
                template.find('.PastChat_cross').attr('file_name', fileName);
                template.find('.chat_messages_date').text(timestamp);

                if (selected_group) {
                    template.find('.avatar img').replaceWith(getGroupAvatar(group));
                }

                $('#select_chat_div').append(template);

                if (currentChat === fileName.toString().replace('.jsonl', '')) {
                    $('#select_chat_div').find('.select_chat_block:last').attr('highlight', String(true));
                }
            }
        }
    };
    displayChats('');  // Display all by default

    const debouncedDisplay = debounce((searchQuery) => {
        displayChats(searchQuery);
    });

    // Define the search input listener
    $('#select_chat_search').on('input', function () {
        const searchQuery = $(this).val();
        debouncedDisplay(searchQuery);
    });

    // UX convenience: Focus the search field when the Manage Chat Files view opens.
    setTimeout(function () {
        const textSearchElement = $('#select_chat_search');
        textSearchElement.click();
        textSearchElement.focus();
        textSearchElement.select();  // select content (if any) for easy erasing
    }, 200);
}

export function selectRightMenuWithAnimation(selectedMenuId) {
    const displayModes = {
        'rm_group_chats_block': 'flex',
        'rm_api_block': 'grid',
        'rm_characters_block': 'flex',
    };
    $('#result_info').toggle(selectedMenuId === 'rm_ch_create_block');
    document.querySelectorAll('#right-nav-panel .right_menu').forEach((menu) => {
        $(menu).css('display', 'none');

        if (selectedMenuId && selectedMenuId.replace('#', '') === menu.id) {
            const mode = displayModes[menu.id] ?? 'block';
            $(menu).css('display', mode);
            $(menu).css('opacity', 0.0);
            $(menu).transition({
                opacity: 1.0,
                duration: animation_duration,
                easing: animation_easing,
                complete: function () { },
            });
        }
    });
}

export function select_rm_info(type, charId, previousCharId = null) {
    if (!type) {
        toastr.error('Invalid process (no \'type\')');
        return;
    }
    if (type !== 'group_create') {
        var displayName = String(charId).replace('.png', '');
    }

    if (type === 'char_delete') {
        toastr.warning(`Character Deleted: ${displayName}`);
    }
    if (type === 'char_create') {
        toastr.success(`Character Created: ${displayName}`);
    }
    if (type === 'group_create') {
        toastr.success('Group Created');
    }
    if (type === 'group_delete') {
        toastr.warning('Group Deleted');
    }

    if (type === 'char_import') {
        toastr.success(`Character Imported: ${displayName}`);
    }

    selectRightMenuWithAnimation('rm_characters_block');

    // Set a timeout so multiple flashes don't overlap
    clearTimeout(importFlashTimeout);
    importFlashTimeout = setTimeout(function () {
        if (type === 'char_import' || type === 'char_create') {
            // Find the page at which the character is located
            const avatarFileName = `${charId}.png`;
            const charData = getEntitiesList({ doFilter: true });
            const charIndex = charData.findIndex((x) => x?.item?.avatar?.startsWith(avatarFileName));

            if (charIndex === -1) {
                console.log(`Could not find character ${charId} in the list`);
                return;
            }

            try {
                const perPage = Number(localStorage.getItem('Characters_PerPage')) || per_page_default;
                const page = Math.floor(charIndex / perPage) + 1;
                const selector = `#rm_print_characters_block [title*="${avatarFileName}"]`;
                $('#rm_print_characters_pagination').pagination('go', page);

                waitUntilCondition(() => document.querySelector(selector) !== null).then(() => {
                    const element = $(selector).parent();

                    if (element.length === 0) {
                        console.log(`Could not find element for character ${charId}`);
                        return;
                    }

                    const scrollOffset = element.offset().top - element.parent().offset().top;
                    element.parent().scrollTop(scrollOffset);
                    flashHighlight(element, 5000);
                });
            } catch (e) {
                console.error(e);
            }
        }

        if (type === 'group_create') {
            // Find the page at which the character is located
            const charData = getEntitiesList({ doFilter: true });
            const charIndex = charData.findIndex((x) => String(x?.item?.id) === String(charId));

            if (charIndex === -1) {
                console.log(`Could not find group ${charId} in the list`);
                return;
            }

            const perPage = Number(localStorage.getItem('Characters_PerPage')) || per_page_default;
            const page = Math.floor(charIndex / perPage) + 1;
            $('#rm_print_characters_pagination').pagination('go', page);
            const selector = `#rm_print_characters_block [grid="${charId}"]`;
            try {
                waitUntilCondition(() => document.querySelector(selector) !== null).then(() => {
                    const element = $(selector);
                    const scrollOffset = element.offset().top - element.parent().offset().top;
                    element.parent().scrollTop(scrollOffset);
                    flashHighlight(element, 5000);
                });
            } catch (e) {
                console.error(e);
            }
        }
    }, 250);

    if (previousCharId) {
        const newId = characters.findIndex((x) => x.avatar == previousCharId);
        if (newId >= 0) {
            this_chid = newId;
        }
    }
}

export function select_selected_character(chid) {
    //character select
    //console.log('select_selected_character() -- starting with input of -- ' + chid + ' (name:' + characters[chid].name + ')');
    select_rm_create();
    menu_type = 'character_edit';
    $('#delete_button').css('display', 'flex');
    $('#export_button').css('display', 'flex');
    var display_name = characters[chid].name;

    //create text poles
    $('#rm_button_back').css('display', 'none');
    //$("#character_import_button").css("display", "none");
    $('#create_button').attr('value', 'Save');              // what is the use case for this?
    $('#dupe_button').show();
    $('#create_button_label').css('display', 'none');

    // Hide the chat scenario button if we're peeking the group member defs
    $('#set_chat_scenario').toggle(!selected_group);

    // Don't update the navbar name if we're peeking the group member defs
    if (!selected_group) {
        $('#rm_button_selected_ch').children('h2').text(display_name);
    }

    $('#add_avatar_button').val('');

    $('#character_popup_text_h3').text(characters[chid].name);
    $('#character_name_pole').val(characters[chid].name);
    $('#description_textarea').val(characters[chid].description);
    $('#character_world').val(characters[chid].data?.extensions?.world || '');
    $('#creator_notes_textarea').val(characters[chid].data?.creator_notes || characters[chid].creatorcomment);
    $('#creator_notes_spoiler').html(DOMPurify.sanitize(converter.makeHtml(substituteParams(characters[chid].data?.creator_notes) || characters[chid].creatorcomment), { MESSAGE_SANITIZE: true }));
    $('#character_version_textarea').val(characters[chid].data?.character_version || '');
    $('#system_prompt_textarea').val(characters[chid].data?.system_prompt || '');
    $('#post_history_instructions_textarea').val(characters[chid].data?.post_history_instructions || '');
    $('#tags_textarea').val(Array.isArray(characters[chid].data?.tags) ? characters[chid].data.tags.join(', ') : '');
    $('#creator_textarea').val(characters[chid].data?.creator);
    $('#character_version_textarea').val(characters[chid].data?.character_version || '');
    $('#personality_textarea').val(characters[chid].personality);
    $('#firstmessage_textarea').val(characters[chid].first_mes);
    $('#scenario_pole').val(characters[chid].scenario);
    $('#depth_prompt_prompt').val(characters[chid].data?.extensions?.depth_prompt?.prompt ?? '');
    $('#depth_prompt_depth').val(characters[chid].data?.extensions?.depth_prompt?.depth ?? depth_prompt_depth_default);
    $('#depth_prompt_role').val(characters[chid].data?.extensions?.depth_prompt?.role ?? depth_prompt_role_default);
    $('#talkativeness_slider').val(characters[chid].talkativeness || talkativeness_default);
    $('#mes_example_textarea').val(characters[chid].mes_example);
    $('#selected_chat_pole').val(characters[chid].chat);
    $('#create_date_pole').val(characters[chid].create_date);
    $('#avatar_url_pole').val(characters[chid].avatar);
    $('#chat_import_avatar_url').val(characters[chid].avatar);
    $('#chat_import_character_name').val(characters[chid].name);
    $('#character_json_data').val(characters[chid].json_data);
    let this_avatar = default_avatar;
    if (characters[chid].avatar != 'none') {
        this_avatar = getThumbnailUrl('avatar', characters[chid].avatar);
    }

    updateFavButtonState(characters[chid].fav || characters[chid].fav == 'true');

    $('#avatar_load_preview').attr('src', this_avatar);
    $('#name_div').removeClass('displayBlock');
    $('#name_div').addClass('displayNone');
    $('#renameCharButton').css('display', '');
    $('.open_alternate_greetings').data('chid', chid);
    $('#set_character_world').data('chid', chid);
    setWorldInfoButtonClass(chid);
    checkEmbeddedWorld(chid);

    $('#form_create').attr('actiontype', 'editcharacter');
    $('.form_create_bottom_buttons_block .chat_lorebook_button').show();

    const externalMediaState = isExternalMediaAllowed();
    $('#character_open_media_overrides').toggle(!selected_group);
    $('#character_media_allowed_icon').toggle(externalMediaState);
    $('#character_media_forbidden_icon').toggle(!externalMediaState);

    saveSettingsDebounced();
}

function select_rm_create() {
    menu_type = 'create';

    //console.log('select_rm_Create() -- selected button: '+selected_button);
    if (selected_button == 'create') {
        if (create_save.avatar != '') {
            $('#add_avatar_button').get(0).files = create_save.avatar;
            read_avatar_load($('#add_avatar_button').get(0));
        }
    }

    selectRightMenuWithAnimation('rm_ch_create_block');

    $('#set_chat_scenario').hide();
    $('#delete_button_div').css('display', 'none');
    $('#delete_button').css('display', 'none');
    $('#export_button').css('display', 'none');
    $('#create_button_label').css('display', '');
    $('#create_button').attr('value', 'Create');
    $('#dupe_button').hide();

    //create text poles
    $('#rm_button_back').css('display', '');
    $('#character_import_button').css('display', '');
    $('#character_popup_text_h3').text('Create character');
    $('#character_name_pole').val(create_save.name);
    $('#description_textarea').val(create_save.description);
    $('#character_world').val(create_save.world);
    $('#creator_notes_textarea').val(create_save.creator_notes);
    $('#creator_notes_spoiler').html(DOMPurify.sanitize(converter.makeHtml(create_save.creator_notes), { MESSAGE_SANITIZE: true }));
    $('#post_history_instructions_textarea').val(create_save.post_history_instructions);
    $('#system_prompt_textarea').val(create_save.system_prompt);
    $('#tags_textarea').val(create_save.tags);
    $('#creator_textarea').val(create_save.creator);
    $('#character_version_textarea').val(create_save.character_version);
    $('#personality_textarea').val(create_save.personality);
    $('#firstmessage_textarea').val(create_save.first_message);
    $('#talkativeness_slider').val(create_save.talkativeness);
    $('#scenario_pole').val(create_save.scenario);
    $('#depth_prompt_prompt').val(create_save.depth_prompt_prompt);
    $('#depth_prompt_depth').val(create_save.depth_prompt_depth);
    $('#depth_prompt_role').val(create_save.depth_prompt_role);
    $('#mes_example_textarea').val(create_save.mes_example);
    $('#character_json_data').val('');
    $('#avatar_div').css('display', 'flex');
    $('#avatar_load_preview').attr('src', default_avatar);
    $('#renameCharButton').css('display', 'none');
    $('#name_div').removeClass('displayNone');
    $('#name_div').addClass('displayBlock');
    $('.open_alternate_greetings').data('chid', undefined);
    $('#set_character_world').data('chid', undefined);
    setWorldInfoButtonClass(undefined, !!create_save.world);
    updateFavButtonState(false);
    checkEmbeddedWorld();

    $('#form_create').attr('actiontype', 'createcharacter');
    $('.form_create_bottom_buttons_block .chat_lorebook_button').hide();
    $('#character_open_media_overrides').hide();
}

function select_rm_characters() {
    const doFullRefresh = menu_type === 'characters';
    menu_type = 'characters';
    selectRightMenuWithAnimation('rm_characters_block');
    printCharacters(doFullRefresh);
}

/**
 * Sets a prompt injection to insert custom text into any outgoing prompt. For use in UI extensions.
 * @param {string} key Prompt injection id.
 * @param {string} value Prompt injection value.
 * @param {number} position Insertion position. 0 is after story string, 1 is in-chat with custom depth.
 * @param {number} depth Insertion depth. 0 represets the last message in context. Expected values up to MAX_INJECTION_DEPTH.
 * @param {number} role Extension prompt role. Defaults to SYSTEM.
 * @param {boolean} scan Should the prompt be included in the world info scan.
 */
export function setExtensionPrompt(key, value, position, depth, scan = false, role = extension_prompt_roles.SYSTEM) {
    extension_prompts[key] = {
        value: String(value),
        position: Number(position),
        depth: Number(depth),
        scan: !!scan,
        role: Number(role ?? extension_prompt_roles.SYSTEM),
    };
}

/**
 * Gets a enum value of the extension prompt role by its name.
 * @param {string} roleName The name of the extension prompt role.
 * @returns {number} The role id of the extension prompt.
 */
export function getExtensionPromptRoleByName(roleName) {
    // If the role is already a valid number, return it
    if (typeof roleName === 'number' && Object.values(extension_prompt_roles).includes(roleName)) {
        return roleName;
    }

    switch (roleName) {
        case 'system':
            return extension_prompt_roles.SYSTEM;
        case 'user':
            return extension_prompt_roles.USER;
        case 'assistant':
            return extension_prompt_roles.ASSISTANT;
    }

    // Skill issue?
    return extension_prompt_roles.SYSTEM;
}

/**
 * Removes all char A/N prompt injections from the chat.
 * To clean up when switching from groups to solo and vice versa.
 */
export function removeDepthPrompts() {
    for (const key of Object.keys(extension_prompts)) {
        if (key.startsWith('DEPTH_PROMPT')) {
            delete extension_prompts[key];
        }
    }
}

/**
 * Adds or updates the metadata for the currently active chat.
 * @param {Object} newValues An object with collection of new values to be added into the metadata.
 * @param {boolean} reset Should a metadata be reset by this call.
 */
export function updateChatMetadata(newValues, reset) {
    chat_metadata = reset ? { ...newValues } : { ...chat_metadata, ...newValues };
}

function updateFavButtonState(state) {
    fav_ch_checked = state;
    $('#fav_checkbox').val(fav_ch_checked);
    $('#favorite_button').toggleClass('fav_on', fav_ch_checked);
    $('#favorite_button').toggleClass('fav_off', !fav_ch_checked);
}

export function setScenarioOverride() {
    if (!selected_group && !this_chid) {
        console.warn('setScenarioOverride() -- no selected group or character');
        return;
    }

    const template = $('#scenario_override_template .scenario_override').clone();
    const metadataValue = chat_metadata['scenario'] || '';
    const isGroup = !!selected_group;
    template.find('[data-group="true"]').toggle(isGroup);
    template.find('[data-character="true"]').toggle(!isGroup);
    template.find('.chat_scenario').val(metadataValue).on('input', onScenarioOverrideInput);
    template.find('.remove_scenario_override').on('click', onScenarioOverrideRemoveClick);
    callPopup(template, 'text');
}

function onScenarioOverrideInput() {
    const value = String($(this).val());
    chat_metadata['scenario'] = value;
    saveMetadataDebounced();
}

function onScenarioOverrideRemoveClick() {
    $(this).closest('.scenario_override').find('.chat_scenario').val('').trigger('input');
}

/**
 * Displays a blocking popup with a given text and type.
 * @param {JQuery<HTMLElement>|string|Element} text - Text to display in the popup.
 * @param {string} type
 * @param {string} inputValue - Value to set the input to.
 * @param {PopupOptions} options - Options for the popup.
 * @typedef {{okButton?: string, rows?: number, wide?: boolean, large?: boolean, allowHorizontalScrolling?: boolean, allowVerticalScrolling?: boolean, cropAspect?: number }} PopupOptions - Options for the popup.
 * @returns
 */
export function callPopup(text, type, inputValue = '', { okButton, rows, wide, large, allowHorizontalScrolling, allowVerticalScrolling, cropAspect } = {}) {
    function getOkButtonText() {
        if (['avatarToCrop'].includes(popup_type)) {
            return okButton ?? 'Accept';
        } else if (['text', 'alternate_greeting', 'char_not_selected'].includes(popup_type)) {
            $dialoguePopupCancel.css('display', 'none');
            return okButton ?? 'Ok';
        } else if (['delete_extension'].includes(popup_type)) {
            return okButton ?? 'Ok';
        } else if (['new_chat', 'confirm'].includes(popup_type)) {
            return okButton ?? 'Yes';
        } else if (['input'].includes(popup_type)) {
            return okButton ?? 'Save';
        }
        return okButton ?? 'Delete';
    }

    dialogueCloseStop = true;
    if (type) {
        popup_type = type;
    }

    const $dialoguePopup = $('#dialogue_popup');
    const $dialoguePopupCancel = $('#dialogue_popup_cancel');
    const $dialoguePopupOk = $('#dialogue_popup_ok');
    const $dialoguePopupInput = $('#dialogue_popup_input');
    const $dialoguePopupText = $('#dialogue_popup_text');
    const $shadowPopup = $('#shadow_popup');

    $dialoguePopup.toggleClass('wide_dialogue_popup', !!wide)
        .toggleClass('large_dialogue_popup', !!large)
        .toggleClass('horizontal_scrolling_dialogue_popup', !!allowHorizontalScrolling)
        .toggleClass('vertical_scrolling_dialogue_popup', !!allowVerticalScrolling);

    $dialoguePopupCancel.css('display', 'inline-block');
    $dialoguePopupOk.text(getOkButtonText());
    $dialoguePopupInput.toggle(popup_type === 'input').val(inputValue).attr('rows', rows ?? 1);
    $dialoguePopupText.empty().append(text);
    $shadowPopup.css('display', 'block');

    if (popup_type == 'input') {
        $dialoguePopupInput.trigger('focus');
    }

    if (popup_type == 'avatarToCrop') {
        // unset existing data
        crop_data = undefined;

        $('#avatarToCrop').cropper({
            aspectRatio: cropAspect ?? 2 / 3,
            autoCropArea: 1,
            viewMode: 2,
            rotatable: false,
            crop: function (event) {
                crop_data = event.detail;
                crop_data.want_resize = !power_user.never_resize_avatars;
            },
        });
    }

    $shadowPopup.transition({
        opacity: 1,
        duration: animation_duration,
        easing: animation_easing,
    });

    return new Promise((resolve) => {
        dialogueResolve = resolve;
    });
}

export function showSwipeButtons() {
    if (chat.length === 0) {
        return;
    }

    if (
        chat[chat.length - 1].is_system ||
        !swipes ||
        Number($('.mes:last').attr('mesid')) < 0 ||
        chat[chat.length - 1].is_user ||
        chat[chat.length - 1].extra?.image ||
        (selected_group && is_group_generating)
    ) { return; }

    // swipe_id should be set if alternate greetings are added
    if (chat.length == 1 && chat[0].swipe_id === undefined) {
        return;
    }

    //had to add this to make the swipe counter work
    //(copied from the onclick functions for swipe buttons..
    //don't know why the array isn't set for non-swipe messsages in Generate or addOneMessage..)

    if (chat[chat.length - 1]['swipe_id'] === undefined) {              // if there is no swipe-message in the last spot of the chat array
        chat[chat.length - 1]['swipe_id'] = 0;                        // set it to id 0
        chat[chat.length - 1]['swipes'] = [];                         // empty the array
        chat[chat.length - 1]['swipes'][0] = chat[chat.length - 1]['mes'];  //assign swipe array with last message from chat
    }

    const currentMessage = $('#chat').children().filter(`[mesid="${chat.length - 1}"]`);
    const swipeId = chat[chat.length - 1].swipe_id;
    var swipesCounterHTML = (`${(swipeId + 1)}/${(chat[chat.length - 1].swipes.length)}`);

    if (swipeId !== undefined && (chat[chat.length - 1].swipes.length > 1 || swipeId > 0)) {
        currentMessage.children('.swipe_left').css('display', 'flex');
    }
    //only show right when generate is off, or when next right swipe would not make a generate happen
    if (is_send_press === false || chat[chat.length - 1].swipes.length >= swipeId) {
        currentMessage.children('.swipe_right').css('display', 'flex');
        currentMessage.children('.swipe_right').css('opacity', '0.3');
    }
    //console.log((chat[chat.length - 1]));
    if ((chat[chat.length - 1].swipes.length - swipeId) === 1) {
        //console.log('highlighting R swipe');
        currentMessage.children('.swipe_right').css('opacity', '0.7');
    }
    //console.log(swipesCounterHTML);

    $('.swipes-counter').html(swipesCounterHTML);

    //console.log(swipeId);
    //console.log(chat[chat.length - 1].swipes.length);
}

export function hideSwipeButtons() {
    //console.log('hideswipebuttons entered');
    $('#chat').find('.swipe_right').css('display', 'none');
    $('#chat').find('.swipe_left').css('display', 'none');
}

export async function saveMetadata() {
    if (selected_group) {
        await editGroup(selected_group, true, false);
    }
    else {
        await saveChatConditional();
    }
}

export async function saveChatConditional() {
    try {
        await waitUntilCondition(() => !isChatSaving, durationSaveEdit, 100);
    } catch {
        console.warn('Timeout waiting for chat to save');
        return;
    }

    try {
        isChatSaving = true;

        if (selected_group) {
            await saveGroupChat(selected_group, true);
        }
        else {
            await saveChat();
        }

        // Save token and prompts cache to IndexedDB storage
        saveTokenCache();
        saveItemizedPrompts(getCurrentChatId());
    } catch (error) {
        console.error('Error saving chat', error);
    } finally {
        isChatSaving = false;
    }
}

async function importCharacterChat(formData) {
    await jQuery.ajax({
        type: 'POST',
        url: './api/chats/import',
        data: formData,
        beforeSend: function () {
        },
        cache: false,
        contentType: false,
        processData: false,
        success: async function (data) {
            if (data.res) {
                await displayPastChats();
            }
        },
        error: function () {
            $('#create_button').removeAttr('disabled');
        },
    });
}

function updateViewMessageIds(startFromZero = false) {
    const minId = startFromZero ? 0 : getFirstDisplayedMessageId();

    $('#chat').find('.mes').each(function (index, element) {
        $(element).attr('mesid', minId + index);
        $(element).find('.mesIDDisplay').text(`#${minId + index}`);
    });

    $('#chat .mes').removeClass('last_mes');
    $('#chat .mes').last().addClass('last_mes');

    updateEditArrowClasses();
}

export function getFirstDisplayedMessageId() {
    const allIds = Array.from(document.querySelectorAll('#chat .mes')).map(el => Number(el.getAttribute('mesid'))).filter(x => !isNaN(x));
    const minId = Math.min(...allIds);
    return minId;
}

function updateEditArrowClasses() {
    $('#chat .mes .mes_edit_up').removeClass('disabled');
    $('#chat .mes .mes_edit_down').removeClass('disabled');

    if (this_edit_mes_id !== undefined) {
        const down = $(`#chat .mes[mesid="${this_edit_mes_id}"] .mes_edit_down`);
        const up = $(`#chat .mes[mesid="${this_edit_mes_id}"] .mes_edit_up`);
        const lastId = Number($('#chat .mes').last().attr('mesid'));
        const firstId = Number($('#chat .mes').first().attr('mesid'));

        if (lastId == Number(this_edit_mes_id)) {
            down.addClass('disabled');
        }

        if (firstId == Number(this_edit_mes_id)) {
            up.addClass('disabled');
        }
    }
}

function closeMessageEditor() {
    if (this_edit_mes_id) {
        $(`#chat .mes[mesid="${this_edit_mes_id}"] .mes_edit_cancel`).click();
    }
}

export function setGenerationProgress(progress) {
    if (!progress) {
        $('#send_textarea').css({ 'background': '', 'transition': '' });
    }
    else {
        $('#send_textarea').css({
            'background': `linear-gradient(90deg, #008000d6 ${progress}%, transparent ${progress}%)`,
            'transition': '0.25s ease-in-out',
        });
    }
}

function isHordeGenerationNotAllowed() {
    if (main_api == 'koboldhorde' && preset_settings == 'gui') {
        toastr.error('GUI Settings preset is not supported for Horde. Please select another preset.');
        return true;
    }

    return false;
}

export function cancelTtsPlay() {
    if ('speechSynthesis' in window) {
        speechSynthesis.cancel();
    }
}

function updateAlternateGreetingsHintVisibility(root) {
    const numberOfGreetings = root.find('.alternate_greetings_list .alternate_greeting').length;
    $(root).find('.alternate_grettings_hint').toggle(numberOfGreetings == 0);
}

function openCharacterWorldPopup() {
    const chid = $('#set_character_world').data('chid');

    if (menu_type != 'create' && chid == undefined) {
        toastr.error('Does not have an Id for this character in world select menu.');
        return;
    }

    async function onSelectCharacterWorld() {
        const value = $('.character_world_info_selector').find('option:selected').val();
        const worldIndex = value !== '' ? Number(value) : NaN;
        const name = !isNaN(worldIndex) ? world_names[worldIndex] : '';

        const previousValue = $('#character_world').val();
        $('#character_world').val(name);

        console.debug('Character world selected:', name);

        if (menu_type == 'create') {
            create_save.world = name;
        } else {
            if (previousValue && !name) {
                try {
                    // Dirty hack to remove embedded lorebook from character JSON data.
                    const data = JSON.parse(String($('#character_json_data').val()));

                    if (data?.data?.character_book) {
                        data.data.character_book = undefined;
                    }

                    $('#character_json_data').val(JSON.stringify(data));
                    toastr.info('Embedded lorebook will be removed from this character.');
                } catch {
                    console.error('Failed to parse character JSON data.');
                }
            }

            await createOrEditCharacter();
        }

        setWorldInfoButtonClass(undefined, !!value);
    }

    function onExtraWorldInfoChanged() {
        const selectedWorlds = $('.character_extra_world_info_selector').val();
        let charLore = world_info.charLore ?? [];

        // TODO: Maybe make this utility function not use the window context?
        const fileName = getCharaFilename(chid);
        const tempExtraBooks = selectedWorlds.map((index) => world_names[index]).filter((e) => e !== undefined);

        const existingCharIndex = charLore.findIndex((e) => e.name === fileName);
        if (existingCharIndex === -1) {
            const newCharLoreEntry = {
                name: fileName,
                extraBooks: tempExtraBooks,
            };

            charLore.push(newCharLoreEntry);
        } else if (tempExtraBooks.length === 0) {
            charLore.splice(existingCharIndex, 1);
        } else {
            charLore[existingCharIndex].extraBooks = tempExtraBooks;
        }

        Object.assign(world_info, { charLore: charLore });
        saveSettingsDebounced();
    }

    const template = $('#character_world_template .character_world').clone();
    const select = template.find('.character_world_info_selector');
    const extraSelect = template.find('.character_extra_world_info_selector');
    const name = (menu_type == 'create' ? create_save.name : characters[chid]?.data?.name) || 'Nameless';
    const worldId = (menu_type == 'create' ? create_save.world : characters[chid]?.data?.extensions?.world) || '';
    template.find('.character_name').text(name);

    // Not needed on mobile
    if (!isMobile()) {
        $(extraSelect).select2({
            width: '100%',
            placeholder: 'No auxillary Lorebooks set. Click here to select.',
            allowClear: true,
            closeOnSelect: false,
        });
    }

    // Apped to base dropdown
    world_names.forEach((item, i) => {
        const option = document.createElement('option');
        option.value = i;
        option.innerText = item;
        option.selected = item === worldId;
        select.append(option);
    });

    // Append to extras dropdown
    if (world_names.length > 0) {
        extraSelect.empty();
    }
    world_names.forEach((item, i) => {
        const option = document.createElement('option');
        option.value = i;
        option.innerText = item;

        const existingCharLore = world_info.charLore?.find((e) => e.name === getCharaFilename());
        if (existingCharLore) {
            option.selected = existingCharLore.extraBooks.includes(item);
        } else {
            option.selected = false;
        }
        extraSelect.append(option);
    });

    select.on('change', onSelectCharacterWorld);
    extraSelect.on('mousedown change', async function (e) {
        // If there's no world names, don't do anything
        if (world_names.length === 0) {
            e.preventDefault();
            return;
        }

        onExtraWorldInfoChanged();
    });

    callPopup(template, 'text');
}

function openAlternateGreetings() {
    const chid = $('.open_alternate_greetings').data('chid');

    if (menu_type != 'create' && chid === undefined) {
        toastr.error('Does not have an Id for this character in editor menu.');
        return;
    } else {
        // If the character does not have alternate greetings, create an empty array
        if (chid && Array.isArray(characters[chid].data.alternate_greetings) == false) {
            characters[chid].data.alternate_greetings = [];
        }
    }

    const template = $('#alternate_greetings_template .alternate_grettings').clone();
    const getArray = () => menu_type == 'create' ? create_save.alternate_greetings : characters[chid].data.alternate_greetings;

    for (let index = 0; index < getArray().length; index++) {
        addAlternateGreeting(template, getArray()[index], index, getArray);
    }

    template.find('.add_alternate_greeting').on('click', function () {
        const array = getArray();
        const index = array.length;
        array.push('');
        addAlternateGreeting(template, '', index, getArray);
        updateAlternateGreetingsHintVisibility(template);
    });

    updateAlternateGreetingsHintVisibility(template);
    callPopup(template, 'alternate_greeting', '', { wide: true, large: true });
}

function addAlternateGreeting(template, greeting, index, getArray) {
    const greetingBlock = $('#alternate_greeting_form_template .alternate_greeting').clone();
    greetingBlock.find('.alternate_greeting_text').on('input', async function () {
        const value = $(this).val();
        const array = getArray();
        array[index] = value;
    }).val(greeting);
    greetingBlock.find('.greeting_index').text(index + 1);
    greetingBlock.find('.delete_alternate_greeting').on('click', async function () {
        if (confirm('Are you sure you want to delete this alternate greeting?')) {
            const array = getArray();
            array.splice(index, 1);
            // We need to reopen the popup to update the index numbers
            openAlternateGreetings();
        }
    });
    template.find('.alternate_greetings_list').append(greetingBlock);
}

async function createOrEditCharacter(e) {
    $('#rm_info_avatar').html('');
    const formData = new FormData($('#form_create').get(0));
    formData.set('fav', String(fav_ch_checked));

    const rawFile = formData.get('avatar');
    if (rawFile instanceof File) {
        const convertedFile = await ensureImageFormatSupported(rawFile);
        formData.set('avatar', convertedFile);
    }

    if ($('#form_create').attr('actiontype') == 'createcharacter') {
        if (String($('#character_name_pole').val()).length > 0) {
            if (is_group_generating || is_send_press) {
                toastr.error('Cannot create characters while generating. Stop the request and try again.', 'Creation aborted');
                throw new Error('Cannot import character while generating');
            }

            //if the character name text area isn't empty (only posible when creating a new character)
            let url = './api/characters/create';

            if (crop_data != undefined) {
                url += `?crop=${encodeURIComponent(JSON.stringify(crop_data))}`;
            }

            formData.delete('alternate_greetings');
            for (const value of create_save.alternate_greetings) {
                formData.append('alternate_greetings', value);
            }

            formData.append('extensions', JSON.stringify(create_save.extensions));

            await jQuery.ajax({
                type: 'POST',
                url: url,
                data: formData,
                beforeSend: function () {
                    $('#create_button').attr('disabled', String(true));
                    $('#create_button').attr('value', '⏳');
                },
                cache: false,
                contentType: false,
                processData: false,
                success: async function (html) {
                    $('#character_cross').trigger('click'); //closes the advanced character editing popup
                    const fields = [
                        { id: '#character_name_pole', callback: value => create_save.name = value },
                        { id: '#description_textarea', callback: value => create_save.description = value },
                        { id: '#creator_notes_textarea', callback: value => create_save.creator_notes = value },
                        { id: '#character_version_textarea', callback: value => create_save.character_version = value },
                        { id: '#post_history_instructions_textarea', callback: value => create_save.post_history_instructions = value },
                        { id: '#system_prompt_textarea', callback: value => create_save.system_prompt = value },
                        { id: '#tags_textarea', callback: value => create_save.tags = value },
                        { id: '#creator_textarea', callback: value => create_save.creator = value },
                        { id: '#personality_textarea', callback: value => create_save.personality = value },
                        { id: '#firstmessage_textarea', callback: value => create_save.first_message = value },
                        { id: '#talkativeness_slider', callback: value => create_save.talkativeness = value, defaultValue: talkativeness_default },
                        { id: '#scenario_pole', callback: value => create_save.scenario = value },
                        { id: '#depth_prompt_prompt', callback: value => create_save.depth_prompt_prompt = value },
                        { id: '#depth_prompt_depth', callback: value => create_save.depth_prompt_depth = value, defaultValue: depth_prompt_depth_default },
                        { id: '#depth_prompt_role', callback: value => create_save.depth_prompt_role = value, defaultValue: depth_prompt_role_default },
                        { id: '#mes_example_textarea', callback: value => create_save.mes_example = value },
                        { id: '#character_json_data', callback: () => { } },
                        { id: '#alternate_greetings_template', callback: value => create_save.alternate_greetings = value, defaultValue: [] },
                        { id: '#character_world', callback: value => create_save.world = value },
                        { id: '#_character_extensions_fake', callback: value => create_save.extensions = {} },
                    ];

                    fields.forEach(field => {
                        const fieldValue = field.defaultValue !== undefined ? field.defaultValue : '';
                        $(field.id).val(fieldValue);
                        field.callback && field.callback(fieldValue);
                    });

                    $('#character_popup_text_h3').text('Create character');

                    create_save.avatar = '';

                    $('#create_button').removeAttr('disabled');
                    $('#add_avatar_button').replaceWith(
                        $('#add_avatar_button').val('').clone(true),
                    );

                    $('#create_button').attr('value', '✅');
                    let oldSelectedChar = null;
                    if (this_chid !== undefined) {
                        oldSelectedChar = characters[this_chid].avatar;
                    }

                    console.log(`new avatar id: ${html}`);
                    createTagMapFromList('#tagList', html);
                    await getCharacters();

                    select_rm_info('char_create', html, oldSelectedChar);

                    crop_data = undefined;
                },
                error: function (jqXHR, exception) {
                    $('#create_button').removeAttr('disabled');
                },
            });
        } else {
            toastr.error('Name is required');
        }
    } else {
        let url = './api/characters/edit';

        if (crop_data != undefined) {
            url += `?crop=${encodeURIComponent(JSON.stringify(crop_data))}`;
        }

        formData.delete('alternate_greetings');
        const chid = $('.open_alternate_greetings').data('chid');
        if (chid && Array.isArray(characters[chid]?.data?.alternate_greetings)) {
            for (const value of characters[chid].data.alternate_greetings) {
                formData.append('alternate_greetings', value);
            }
        }

        await jQuery.ajax({
            type: 'POST',
            url: url,
            data: formData,
            beforeSend: function () {
                $('#create_button').attr('disabled', String(true));
                $('#create_button').attr('value', 'Save');
            },
            cache: false,
            contentType: false,
            processData: false,
            success: async function (html) {
                $('#create_button').removeAttr('disabled');

                await getOneCharacter(formData.get('avatar_url'));
                favsToHotswap(); // Update fav state

                $('#add_avatar_button').replaceWith(
                    $('#add_avatar_button').val('').clone(true),
                );
                $('#create_button').attr('value', 'Save');
                crop_data = undefined;
                eventSource.emit(event_types.CHARACTER_EDITED, { detail: { id: this_chid, character: characters[this_chid] } });

                // Recreate the chat if it hasn't been used at least once (i.e. with continue).
                const message = getFirstMessage();
                const shouldRegenerateMessage =
                    message.mes &&
                    !selected_group &&
                    !chat_metadata['tainted'] &&
                    (chat.length === 0 || (chat.length === 1 && !chat[0].is_user && !chat[0].is_system));

                if (shouldRegenerateMessage) {
                    chat.splice(0, chat.length, message);
                    const messageId = (chat.length - 1);
                    await eventSource.emit(event_types.MESSAGE_RECEIVED, messageId);
                    await clearChat();
                    await printMessages();
                    await eventSource.emit(event_types.CHARACTER_MESSAGE_RENDERED, messageId);
                    await saveChatConditional();
                }
            },
            error: function (jqXHR, exception) {
                $('#create_button').removeAttr('disabled');
                console.log('Error! Either a file with the same name already existed, or the image file provided was in an invalid format. Double check that the image is not a webp.');
                toastr.error('Something went wrong while saving the character, or the image file provided was in an invalid format. Double check that the image is not a webp.');
            },
        });
    }
}

window['SillyTavern'].getContext = function () {
    return {
        chat: chat,
        characters: characters,
        groups: groups,
        name1: name1,
        name2: name2,
        characterId: this_chid,
        groupId: selected_group,
        chatId: selected_group
            ? groups.find(x => x.id == selected_group)?.chat_id
            : (this_chid && characters[this_chid] && characters[this_chid].chat),
        getCurrentChatId: getCurrentChatId,
        getRequestHeaders: getRequestHeaders,
        reloadCurrentChat: reloadCurrentChat,
        renameChat: renameChat,
        saveSettingsDebounced: saveSettingsDebounced,
        onlineStatus: online_status,
        maxContext: Number(max_context),
        chatMetadata: chat_metadata,
        streamingProcessor,
        eventSource: eventSource,
        eventTypes: event_types,
        addOneMessage: addOneMessage,
        generate: Generate,
        getTokenCount: getTokenCount,
        extensionPrompts: extension_prompts,
        setExtensionPrompt: setExtensionPrompt,
        updateChatMetadata: updateChatMetadata,
        saveChat: saveChatConditional,
        openCharacterChat: openCharacterChat,
        openGroupChat: openGroupChat,
        saveMetadata: saveMetadata,
        sendSystemMessage: sendSystemMessage,
        activateSendButtons,
        deactivateSendButtons,
        saveReply,
        registerSlashCommand: registerSlashCommand,
        executeSlashCommands: executeSlashCommands,
        timestampToMoment: timestampToMoment,
        /**
         * @deprecated Handlebars for extensions are no longer supported.
         */
        registerHelper: () => { },
        registedDebugFunction: registerDebugFunction,
        /**
         * @deprecated Use renderExtensionTemplateAsync instead.
         */
        renderExtensionTemplate: renderExtensionTemplate,
        renderExtensionTemplateAsync: renderExtensionTemplateAsync,
        registerDataBankScraper: ScraperManager.registerDataBankScraper,
        callPopup: callPopup,
        callGenericPopup: callGenericPopup,
        mainApi: main_api,
        extensionSettings: extension_settings,
        ModuleWorkerWrapper: ModuleWorkerWrapper,
        getTokenizerModel: getTokenizerModel,
        generateQuietPrompt: generateQuietPrompt,
        writeExtensionField: writeExtensionField,
        getThumbnailUrl: getThumbnailUrl,
        selectCharacterById: selectCharacterById,
        messageFormatting: messageFormatting,
        shouldSendOnEnter: shouldSendOnEnter,
        isMobile: isMobile,
        tags: tags,
        tagMap: tag_map,
        menuType: menu_type,
        createCharacterData: create_save,
        /**
         * @deprecated Legacy snake-case naming, compatibility with old extensions
         */
        event_types: event_types,
    };
};

function swipe_left() {      // when we swipe left..but no generation.
    if (chat.length - 1 === Number(this_edit_mes_id)) {
        closeMessageEditor();
    }

    if (isStreamingEnabled() && streamingProcessor) {
        streamingProcessor.onStopStreaming();
    }

    const swipe_duration = 120;
    const swipe_range = '700px';
    chat[chat.length - 1]['swipe_id']--;

    if (chat[chat.length - 1]['swipe_id'] < 0) {
        chat[chat.length - 1]['swipe_id'] = chat[chat.length - 1]['swipes'].length - 1;
    }

    if (chat[chat.length - 1]['swipe_id'] >= 0) {
        /*$(this).parent().children('swipe_right').css('display', 'flex');
        if (chat[chat.length - 1]['swipe_id'] === 0) {
            $(this).css('display', 'none');
        }*/ // Just in case
        if (!Array.isArray(chat[chat.length - 1]['swipe_info'])) {
            chat[chat.length - 1]['swipe_info'] = [];
        }
        let this_mes_div = $(this).parent();
        let this_mes_block = $(this).parent().children('.mes_block').children('.mes_text');
        const this_mes_div_height = this_mes_div[0].scrollHeight;
        this_mes_div.css('height', this_mes_div_height);
        const this_mes_block_height = this_mes_block[0].scrollHeight;
        chat[chat.length - 1]['mes'] = chat[chat.length - 1]['swipes'][chat[chat.length - 1]['swipe_id']];
        chat[chat.length - 1]['send_date'] = chat[chat.length - 1].swipe_info[chat[chat.length - 1]['swipe_id']]?.send_date || chat[chat.length - 1].send_date; //load the last mes box with the latest generation
        chat[chat.length - 1]['extra'] = JSON.parse(JSON.stringify(chat[chat.length - 1].swipe_info[chat[chat.length - 1]['swipe_id']]?.extra || chat[chat.length - 1].extra));

        if (chat[chat.length - 1].extra) {
            // if message has memory attached - remove it to allow regen
            if (chat[chat.length - 1].extra.memory) {
                delete chat[chat.length - 1].extra.memory;
            }
            // ditto for display text
            if (chat[chat.length - 1].extra.display_text) {
                delete chat[chat.length - 1].extra.display_text;
            }
        }
        $(this).parent().children('.mes_block').transition({
            x: swipe_range,
            duration: swipe_duration,
            easing: animation_easing,
            queue: false,
            complete: async function () {
                const is_animation_scroll = ($('#chat').scrollTop() >= ($('#chat').prop('scrollHeight') - $('#chat').outerHeight()) - 10);
                //console.log('on left swipe click calling addOneMessage');
                addOneMessage(chat[chat.length - 1], { type: 'swipe' });

                if (power_user.message_token_count_enabled) {
                    if (!chat[chat.length - 1].extra) {
                        chat[chat.length - 1].extra = {};
                    }

                    const swipeMessage = $('#chat').find(`[mesid="${chat.length - 1}"]`);
                    const tokenCount = await getTokenCountAsync(chat[chat.length - 1].mes, 0);
                    chat[chat.length - 1]['extra']['token_count'] = tokenCount;
                    swipeMessage.find('.tokenCounterDisplay').text(`${tokenCount}t`);
                }

                let new_height = this_mes_div_height - (this_mes_block_height - this_mes_block[0].scrollHeight);
                if (new_height < 103) new_height = 103;
                this_mes_div.animate({ height: new_height + 'px' }, {
                    duration: 0, //used to be 100
                    queue: false,
                    progress: function () {
                        // Scroll the chat down as the message expands

                        if (is_animation_scroll) $('#chat').scrollTop($('#chat')[0].scrollHeight);
                    },
                    complete: function () {
                        this_mes_div.css('height', 'auto');
                        // Scroll the chat down to the bottom once the animation is complete
                        if (is_animation_scroll) $('#chat').scrollTop($('#chat')[0].scrollHeight);
                    },
                });
                $(this).parent().children('.mes_block').transition({
                    x: '-' + swipe_range,
                    duration: 0,
                    easing: animation_easing,
                    queue: false,
                    complete: function () {
                        $(this).parent().children('.mes_block').transition({
                            x: '0px',
                            duration: swipe_duration,
                            easing: animation_easing,
                            queue: false,
                            complete: async function () {
                                await eventSource.emit(event_types.MESSAGE_SWIPED, (chat.length - 1));
                                saveChatDebounced();
                            },
                        });
                    },
                });
            },
        });

        $(this).parent().children('.avatar').transition({
            x: swipe_range,
            duration: swipe_duration,
            easing: animation_easing,
            queue: false,
            complete: function () {
                $(this).parent().children('.avatar').transition({
                    x: '-' + swipe_range,
                    duration: 0,
                    easing: animation_easing,
                    queue: false,
                    complete: function () {
                        $(this).parent().children('.avatar').transition({
                            x: '0px',
                            duration: swipe_duration,
                            easing: animation_easing,
                            queue: false,
                            complete: function () {

                            },
                        });
                    },
                });
            },
        });
    }
    if (chat[chat.length - 1]['swipe_id'] < 0) {
        chat[chat.length - 1]['swipe_id'] = 0;
    }
}

/**
 * Creates a new branch from the message with the given ID
 * @param {number} mesId Message ID
 * @returns {Promise<string>} Branch file name
 */
async function branchChat(mesId) {
    const fileName = await createBranch(mesId);
    await saveItemizedPrompts(fileName);

    if (selected_group) {
        await openGroupChat(selected_group, fileName);
    } else {
        await openCharacterChat(fileName);
    }

    return fileName;
}

// when we click swipe right button
const swipe_right = () => {
    if (chat.length - 1 === Number(this_edit_mes_id)) {
        closeMessageEditor();
    }

    if (isHordeGenerationNotAllowed()) {
        return unblockGeneration();
    }

    const swipe_duration = 200;
    const swipe_range = 700;
    //console.log(swipe_range);
    let run_generate = false;
    let run_swipe_right = false;
    if (chat[chat.length - 1]['swipe_id'] === undefined) {              // if there is no swipe-message in the last spot of the chat array
        chat[chat.length - 1]['swipe_id'] = 0;                        // set it to id 0
        chat[chat.length - 1]['swipes'] = [];                         // empty the array
        chat[chat.length - 1]['swipe_info'] = [];
        chat[chat.length - 1]['swipes'][0] = chat[chat.length - 1]['mes'];  //assign swipe array with last message from chat
        chat[chat.length - 1]['swipe_info'][0] = { 'send_date': chat[chat.length - 1]['send_date'], 'gen_started': chat[chat.length - 1]['gen_started'], 'gen_finished': chat[chat.length - 1]['gen_finished'], 'extra': JSON.parse(JSON.stringify(chat[chat.length - 1]['extra'])) };
        //assign swipe info array with last message from chat
    }
    if (chat.length === 1 && chat[0]['swipe_id'] !== undefined && chat[0]['swipe_id'] === chat[0]['swipes'].length - 1) {    // if swipe_right is called on the last alternate greeting, loop back around
        chat[0]['swipe_id'] = 0;
    } else {
        chat[chat.length - 1]['swipe_id']++;                                // make new slot in array
    }
    if (chat[chat.length - 1].extra) {
        // if message has memory attached - remove it to allow regen
        if (chat[chat.length - 1].extra.memory) {
            delete chat[chat.length - 1].extra.memory;
        }
        // ditto for display text
        if (chat[chat.length - 1].extra.display_text) {
            delete chat[chat.length - 1].extra.display_text;
        }
    }
    if (!Array.isArray(chat[chat.length - 1]['swipe_info'])) {
        chat[chat.length - 1]['swipe_info'] = [];
    }
    //console.log(chat[chat.length-1]['swipes']);
    if (parseInt(chat[chat.length - 1]['swipe_id']) === chat[chat.length - 1]['swipes'].length && chat.length !== 1) { //if swipe id of last message is the same as the length of the 'swipes' array and not the greeting
        delete chat[chat.length - 1].gen_started;
        delete chat[chat.length - 1].gen_finished;
        run_generate = true;
    } else if (parseInt(chat[chat.length - 1]['swipe_id']) < chat[chat.length - 1]['swipes'].length) { //otherwise, if the id is less than the number of swipes
        chat[chat.length - 1]['mes'] = chat[chat.length - 1]['swipes'][chat[chat.length - 1]['swipe_id']]; //load the last mes box with the latest generation
        chat[chat.length - 1]['send_date'] = chat[chat.length - 1]?.swipe_info[chat[chat.length - 1]['swipe_id']]?.send_date || chat[chat.length - 1]['send_date']; //update send date
        chat[chat.length - 1]['extra'] = JSON.parse(JSON.stringify(chat[chat.length - 1].swipe_info[chat[chat.length - 1]['swipe_id']]?.extra || chat[chat.length - 1].extra || []));
        run_swipe_right = true; //then prepare to do normal right swipe to show next message
    }

    const currentMessage = $('#chat').children().filter(`[mesid="${chat.length - 1}"]`);
    let this_div = currentMessage.children('.swipe_right');
    let this_mes_div = this_div.parent();

    if (chat[chat.length - 1]['swipe_id'] > chat[chat.length - 1]['swipes'].length) { //if we swipe right while generating (the swipe ID is greater than what we are viewing now)
        chat[chat.length - 1]['swipe_id'] = chat[chat.length - 1]['swipes'].length; //show that message slot (will be '...' while generating)
    }
    if (run_generate) {               //hide swipe arrows while generating
        this_div.css('display', 'none');
    }
    // handles animated transitions when swipe right, specifically height transitions between messages
    if (run_generate || run_swipe_right) {
        let this_mes_block = this_mes_div.children('.mes_block').children('.mes_text');
        const this_mes_div_height = this_mes_div[0].scrollHeight;
        const this_mes_block_height = this_mes_block[0].scrollHeight;

        this_mes_div.children('.swipe_left').css('display', 'flex');
        this_mes_div.children('.mes_block').transition({        // this moves the div back and forth
            x: '-' + swipe_range,
            duration: swipe_duration,
            easing: animation_easing,
            queue: false,
            complete: async function () {
                /*if (!selected_group) {
                    var typingIndicator = $("#typing_indicator_template .typing_indicator").clone();
                    typingIndicator.find(".typing_indicator_name").text(characters[this_chid].name);
                } */
                /* $("#chat").append(typingIndicator); */
                const is_animation_scroll = ($('#chat').scrollTop() >= ($('#chat').prop('scrollHeight') - $('#chat').outerHeight()) - 10);
                //console.log(parseInt(chat[chat.length-1]['swipe_id']));
                //console.log(chat[chat.length-1]['swipes'].length);
                const swipeMessage = $('#chat').find('[mesid="' + (chat.length - 1) + '"]');
                if (run_generate && parseInt(chat[chat.length - 1]['swipe_id']) === chat[chat.length - 1]['swipes'].length) {
                    //shows "..." while generating
                    swipeMessage.find('.mes_text').html('...');
                    // resets the timer
                    swipeMessage.find('.mes_timer').html('');
                    swipeMessage.find('.tokenCounterDisplay').text('');
                } else {
                    //console.log('showing previously generated swipe candidate, or "..."');
                    //console.log('onclick right swipe calling addOneMessage');
                    addOneMessage(chat[chat.length - 1], { type: 'swipe' });

                    if (power_user.message_token_count_enabled) {
                        if (!chat[chat.length - 1].extra) {
                            chat[chat.length - 1].extra = {};
                        }

                        const tokenCount = await getTokenCountAsync(chat[chat.length - 1].mes, 0);
                        chat[chat.length - 1]['extra']['token_count'] = tokenCount;
                        swipeMessage.find('.tokenCounterDisplay').text(`${tokenCount}t`);
                    }
                }
                let new_height = this_mes_div_height - (this_mes_block_height - this_mes_block[0].scrollHeight);
                if (new_height < 103) new_height = 103;


                this_mes_div.animate({ height: new_height + 'px' }, {
                    duration: 0, //used to be 100
                    queue: false,
                    progress: function () {
                        // Scroll the chat down as the message expands
                        if (is_animation_scroll) $('#chat').scrollTop($('#chat')[0].scrollHeight);
                    },
                    complete: function () {
                        this_mes_div.css('height', 'auto');
                        // Scroll the chat down to the bottom once the animation is complete
                        if (is_animation_scroll) $('#chat').scrollTop($('#chat')[0].scrollHeight);
                    },
                });
                this_mes_div.children('.mes_block').transition({
                    x: swipe_range,
                    duration: 0,
                    easing: animation_easing,
                    queue: false,
                    complete: function () {
                        this_mes_div.children('.mes_block').transition({
                            x: '0px',
                            duration: swipe_duration,
                            easing: animation_easing,
                            queue: false,
                            complete: async function () {
                                await eventSource.emit(event_types.MESSAGE_SWIPED, (chat.length - 1));
                                if (run_generate && !is_send_press && parseInt(chat[chat.length - 1]['swipe_id']) === chat[chat.length - 1]['swipes'].length) {
                                    console.debug('caught here 2');
                                    is_send_press = true;
                                    $('.mes_buttons:last').hide();
                                    await Generate('swipe');
                                } else {
                                    if (parseInt(chat[chat.length - 1]['swipe_id']) !== chat[chat.length - 1]['swipes'].length) {
                                        saveChatDebounced();
                                    }
                                }
                            },
                        });
                    },
                });
            },
        });
        this_mes_div.children('.avatar').transition({ // moves avatar along with swipe
            x: '-' + swipe_range,
            duration: swipe_duration,
            easing: animation_easing,
            queue: false,
            complete: function () {
                this_mes_div.children('.avatar').transition({
                    x: swipe_range,
                    duration: 0,
                    easing: animation_easing,
                    queue: false,
                    complete: function () {
                        this_mes_div.children('.avatar').transition({
                            x: '0px',
                            duration: swipe_duration,
                            easing: animation_easing,
                            queue: false,
                            complete: function () {

                            },
                        });
                    },
                });
            },
        });
    }
};

const CONNECT_API_MAP = {
    'kobold': {
        selected: 'kobold',
        button: '#api_button',
    },
    'horde': {
        selected: 'koboldhorde',
    },
    'novel': {
        selected: 'novel',
        button: '#api_button_novel',
    },
    'ooba': {
        selected: 'textgenerationwebui',
        button: '#api_button_textgenerationwebui',
        type: textgen_types.OOBA,
    },
    'tabby': {
        selected: 'textgenerationwebui',
        button: '#api_button_textgenerationwebui',
        type: textgen_types.TABBY,
    },
    'llamacpp': {
        selected: 'textgenerationwebui',
        button: '#api_button_textgenerationwebui',
        type: textgen_types.LLAMACPP,
    },
    'ollama': {
        selected: 'textgenerationwebui',
        button: '#api_button_textgenerationwebui',
        type: textgen_types.OLLAMA,
    },
    'mancer': {
        selected: 'textgenerationwebui',
        button: '#api_button_textgenerationwebui',
        type: textgen_types.MANCER,
    },
    'vllm': {
        selected: 'textgenerationwebui',
        button: '#api_button_textgenerationwebui',
        type: textgen_types.VLLM,
    },
    'aphrodite': {
        selected: 'textgenerationwebui',
        button: '#api_button_textgenerationwebui',
        type: textgen_types.APHRODITE,
    },
    'koboldcpp': {
        selected: 'textgenerationwebui',
        button: '#api_button_textgenerationwebui',
        type: textgen_types.KOBOLDCPP,
    },
    'kcpp': {
        selected: 'textgenerationwebui',
        button: '#api_button_textgenerationwebui',
        type: textgen_types.KOBOLDCPP,
    },
    'togetherai': {
        selected: 'textgenerationwebui',
        button: '#api_button_textgenerationwebui',
        type: textgen_types.TOGETHERAI,
    },
    'openai': {
        selected: 'openai',
        button: '#api_button_openai',
        source: chat_completion_sources.OPENAI,
    },
    'oai': {
        selected: 'openai',
        button: '#api_button_openai',
        source: chat_completion_sources.OPENAI,
    },
    'claude': {
        selected: 'openai',
        button: '#api_button_openai',
        source: chat_completion_sources.CLAUDE,
    },
    'windowai': {
        selected: 'openai',
        button: '#api_button_openai',
        source: chat_completion_sources.WINDOWAI,
    },
    'openrouter': {
        selected: 'openai',
        button: '#api_button_openai',
        source: chat_completion_sources.OPENROUTER,
    },
    'scale': {
        selected: 'openai',
        button: '#api_button_openai',
        source: chat_completion_sources.SCALE,
    },
    'ai21': {
        selected: 'openai',
        button: '#api_button_openai',
        source: chat_completion_sources.AI21,
    },
    'makersuite': {
        selected: 'openai',
        button: '#api_button_openai',
        source: chat_completion_sources.MAKERSUITE,
    },
    'mistralai': {
        selected: 'openai',
        button: '#api_button_openai',
        source: chat_completion_sources.MISTRALAI,
    },
    'custom': {
        selected: 'openai',
        button: '#api_button_openai',
        source: chat_completion_sources.CUSTOM,
    },
    'cohere': {
        selected: 'openai',
        button: '#api_button_openai',
        source: chat_completion_sources.COHERE,
    },
    'perplexity': {
        selected: 'openai',
        button: '#api_button_openai',
        source: chat_completion_sources.PERPLEXITY,
    },
    'groq': {
        selected: 'openai',
        button: '#api_button_openai',
        source: chat_completion_sources.GROQ,
    },
    'infermaticai': {
        selected: 'textgenerationwebui',
        button: '#api_button_textgenerationwebui',
        type: textgen_types.INFERMATICAI,
    },
    'dreamgen': {
        selected: 'textgenerationwebui',
        button: '#api_button_textgenerationwebui',
        type: textgen_types.DREAMGEN,
    },
    'openrouter-text': {
        selected: 'textgenerationwebui',
        button: '#api_button_textgenerationwebui',
        type: textgen_types.OPENROUTER,
    },
};

async function selectContextCallback(_, name) {
    if (!name) {
        return power_user.context.preset;
    }

    const contextNames = context_presets.map(preset => preset.name);
    const fuse = new Fuse(contextNames);
    const result = fuse.search(name);

    if (result.length === 0) {
        toastr.warning(`Context preset "${name}" not found`);
        return '';
    }

    const foundName = result[0].item;
    selectContextPreset(foundName);
    return foundName;
}

async function selectInstructCallback(_, name) {
    if (!name) {
        return power_user.instruct.preset;
    }

    const instructNames = instruct_presets.map(preset => preset.name);
    const fuse = new Fuse(instructNames);
    const result = fuse.search(name);

    if (result.length === 0) {
        toastr.warning(`Instruct preset "${name}" not found`);
        return '';
    }

    const foundName = result[0].item;
    selectInstructPreset(foundName);
    return foundName;
}

async function enableInstructCallback() {
    $('#instruct_enabled').prop('checked', true).trigger('change');
}

async function disableInstructCallback() {
    $('#instruct_enabled').prop('checked', false).trigger('change');
}

/**
 * @param {string} text API name
 */
async function connectAPISlash(_, text) {
    if (!text.trim()) {
        for (const [key, config] of Object.entries(CONNECT_API_MAP)) {
            if (config.selected !== main_api) continue;

            if (config.source) {
                if (oai_settings.chat_completion_source === config.source) {
                    return key;
                } else {
                    continue;
                }
            }

            if (config.type) {
                if (textgen_settings.type === config.type) {
                    return key;
                } else {
                    continue;
                }
            }

            return key;
        }
    }

    const apiConfig = CONNECT_API_MAP[text.toLowerCase()];
    if (!apiConfig) {
        toastr.error(`Error: ${text} is not a valid API`);
        return;
    }

    $(`#main_api option[value='${apiConfig.selected || text}']`).prop('selected', true);
    $('#main_api').trigger('change');

    if (apiConfig.source) {
        $(`#chat_completion_source option[value='${apiConfig.source}']`).prop('selected', true);
        $('#chat_completion_source').trigger('change');
    }

    if (apiConfig.type) {
        $(`#textgen_type option[value='${apiConfig.type}']`).prop('selected', true);
        $('#textgen_type').trigger('change');
    }

    if (apiConfig.button) {
        $(apiConfig.button).trigger('click');
    }

    toastr.info(`API set to ${text}, trying to connect..`);

    try {
        await waitUntilCondition(() => online_status !== 'no_connection', 10000, 100);
        console.log('Connection successful');
    } catch {
        console.log('Could not connect after 5 seconds, skipping.');
    }
}

/**
 * Imports supported files dropped into the app window.
 * @param {File[]} files Array of files to process
 * @param {boolean?} preserveFileNames Whether to preserve original file names
 * @returns {Promise<void>}
 */
export async function processDroppedFiles(files, preserveFileNames = false) {
    const allowedMimeTypes = [
        'application/json',
        'image/png',
        'application/yaml',
        'application/x-yaml',
        'text/yaml',
        'text/x-yaml',
    ];

    const allowedExtensions = [
        'charx',
    ];

    for (const file of files) {
        const extension = file.name.split('.').pop().toLowerCase();
        if (allowedMimeTypes.includes(file.type) || allowedExtensions.includes(extension)) {
            await importCharacter(file, preserveFileNames);
        } else {
            toastr.warning('Unsupported file type: ' + file.name);
        }
    }
}

/**
 * Imports a character from a file.
 * @param {File} file File to import
 * @param {boolean?} preserveFileName Whether to preserve original file name
 * @returns {Promise<void>}
 */
async function importCharacter(file, preserveFileName = false) {
    if (is_group_generating || is_send_press) {
        toastr.error('Cannot import characters while generating. Stop the request and try again.', 'Import aborted');
        throw new Error('Cannot import character while generating');
    }

    const ext = file.name.match(/\.(\w+)$/);
    if (!ext || !(['json', 'png', 'yaml', 'yml', 'charx'].includes(ext[1].toLowerCase()))) {
        return;
    }

    const format = ext[1].toLowerCase();
    $('#character_import_file_type').val(format);
    const formData = new FormData();
    formData.append('avatar', file);
    formData.append('file_type', format);
    formData.append('preserve_file_name', String(preserveFileName));

    const data = await jQuery.ajax({
        type: 'POST',
        url: './api/characters/import',
        data: formData,
        async: true,
        cache: false,
        contentType: false,
        processData: false,
    });

    if (data.error) {
        toastr.error('The file is likely invalid or corrupted.', 'Could not import character');
        return;
    }

    if (data.file_name !== undefined) {
        $('#character_search_bar').val('').trigger('input');

        let oldSelectedChar = null;
        if (this_chid !== undefined) {
            oldSelectedChar = characters[this_chid].avatar;
        }

        await getCharacters();
        select_rm_info('char_import', data.file_name, oldSelectedChar);
        if (power_user.import_card_tags) {
            let currentContext = getContext();
            let avatarFileName = `${data.file_name}.png`;
            let importedCharacter = currentContext.characters.find(character => character.avatar === avatarFileName);
            await importTags(importedCharacter);
        }
    }
}

async function importFromURL(items, files) {
    for (const item of items) {
        if (item.type === 'text/uri-list') {
            const uriList = await new Promise((resolve) => {
                item.getAsString((uriList) => { resolve(uriList); });
            });
            const uris = uriList.split('\n').filter(uri => uri.trim() !== '');
            try {
                for (const uri of uris) {
                    const request = await fetch(uri);
                    const data = await request.blob();
                    const fileName = request.headers.get('Content-Disposition')?.split('filename=')[1]?.replace(/"/g, '') || uri.split('/').pop() || 'file.png';
                    const file = new File([data], fileName, { type: data.type });
                    files.push(file);
                }
            } catch (error) {
                console.error('Failed to import from URL', error);
            }
        }
    }
}

async function doImpersonate(_, prompt) {
    $('#send_textarea').val('');
    $('#option_impersonate').trigger('click', { fromSlashCommand: true, additionalPrompt: prompt });
}

async function doDeleteChat() {
    await displayPastChats();
    let currentChatDeleteButton = $('.select_chat_block[highlight=\'true\']').parent().find('.PastChat_cross');
    $(currentChatDeleteButton).trigger('click');
    await delay(1);
    $('#dialogue_popup_ok').trigger('click', { fromSlashCommand: true });
}

async function doRenameChat(_, chatName) {
    if (!chatName) {
        toastr.warning('Name must be provided as an argument to rename this chat.');
        return;
    }

    const currentChatName = getCurrentChatId();
    if (!currentChatName) {
        toastr.warning('No chat selected that can be renamed.');
        return;
    }

    await renameChat(currentChatName, chatName);

    toastr.success(`Successfully renamed chat to: ${chatName}`);
}

/**
 * Renames the currently selected chat.
 * @param {string} oldFileName Old name of the chat (no JSONL extension)
 * @param {string} newName New name for the chat (no JSONL extension)
 */
export async function renameChat(oldFileName, newName) {
    const body = {
        is_group: !!selected_group,
        avatar_url: characters[this_chid]?.avatar,
        original_file: `${oldFileName}.jsonl`,
        renamed_file: `${newName}.jsonl`,
    };

    try {
        showLoader();
        const response = await fetch('/api/chats/rename', {
            method: 'POST',
            body: JSON.stringify(body),
            headers: getRequestHeaders(),
        });

        if (!response.ok) {
            throw new Error('Unsuccessful request.');
        }

        const data = await response.json();

        if (data.error) {
            throw new Error('Server returned an error.');
        }

        if (selected_group) {
            await renameGroupChat(selected_group, oldFileName, newName);
        }
        else {
            if (characters[this_chid].chat == oldFileName) {
                characters[this_chid].chat = newName;
                $('#selected_chat_pole').val(characters[this_chid].chat);
                await createOrEditCharacter();
            }
        }

        await reloadCurrentChat();
    } catch {
        hideLoader();
        await delay(500);
        await callPopup('An error has occurred. Chat was not renamed.', 'text');
    } finally {
        hideLoader();
    }
}

/**
 * /getchatname` slash command
 */
async function doGetChatName() {
    return getCurrentChatDetails().sessionName;
}

const isPwaMode = window.navigator.standalone;
if (isPwaMode) { $('body').addClass('PWA'); }

function doCharListDisplaySwitch() {
    console.debug('toggling body charListGrid state');
    $('body').toggleClass('charListGrid');
    power_user.charListGrid = $('body').hasClass('charListGrid') ? true : false;
    saveSettingsDebounced();
}

function doCloseChat() {
    $('#option_close_chat').trigger('click');
}

/**
 * Function to handle the deletion of a character, given a specific popup type and character ID.
 * If popup type equals "del_ch", it will proceed with deletion otherwise it will exit the function.
 * It fetches the delete character route, sending necessary parameters, and in case of success,
 * it proceeds to delete character from UI and saves settings.
 * In case of error during the wfetch request, it logs the error details.
 *
 * @param {string} popup_type - The type of popup currently active.
 * @param {string} this_chid - The character ID to be deleted.
 * @param {boolean} delete_chats - Whether to delete chats or not.
 */
export async function handleDeleteCharacter(popup_type, this_chid, delete_chats) {
    if (popup_type !== 'del_ch' ||
        !characters[this_chid]) {
        return;
    }

    await deleteCharacter(characters[this_chid].avatar, { deleteChats: delete_chats });
}

/**
 * Deletes a character completely, including associated chats if specified
 *
 * @param {string} characterKey - The key (avatar) of the character to be deleted
 * @param {Object} [options] - Optional parameters for the deletion
 * @param {boolean} [options.deleteChats=true] - Whether to delete associated chats or not
 * @return {Promise<void>} - A promise that resolves when the character is successfully deleted
 */
export async function deleteCharacter(characterKey, { deleteChats = true } = {}) {
    const character = characters.find(x => x.avatar == characterKey);
    if (!character) {
        toastr.warning(`Character ${characterKey} not found. Cannot be deleted.`);
        return;
    }

    const chid = characters.indexOf(character);
    const pastChats = await getPastCharacterChats(chid);

    const msg = { avatar_url: character.avatar, delete_chats: deleteChats };

    const response = await fetch('./api/characters/delete', {
        method: 'POST',
        headers: getRequestHeaders(),
        body: JSON.stringify(msg),
        cache: 'no-cache',
    });

    if (!response.ok) {
        throw new Error(`Failed to delete character: ${response.status} ${response.statusText}`);
    }

    await removeCharacterFromUI(character.name, character.avatar);

    if (deleteChats) {
        for (const chat of pastChats) {
            const name = chat.file_name.replace('.jsonl', '');
            await eventSource.emit(event_types.CHAT_DELETED, name);
        }
    }
}

/**
 * Function to delete a character from UI after character deletion API success.
 * It manages necessary UI changes such as closing advanced editing popup, unsetting
 * character ID, resetting characters array and chat metadata, deselecting character's tab
 * panel, removing character name from navigation tabs, clearing chat, removing character's
 * avatar from tag_map, fetching updated list of characters and updating the 'deleted
 * character' message.
 * It also ensures to save the settings after all the operations.
 *
 * @param {string} name - The name of the character to be deleted.
 * @param {string} avatar - The avatar URL of the character to be deleted.
 * @param {boolean} reloadCharacters - Whether the character list should be refreshed after deletion.
 */
async function removeCharacterFromUI(name, avatar, reloadCharacters = true) {
    await clearChat();
    $('#character_cross').click();
    this_chid = undefined;
    characters.length = 0;
    name2 = systemUserName;
    chat = [...safetychat];
    chat_metadata = {};
    $(document.getElementById('rm_button_selected_ch')).children('h2').text('');
    this_chid = undefined;
    delete tag_map[avatar];
    if (reloadCharacters) await getCharacters();
    select_rm_info('char_delete', name);
    await printMessages();
    saveSettingsDebounced();
}

function doTogglePanels() {
    $('#option_settings').trigger('click');
}

function addDebugFunctions() {
    const doBackfill = async () => {
        for (const message of chat) {
            // System messages are not counted
            if (message.is_system) {
                continue;
            }

            if (!message.extra) {
                message.extra = {};
            }

            message.extra.token_count = await getTokenCountAsync(message.mes, 0);
        }

        await saveChatConditional();
        await reloadCurrentChat();
    };

    registerDebugFunction('backfillTokenCounts', 'Backfill token counters',
        `Recalculates token counts of all messages in the current chat to refresh the counters.
        Useful when you switch between models that have different tokenizers.
        This is a visual change only. Your chat will be reloaded.`, doBackfill);

    registerDebugFunction('generationTest', 'Send a generation request', 'Generates text using the currently selected API.', async () => {
        const text = prompt('Input text:', 'Hello');
        toastr.info('Working on it...');
        const message = await generateRaw(text, null, false, false);
        alert(message);
    });

    registerDebugFunction('clearPrompts', 'Delete itemized prompts', 'Deletes all itemized prompts from the local storage.', async () => {
        await clearItemizedPrompts();
        toastr.info('Itemized prompts deleted.');
        if (getCurrentChatId()) {
            await reloadCurrentChat();
        }
    });

    registerDebugFunction('toggleEventTracing', 'Toggle event tracing', 'Useful to see what triggered a certain event.', () => {
        localStorage.setItem('eventTracing', localStorage.getItem('eventTracing') === 'true' ? 'false' : 'true');
        toastr.info('Event tracing is now ' + (localStorage.getItem('eventTracing') === 'true' ? 'enabled' : 'disabled'));
    });

    registerDebugFunction('copySetup', 'Copy ST setup to clipboard [WIP]', 'Useful data when reporting bugs', async () => {
        const getContextContents = getContext();
        const getSettingsContents = settings;
        //console.log(getSettingsContents);
        const logMessage = `
\`\`\`
API: ${getSettingsContents.main_api}
API Type: ${getSettingsContents[getSettingsContents.main_api + '_settings'].type}
API server: ${getSettingsContents.api_server}
Model: ${getContextContents.onlineStatus}
Context Preset: ${power_user.context.preset}
Instruct Preset: ${power_user.instruct.preset}
API Settings: ${JSON.stringify(getSettingsContents[getSettingsContents.main_api + '_settings'], null, 2)}
\`\`\`
    `;

        //console.log(getSettingsContents)
        //console.log(logMessage);

        try {
            await navigator.clipboard.writeText(logMessage);
            toastr.info('Your ST API setup data has been copied to the clipboard.');
        } catch (error) {
            toastr.error('Failed to copy ST Setup to clipboard:', error);
        }
    });
}

jQuery(async function () {

    if (isMobile()) {
        console.debug('hiding movingUI and sheldWidth toggles for mobile');
        $('#sheldWidthToggleBlock').hide();
        $('#movingUIModeCheckBlock').hide();

    }

    async function doForceSave() {
        await saveSettings();
        await saveChatConditional();
        toastr.success('Chat and settings saved.');
    }

    SlashCommandParser.addCommandObject(SlashCommand.fromProps({
        name: 'dupe',
        callback: DupeChar,
        helpString: 'Duplicates the currently selected character.',
    }));
    SlashCommandParser.addCommandObject(SlashCommand.fromProps({
        name: 'api',
        callback: connectAPISlash,
        namedArgumentList: [],
        unnamedArgumentList: [
            new SlashCommandArgument(
                'API to connect to',
                [ARGUMENT_TYPE.STRING],
                true,
                false,
                null,
                Object.keys(CONNECT_API_MAP),
            ),
        ],
        helpString: `
            <div>
                Connect to an API. If no argument is provided, it will return the currently connected API.
            </div>
            <div>
                <strong>Available APIs:</strong>
                <pre><code>${Object.keys(CONNECT_API_MAP).join(', ')}</code></pre>
            </div>
        `,
    }));
    SlashCommandParser.addCommandObject(SlashCommand.fromProps({
        name: 'impersonate',
        callback: doImpersonate,
        aliases: ['imp'],
        unnamedArgumentList: [
            new SlashCommandArgument(
                'prompt', [ARGUMENT_TYPE.STRING], false,
            ),
        ],
        helpString: `
            <div>
                Calls an impersonation response, with an optional additional prompt.
            </div>
            <div>
                <strong>Example:</strong>
                <ul>
                    <li>
                        <pre><code class="language-stscript">/impersonate What is the meaning of life?</code></pre>
                    </li>
                </ul>
            </div>
        `,
    }));
    SlashCommandParser.addCommandObject(SlashCommand.fromProps({
        name: 'delchat',
        callback: doDeleteChat,
        helpString: 'Deletes the current chat.',
    }));
    SlashCommandParser.addCommandObject(SlashCommand.fromProps({
        name: 'renamechat',
        callback: doRenameChat,
        unnamedArgumentList: [
            new SlashCommandArgument(
                'new chat name', [ARGUMENT_TYPE.STRING], true,
            ),
        ],
        helpString: 'Renames the current chat.',
    }));
    SlashCommandParser.addCommandObject(SlashCommand.fromProps({
        name: 'getchatname',
        callback: doGetChatName,
        returns: 'chat file name',
        helpString: 'Returns the name of the current chat file into the pipe.',
    }));
    SlashCommandParser.addCommandObject(SlashCommand.fromProps({
        name: 'closechat',
        callback: doCloseChat,
        helpString: 'Closes the current chat.',
    }));
    SlashCommandParser.addCommandObject(SlashCommand.fromProps({
        name: 'panels',
        callback: doTogglePanels,
        aliases: ['togglepanels'],
        helpString: 'Toggle UI panels on/off',
    }));
    SlashCommandParser.addCommandObject(SlashCommand.fromProps({
        name: 'forcesave',
        callback: doForceSave,
        helpString: 'Forces a save of the current chat and settings',
    }));
    SlashCommandParser.addCommandObject(SlashCommand.fromProps({
        name: 'instruct',
        callback: selectInstructCallback,
        returns: 'current preset',
        namedArgumentList: [],
        unnamedArgumentList: [
            new SlashCommandArgument(
                'name', [ARGUMENT_TYPE.STRING], false,
            ),
        ],
        helpString: `
            <div>
                Selects instruct mode preset by name. Gets the current instruct if no name is provided.
            </div>
            <div>
                <strong>Example:</strong>
                <ul>
                    <li>
                        <pre><code class="language-stscript">/instruct creative</code></pre>
                    </li>
                </ul>
            </div>
        `,
    }));
    SlashCommandParser.addCommandObject(SlashCommand.fromProps({
        name: 'instruct-on',
        callback: enableInstructCallback,
        helpString: 'Enables instruct mode.',
    }));
    SlashCommandParser.addCommandObject(SlashCommand.fromProps({
        name: 'instruct-off',
        callback: disableInstructCallback,
        helpString: 'Disables instruct mode',
    }));
    SlashCommandParser.addCommandObject(SlashCommand.fromProps({
        name: 'context',
        callback: selectContextCallback,
        returns: 'template name',
        unnamedArgumentList: [
            new SlashCommandArgument(
                'name', [ARGUMENT_TYPE.STRING], false,
            ),
        ],
        helpString: 'Selects context template by name. Gets the current template if no name is provided',
    }));
    SlashCommandParser.addCommandObject(SlashCommand.fromProps({
        name: 'chat-manager',
        callback: () => $('#option_select_chat').trigger('click'),
        aliases: ['chat-history', 'manage-chats'],
        helpString: 'Opens the chat manager for the current character/group.',
    }));

    setTimeout(function () {
        $('#groupControlsToggle').trigger('click');
        $('#groupCurrentMemberListToggle .inline-drawer-icon').trigger('click');
    }, 200);

    $('#chat').on('wheel touchstart', () => {
        scrollLock = true;
    });

    $(document).on('click', '.api_loading', cancelStatusCheck);

    //////////INPUT BAR FOCUS-KEEPING LOGIC/////////////
    let S_TAPreviouslyFocused = false;
    $('#send_textarea').on('focusin focus click', () => {
        S_TAPreviouslyFocused = true;
    });
    $('#options_button, #send_but, #option_regenerate, #option_continue, #mes_continue').on('click', () => {
        if (S_TAPreviouslyFocused) {
            $('#send_textarea').focus();
        }
    });
    $(document).click(event => {
        if ($(':focus').attr('id') !== 'send_textarea') {
            var validIDs = ['options_button', 'send_but', 'mes_continue', 'send_textarea', 'option_regenerate', 'option_continue'];
            if (!validIDs.includes($(event.target).attr('id'))) {
                S_TAPreviouslyFocused = false;
            }
        } else {
            S_TAPreviouslyFocused = true;
        }
    });

    /////////////////

    $('#swipes-checkbox').change(function () {
        swipes = !!$('#swipes-checkbox').prop('checked');
        if (swipes) {
            //console.log('toggle change calling showswipebtns');
            showSwipeButtons();
        } else {
            hideSwipeButtons();
        }
        saveSettingsDebounced();
    });

    ///// SWIPE BUTTON CLICKS ///////

    $(document).on('click', '.swipe_right', swipe_right);

    $(document).on('click', '.swipe_left', swipe_left);

    const debouncedCharacterSearch = debounce((searchQuery) => {
        entitiesFilter.setFilterData(FILTER_TYPES.SEARCH, searchQuery);
    });
    $('#character_search_bar').on('input', function () {
        const searchQuery = String($(this).val());
        debouncedCharacterSearch(searchQuery);
    });


    $('#mes_continue').on('click', function () {
        $('#option_continue').trigger('click');
    });

    $('#send_but').on('click', function () {
        sendTextareaMessage();
    });

    //menu buttons setup

    $('#rm_button_settings').click(function () {
        selected_button = 'settings';
        menu_type = 'settings';
        selectRightMenuWithAnimation('rm_api_block');
    });
    $('#rm_button_characters').click(function () {
        selected_button = 'characters';
        select_rm_characters();
    });
    $('#rm_button_back').click(function () {
        selected_button = 'characters';
        select_rm_characters();
    });
    $('#rm_button_create').click(function () {
        selected_button = 'create';
        select_rm_create();
    });
    $('#rm_button_selected_ch').click(function () {
        if (selected_group) {
            select_group_chats(selected_group);
        } else {
            selected_button = 'character_edit';
            select_selected_character(this_chid);
        }
        $('#character_search_bar').val('').trigger('input');
    });

    $(document).on('click', '.character_select', async function () {
        const id = $(this).attr('chid');
        await selectCharacterById(id);
    });

    $(document).on('click', '.bogus_folder_select', function () {
        const tagId = $(this).attr('tagid');
        console.debug('Bogus folder clicked', tagId);
        chooseBogusFolder($(this), tagId);
    });

    $(document).on('input', '.edit_textarea', function () {
        scroll_holder = $('#chat').scrollTop();
        $(this).height(0).height(this.scrollHeight);
        is_use_scroll_holder = true;
    });
    $('#chat').on('scroll', function () {
        if (is_use_scroll_holder) {
            $('#chat').scrollTop(scroll_holder);
            is_use_scroll_holder = false;
        }
    });

    $(document).on('click', '.mes', function () {
        //when a 'delete message' parent div is clicked
        // and we are in delete mode and del_checkbox is visible
        if (!is_delete_mode || !$(this).children('.del_checkbox').is(':visible')) {
            return;
        }
        $('.mes').children('.del_checkbox').each(function () {
            $(this).prop('checked', false);
            $(this).parent().removeClass('selected');
        });
        $(this).addClass('selected'); //sets the bg of the mes selected for deletion
        var i = Number($(this).attr('mesid')); //checks the message ID in the chat
        this_del_mes = i;
        //as long as the current message ID is less than the total chat length
        while (i < chat.length) {
            //sets the bg of the all msgs BELOW the selected .mes
            $(`.mes[mesid="${i}"]`).addClass('selected');
            $(`.mes[mesid="${i}"]`).children('.del_checkbox').prop('checked', true);
            i++;
        }
    });

    $(document).on('click', '.PastChat_cross', function (e) {
        e.stopPropagation();
        chat_file_for_del = $(this).attr('file_name');
        console.debug('detected cross click for' + chat_file_for_del);
        callPopup('<h3>Delete the Chat File?</h3>', 'del_chat');
    });

    $('#advanced_div').click(function () {
        if (!is_advanced_char_open) {
            is_advanced_char_open = true;
            $('#character_popup').css({ 'display': 'flex', 'opacity': 0.0 }).addClass('open');
            $('#character_popup').transition({
                opacity: 1.0,
                duration: animation_duration,
                easing: animation_easing,
            });
        } else {
            is_advanced_char_open = false;
            $('#character_popup').css('display', 'none').removeClass('open');
        }
    });

    $('#character_cross').click(function () {
        is_advanced_char_open = false;
        $('#character_popup').transition({
            opacity: 0,
            duration: animation_duration,
            easing: animation_easing,
        });
        setTimeout(function () { $('#character_popup').css('display', 'none'); }, animation_duration);
    });

    $('#character_popup_ok').click(function () {
        is_advanced_char_open = false;
        $('#character_popup').css('display', 'none');
    });

    $('#dialogue_popup_ok').click(async function (e, customData) {
        const fromSlashCommand = customData?.fromSlashCommand || false;
        dialogueCloseStop = false;
        $('#shadow_popup').transition({
            opacity: 0,
            duration: animation_duration,
            easing: animation_easing,
        });
        setTimeout(function () {
            if (dialogueCloseStop) return;
            $('#shadow_popup').css('display', 'none');
            $('#dialogue_popup').removeClass('large_dialogue_popup');
            $('#dialogue_popup').removeClass('wide_dialogue_popup');
        }, animation_duration);

        //      $("#shadow_popup").css("opacity:", 0.0);

        if (popup_type == 'avatarToCrop') {
            dialogueResolve($('#avatarToCrop').data('cropper').getCroppedCanvas().toDataURL('image/jpeg'));
        }

        if (popup_type == 'del_chat') {
            //close past chat popup
            $('#select_chat_cross').trigger('click');
            showLoader();
            if (selected_group) {
                await deleteGroupChat(selected_group, chat_file_for_del);
            } else {
                await delChat(chat_file_for_del);
            }

            if (fromSlashCommand) {  // When called from `/delchat` command, don't re-open the history view.
                $('#options').hide();  // hide option popup menu
                hideLoader();
            } else {  // Open the history view again after 2 seconds (delay to avoid edge cases for deleting last chat).
                setTimeout(function () {
                    $('#option_select_chat').click();
                    $('#options').hide();  // hide option popup menu
                    hideLoader();
                }, 2000);
            }
        }
        if (popup_type == 'del_ch') {
            const deleteChats = !!$('#del_char_checkbox').prop('checked');
            eventSource.emit(event_types.CHARACTER_DELETED, { id: this_chid, character: characters[this_chid] });
            await handleDeleteCharacter(popup_type, this_chid, deleteChats);
        }
        if (popup_type == 'alternate_greeting' && menu_type !== 'create') {
            createOrEditCharacter();
        }
        if (popup_type === 'del_group') {
            const groupId = $('#dialogue_popup').data('group_id');

            if (groupId) {
                deleteGroup(groupId);
            }
        }
        //Make a new chat for selected character
        if (
            popup_type == 'new_chat' &&
            (selected_group || this_chid !== undefined) &&
            menu_type != 'create'
        ) {
            //Fix it; New chat doesn't create while open create character menu
            await clearChat();
            chat.length = 0;

            chat_file_for_del = getCurrentChatDetails()?.sessionName;
            const isDelChatCheckbox = document.getElementById('del_chat_checkbox')?.checked;

            // Make it easier to find in backups
            if (isDelChatCheckbox) {
                await saveChatConditional();
            }

            if (selected_group) {
                await createNewGroupChat(selected_group);
                if (isDelChatCheckbox) await deleteGroupChat(selected_group, chat_file_for_del);
            }
            else {
                //RossAscends: added character name to new chat filenames and replaced Date.now() with humanizedDateTime;
                chat_metadata = {};
                characters[this_chid].chat = `${name2} - ${humanizedDateTime()}`;
                $('#selected_chat_pole').val(characters[this_chid].chat);
                await getChat();
                await createOrEditCharacter();
                if (isDelChatCheckbox) await delChat(chat_file_for_del + '.jsonl');
            }
        }

        rawPromptPopper.update();
        $('#rawPromptPopup').hide();

        if (dialogueResolve) {
            if (popup_type == 'input') {
                dialogueResolve($('#dialogue_popup_input').val());
                $('#dialogue_popup_input').val('');

            }
            else {
                dialogueResolve(true);

            }

            dialogueResolve = null;
        }
    });

    $('#dialogue_popup_cancel').click(function (e) {
        dialogueCloseStop = false;
        $('#shadow_popup').transition({
            opacity: 0,
            duration: animation_duration,
            easing: animation_easing,
        });
        setTimeout(function () {
            if (dialogueCloseStop) return;
            $('#shadow_popup').css('display', 'none');
            $('#dialogue_popup').removeClass('large_dialogue_popup');
        }, animation_duration);

        //$("#shadow_popup").css("opacity:", 0.0);
        popup_type = '';

        if (dialogueResolve) {
            dialogueResolve(false);
            dialogueResolve = null;
        }

    });

    $('#add_avatar_button').change(function () {
        read_avatar_load(this);
    });

    $('#form_create').submit(createOrEditCharacter);

    $('#delete_button').on('click', function () {
        callPopup(`
                <h3>Delete the character?</h3>
                <b>THIS IS PERMANENT!<br><br>
                <label for="del_char_checkbox" class="checkbox_label justifyCenter">
                    <input type="checkbox" id="del_char_checkbox" />
                    <small>Also delete the chat files</small>
                </label><br></b>`, 'del_ch', '',
        );
    });

    //////// OPTIMIZED ALL CHAR CREATION/EDITING TEXTAREA LISTENERS ///////////////

    $('#character_name_pole').on('input', function () {
        if (menu_type == 'create') {
            create_save.name = String($('#character_name_pole').val());
        }
    });

    const elementsToUpdate = {
        '#description_textarea': function () { create_save.description = String($('#description_textarea').val()); },
        '#creator_notes_textarea': function () { create_save.creator_notes = String($('#creator_notes_textarea').val()); },
        '#character_version_textarea': function () { create_save.character_version = String($('#character_version_textarea').val()); },
        '#system_prompt_textarea': function () { create_save.system_prompt = String($('#system_prompt_textarea').val()); },
        '#post_history_instructions_textarea': function () { create_save.post_history_instructions = String($('#post_history_instructions_textarea').val()); },
        '#creator_textarea': function () { create_save.creator = String($('#creator_textarea').val()); },
        '#tags_textarea': function () { create_save.tags = String($('#tags_textarea').val()); },
        '#personality_textarea': function () { create_save.personality = String($('#personality_textarea').val()); },
        '#scenario_pole': function () { create_save.scenario = String($('#scenario_pole').val()); },
        '#mes_example_textarea': function () { create_save.mes_example = String($('#mes_example_textarea').val()); },
        '#firstmessage_textarea': function () { create_save.first_message = String($('#firstmessage_textarea').val()); },
        '#talkativeness_slider': function () { create_save.talkativeness = Number($('#talkativeness_slider').val()); },
        '#depth_prompt_prompt': function () { create_save.depth_prompt_prompt = String($('#depth_prompt_prompt').val()); },
        '#depth_prompt_depth': function () { create_save.depth_prompt_depth = Number($('#depth_prompt_depth').val()); },
        '#depth_prompt_role': function () { create_save.depth_prompt_role = String($('#depth_prompt_role').val()); },
    };

    Object.keys(elementsToUpdate).forEach(function (id) {
        $(id).on('input', function () {
            if (menu_type == 'create') {
                elementsToUpdate[id]();
            } else {
                saveCharacterDebounced();
            }
        });
    });

    $('#favorite_button').on('click', function () {
        updateFavButtonState(!fav_ch_checked);
        if (menu_type != 'create') {
            saveCharacterDebounced();
        }
    });

    /* $("#renameCharButton").on('click', renameCharacter); */

    $(document).on('click', '.renameChatButton', async function (e) {
        e.stopPropagation();
        const oldFileNameFull = $(this).closest('.select_chat_block_wrapper').find('.select_chat_block_filename').text();
        const oldFileName = oldFileNameFull.replace('.jsonl', '');

        const popupText = `<h3>Enter the new name for the chat:<h3>
        <small>!!Using an existing filename will produce an error!!<br>
        This will break the link between checkpoint chats.<br>
        No need to add '.jsonl' at the end.<br>
        </small>`;
        const newName = await callPopup(popupText, 'input', oldFileName);

        if (!newName || newName == oldFileName) {
            console.log('no new name found, aborting');
            return;
        }

<<<<<<< HEAD
        const body = {
            is_group: !!selected_group,
            avatar_url: characters[this_chid]?.avatar,
            original_file: `${old_filename}.jsonl`,
            renamed_file: `${newName}.jsonl`,
        };

        try {
            showLoader();
            const response = await fetch('./api/chats/rename', {
                method: 'POST',
                body: JSON.stringify(body),
                headers: getRequestHeaders(),
            });

            if (!response.ok) {
                throw new Error('Unsuccessful request.');
            }

            const data = await response.json();

            if (data.error) {
                throw new Error('Server returned an error.');
            }

            if (selected_group) {
                await renameGroupChat(selected_group, old_filename, newName);
            }
            else {
                if (characters[this_chid].chat == old_filename) {
                    characters[this_chid].chat = newName;
                    $('#selected_chat_pole').val(characters[this_chid].chat);
                    await createOrEditCharacter();
                }
            }

            await reloadCurrentChat();
=======
        await renameChat(oldFileName, newName);
>>>>>>> 4dcb2acb

        await delay(250);
        $('#option_select_chat').trigger('click');
        $('#options').hide();
    });

    $(document).on('click', '.exportChatButton, .exportRawChatButton', async function (e) {
        e.stopPropagation();
        const format = $(this).data('format') || 'txt';
        await saveChatConditional();
        const filenamefull = $(this).closest('.select_chat_block_wrapper').find('.select_chat_block_filename').text();
        console.log(`exporting ${filenamefull} in ${format} format`);

        const filename = filenamefull.replace('.jsonl', '');
        const body = {
            is_group: !!selected_group,
            avatar_url: characters[this_chid]?.avatar,
            file: `${filename}.jsonl`,
            exportfilename: `${filename}.${format}`,
            format: format,
        };
        console.log(body);
        try {
            const response = await fetch('./api/chats/export', {
                method: 'POST',
                body: JSON.stringify(body),
                headers: getRequestHeaders(),
            });
            const data = await response.json();
            if (!response.ok) {
                // display error message
                console.log(data.message);
                await delay(250);
                toastr.error(`Error: ${data.message}`);
                return;
            } else {
                const mimeType = format == 'txt' ? 'text/plain' : 'application/octet-stream';
                // success, handle response data
                console.log(data);
                await delay(250);
                toastr.success(data.message);
                download(data.result, body.exportfilename, mimeType);
            }
        } catch (error) {
            // display error message
            console.log(`An error has occurred: ${error.message}`);
            await delay(250);
            toastr.error(`Error: ${error.message}`);
        }
    });

    ///////////////////////////////////////////////////////////////////////////////////

    $('#api_button').click(function (e) {
        if ($('#api_url_text').val() != '') {
            let value = formatKoboldUrl(String($('#api_url_text').val()).trim());

            if (!value) {
                toastr.error('Please enter a valid URL.');
                return;
            }

            $('#api_url_text').val(value);
            api_server = value;
            startStatusLoading();

            main_api = 'kobold';
            saveSettingsDebounced();
            getStatusKobold();
        }
    });

    $('#api_button_textgenerationwebui').on('click', async function (e) {
        const keys = [
            { id: 'api_key_mancer', secret: SECRET_KEYS.MANCER },
            { id: 'api_key_vllm', secret: SECRET_KEYS.VLLM },
            { id: 'api_key_aphrodite', secret: SECRET_KEYS.APHRODITE },
            { id: 'api_key_tabby', secret: SECRET_KEYS.TABBY },
            { id: 'api_key_togetherai', secret: SECRET_KEYS.TOGETHERAI },
            { id: 'api_key_ooba', secret: SECRET_KEYS.OOBA },
            { id: 'api_key_infermaticai', secret: SECRET_KEYS.INFERMATICAI },
            { id: 'api_key_dreamgen', secret: SECRET_KEYS.DREAMGEN },
            { id: 'api_key_openrouter-tg', secret: SECRET_KEYS.OPENROUTER },
            { id: 'api_key_koboldcpp', secret: SECRET_KEYS.KOBOLDCPP },
            { id: 'api_key_llamacpp', secret: SECRET_KEYS.LLAMACPP },
        ];

        for (const key of keys) {
            const keyValue = String($(`#${key.id}`).val()).trim();
            if (keyValue.length) {
                await writeSecret(key.secret, keyValue);
            }
        }

        validateTextGenUrl();
        startStatusLoading();
        main_api = 'textgenerationwebui';
        saveSettingsDebounced();
        getStatusTextgen();
    });

    $('#api_button_novel').on('click', async function (e) {
        e.stopPropagation();
        const api_key_novel = String($('#api_key_novel').val()).trim();

        if (api_key_novel.length) {
            await writeSecret(SECRET_KEYS.NOVEL, api_key_novel);
        }

        if (!secret_state[SECRET_KEYS.NOVEL]) {
            console.log('No secret key saved for NovelAI');
            return;
        }

        startStatusLoading();
        // Check near immediately rather than waiting for up to 90s
        await getStatusNovel();
    });

    var button = $('#options_button');
    var menu = $('#options');

    function showMenu() {
        showBookmarksButtons();
        // menu.stop()
        menu.fadeIn(animation_duration);
        optionsPopper.update();
    }

    function hideMenu() {
        // menu.stop();
        menu.fadeOut(animation_duration);
        optionsPopper.update();
    }

    function isMouseOverButtonOrMenu() {
        return menu.is(':hover') || button.is(':hover');
    }

    button.on('click', function () {
        if (menu.is(':visible')) {
            hideMenu();
        } else {
            showMenu();
        }
    });
    button.on('blur', function () {
        //delay to prevent menu hiding when mouse leaves button into menu
        setTimeout(() => {
            if (!isMouseOverButtonOrMenu()) { hideMenu(); }
        }, 100);
    });
    menu.on('blur', function () {
        //delay to prevent menu hide when mouseleaves menu into button
        setTimeout(() => {
            if (!isMouseOverButtonOrMenu()) { hideMenu(); }
        }, 100);
    });
    $(document).on('click', function () {
        if (!isMouseOverButtonOrMenu() && menu.is(':visible')) { hideMenu(); }
    });

    /* $('#set_chat_scenario').on('click', setScenarioOverride); */

    ///////////// OPTIMIZED LISTENERS FOR LEFT SIDE OPTIONS POPUP MENU //////////////////////
    $('#options [id]').on('click', async function (event, customData) {
        const fromSlashCommand = customData?.fromSlashCommand || false;
        var id = $(this).attr('id');

        // Check whether a custom prompt was provided via custom data (for example through a slash command)
        const additionalPrompt = customData?.additionalPrompt?.trim() || undefined;
        const buildOrFillAdditionalArgs = (args = {}) => ({
            ...args,
            ...(additionalPrompt !== undefined && { quiet_prompt: additionalPrompt, quietToLoud: true }),
        });

        if (id == 'option_select_chat') {
            if ((selected_group && !is_group_generating) || (this_chid !== undefined && !is_send_press) || fromSlashCommand) {
                await displayPastChats();
                //this is just to avoid the shadow for past chat view when using /delchat
                //however, the dialog popup still gets one..
                if (!fromSlashCommand) {
                    console.log('displaying shadow');
                    $('#shadow_select_chat_popup').css('display', 'block');
                    $('#shadow_select_chat_popup').css('opacity', 0.0);
                    $('#shadow_select_chat_popup').transition({
                        opacity: 1.0,
                        duration: animation_duration,
                        easing: animation_easing,
                    });
                }
            }
        }

        else if (id == 'option_start_new_chat') {
            if ((selected_group || this_chid !== undefined) && !is_send_press) {
                callPopup(`
                    <h3>Start new chat?</h3><br>
                    <label for="del_chat_checkbox" class="checkbox_label justifyCenter"
                    title="If necessary, you can later restore this chat file from the /backups folder">
                        <input type="checkbox" id="del_chat_checkbox" />
                        <small>Also delete the current chat file</small>
                    </label><br>
                `, 'new_chat', '');
            }
        }

        else if (id == 'option_regenerate') {
            closeMessageEditor();
            if (is_send_press == false) {
                //hideSwipeButtons();

                if (selected_group) {
                    regenerateGroup();
                }
                else {
                    is_send_press = true;
                    Generate('regenerate', buildOrFillAdditionalArgs());
                }
            }
        }

        else if (id == 'option_impersonate') {
            if (is_send_press == false || fromSlashCommand) {
                is_send_press = true;
                Generate('impersonate', buildOrFillAdditionalArgs());
            }
        }

        else if (id == 'option_continue') {
            if (is_send_press == false || fromSlashCommand) {
                is_send_press = true;
                Generate('continue', buildOrFillAdditionalArgs());
            }
        }

        else if (id == 'option_delete_mes') {
            setTimeout(() => openMessageDelete(fromSlashCommand), animation_duration);
        }

        else if (id == 'option_close_chat') {
            if (is_send_press == false) {
                await clearChat();
                chat.length = 0;
                resetSelectedGroup();
                setCharacterId(undefined);
                setCharacterName('');
                setActiveCharacter(null);
                setActiveGroup(null);
                this_edit_mes_id = undefined;
                chat_metadata = {};
                selected_button = 'characters';
                $('#rm_button_selected_ch').children('h2').text('');
                select_rm_characters();
                sendSystemMessage(system_message_types.WELCOME);
                eventSource.emit(event_types.CHAT_CHANGED, getCurrentChatId());
                await getClientVersion();
            } else {
                toastr.info('Please stop the message generation first.');
            }
        }

        else if (id === 'option_settings') {
            //var checkBox = document.getElementById("waifuMode");
            var topBar = document.getElementById('top-bar');
            var topSettingsHolder = document.getElementById('top-settings-holder');
            var divchat = document.getElementById('chat');

            //if (checkBox.checked) {
            if (topBar.style.display === 'none') {
                topBar.style.display = ''; // or "inline-block" if that's the original display value
                topSettingsHolder.style.display = ''; // or "inline-block" if that's the original display value

                divchat.style.borderRadius = '';
                divchat.style.backgroundColor = '';

            } else {

                divchat.style.borderRadius = '10px'; // Adjust the value to control the roundness of the corners
                divchat.style.backgroundColor = ''; // Set the background color to your preference

                topBar.style.display = 'none';
                topSettingsHolder.style.display = 'none';
            }
            //}
        }
        hideMenu();
    });

    $('#newChatFromManageScreenButton').on('click', function () {
        setTimeout(() => {
            $('#option_start_new_chat').trigger('click');
        }, 1);
        setTimeout(() => {
            $('#dialogue_popup_ok').trigger('click');
        }, 1);
        $('#select_chat_cross').trigger('click');

    });

    //////////////////////////////////////////////////////////////////////////////////////////////

    //functionality for the cancel delete messages button, reverts to normal display of input form
    $('#dialogue_del_mes_cancel').click(function () {
        $('#dialogue_del_mes').css('display', 'none');
        $('#send_form').css('display', css_send_form_display);
        $('.del_checkbox').each(function () {
            $(this).css('display', 'none');
            $(this).parent().children('.for_checkbox').css('display', 'block');
            $(this).parent().removeClass('selected');
            $(this).prop('checked', false);
        });
        showSwipeButtons();
        this_del_mes = -1;
        is_delete_mode = false;
    });

    //confirms message deletion with the "ok" button
    $('#dialogue_del_mes_ok').click(async function () {
        $('#dialogue_del_mes').css('display', 'none');
        $('#send_form').css('display', css_send_form_display);
        $('.del_checkbox').each(function () {
            $(this).css('display', 'none');
            $(this).parent().children('.for_checkbox').css('display', 'block');
            $(this).parent().removeClass('selected');
            $(this).prop('checked', false);
        });

        if (this_del_mes >= 0) {
            $(`.mes[mesid="${this_del_mes}"]`).nextAll('div').remove();
            $(`.mes[mesid="${this_del_mes}"]`).remove();
            chat.length = this_del_mes;
            await saveChatConditional();
            chatElement.scrollTop(chatElement[0].scrollHeight);
            eventSource.emit(event_types.MESSAGE_DELETED, chat.length);
            $('#chat .mes').removeClass('last_mes');
            $('#chat .mes').last().addClass('last_mes');
        } else {
            console.log('this_del_mes is not >= 0, not deleting');
        }

        showSwipeButtons();
        this_del_mes = -1;
        is_delete_mode = false;
    });

    $('#settings_preset').change(function () {
        if ($('#settings_preset').find(':selected').val() != 'gui') {
            preset_settings = $('#settings_preset').find(':selected').text();
            const preset = koboldai_settings[koboldai_setting_names[preset_settings]];
            loadKoboldSettings(preset);
            setGenerationParamsFromPreset(preset);
            $('#kobold_api-settings').find('input').prop('disabled', false);
            $('#kobold_api-settings').css('opacity', 1.0);
            $('#kobold_order')
                .css('opacity', 1)
                .sortable('enable');
        } else {
            //$('.button').disableSelection();
            preset_settings = 'gui';

            $('#kobold_api-settings').find('input').prop('disabled', true);
            $('#kobold_api-settings').css('opacity', 0.5);

            $('#kobold_order')
                .css('opacity', 0.5)
                .sortable('disable');
        }
        saveSettingsDebounced();
    });

    $('#settings_preset_novel').change(function () {
        nai_settings.preset_settings_novel = $('#settings_preset_novel')
            .find(':selected')
            .text();

        const preset = novelai_settings[novelai_setting_names[nai_settings.preset_settings_novel]];
        loadNovelPreset(preset);
        amount_gen = Number($('#amount_gen').val());
        max_context = Number($('#max_context').val());

        saveSettingsDebounced();
    });

    $('#main_api').change(function () {
        cancelStatusCheck();
        changeMainAPI();
        saveSettingsDebounced();
    });

    ////////////////// OPTIMIZED RANGE SLIDER LISTENERS////////////////

    var sliderLocked = true;
    var sliderTimer;

    $('input[type=\'range\']').on('touchstart', function () {
        // Unlock the slider after 300ms
        setTimeout(function () {
            sliderLocked = false;
            $(this).css('background-color', 'var(--SmartThemeQuoteColor)');
        }.bind(this), 300);
    });

    $('input[type=\'range\']').on('touchend', function () {
        clearTimeout(sliderTimer);
        $(this).css('background-color', '');
        sliderLocked = true;
    });

    $('input[type=\'range\']').on('touchmove', function (event) {
        if (sliderLocked) {
            event.preventDefault();
        }
    });

    const sliders = [
        {
            sliderId: '#amount_gen',
            counterId: '#amount_gen_counter',
            format: (val) => `${val}`,
            setValue: (val) => { amount_gen = Number(val); },
        },
        {
            sliderId: '#max_context',
            counterId: '#max_context_counter',
            format: (val) => `${val}`,
            setValue: (val) => { max_context = Number(val); },
        },
    ];

    sliders.forEach(slider => {
        $(document).on('input', slider.sliderId, function () {
            const value = $(this).val();
            const formattedValue = slider.format(value);
            slider.setValue(value);
            $(slider.counterId).val(formattedValue);
            saveSettingsDebounced();
        });
    });

    //////////////////////////////////////////////////////////////

    $('#select_chat_cross').click(function () {
        $('#shadow_select_chat_popup').transition({
            opacity: 0,
            duration: animation_duration,
            easing: animation_easing,
        });
        setTimeout(function () { $('#shadow_select_chat_popup').css('display', 'none'); }, animation_duration);
        //$("#shadow_select_chat_popup").css("display", "none");
        $('#load_select_chat_div').css('display', 'block');
    });

    if (navigator.clipboard === undefined) {
        // No clipboard support
        $('.mes_copy').remove();
    }
    else {
        $(document).on('pointerup', '.mes_copy', function () {
            if (this_chid !== undefined || selected_group) {
                try {
                    const messageId = $(this).closest('.mes').attr('mesid');
                    const text = chat[messageId]['mes'];
                    navigator.clipboard.writeText(text);
                    toastr.info('Copied!', '', { timeOut: 2000 });
                } catch (err) {
                    console.error('Failed to copy: ', err);
                }
            }
        });
    }

    $(document).on('pointerup', '.mes_prompt', function () {
        let mesIdForItemization = $(this).closest('.mes').attr('mesId');
        console.log(`looking for mesID: ${mesIdForItemization}`);
        if (itemizedPrompts.length !== undefined && itemizedPrompts.length !== 0) {
            promptItemize(itemizedPrompts, mesIdForItemization);
        }
    });

    $(document).on('pointerup', '#copyPromptToClipboard', function () {
        let rawPrompt = itemizedPrompts[PromptArrayItemForRawPromptDisplay].rawPrompt;
        let rawPromptValues = rawPrompt;

        if (Array.isArray(rawPrompt)) {
            rawPromptValues = rawPrompt.map(x => x.content).join('\n');
        }

        navigator.clipboard.writeText(rawPromptValues);
        toastr.info('Copied!', '', { timeOut: 2000 });
    });

    $(document).on('pointerup', '#showRawPrompt', function () {
        //console.log(itemizedPrompts[PromptArrayItemForRawPromptDisplay].rawPrompt);
        console.log(PromptArrayItemForRawPromptDisplay);
        console.log(itemizedPrompts);
        console.log(itemizedPrompts[PromptArrayItemForRawPromptDisplay].rawPrompt);

        let rawPrompt = itemizedPrompts[PromptArrayItemForRawPromptDisplay].rawPrompt;
        let rawPromptValues = rawPrompt;

        if (Array.isArray(rawPrompt)) {
            rawPromptValues = rawPrompt.map(x => x.content).join('\n');
        }

        //let DisplayStringifiedPrompt = JSON.stringify(itemizedPrompts[PromptArrayItemForRawPromptDisplay].rawPrompt).replace(/\n+/g, '<br>');
        $('#rawPromptWrapper').text(rawPromptValues);
        rawPromptPopper.update();
        $('#rawPromptPopup').toggle();
    });

    //********************
    //***Message Editor***
    $(document).on('click', '.mes_edit', async function () {
        if (this_chid !== undefined || selected_group) {
            // Previously system messages we're allowed to be edited
            /*const message = $(this).closest(".mes");

            if (message.data("isSystem")) {
                return;
            }*/

            let chatScrollPosition = $('#chat').scrollTop();
            if (this_edit_mes_id !== undefined) {
                let mes_edited = $(`#chat [mesid="${this_edit_mes_id}"]`).find('.mes_edit_done');
                if (Number(edit_mes_id) == chat.length - 1) { //if the generating swipe (...)
                    let run_edit = true;
                    if (chat[edit_mes_id]['swipe_id'] !== undefined) {
                        if (chat[edit_mes_id]['swipes'].length === chat[edit_mes_id]['swipe_id']) {
                            run_edit = false;
                        }
                    }
                    if (run_edit) {
                        hideSwipeButtons();
                    }
                }
                await messageEditDone(mes_edited);
            }
            $(this).closest('.mes_block').find('.mes_text').empty();
            $(this).closest('.mes_block').find('.mes_buttons').css('display', 'none');
            $(this).closest('.mes_block').find('.mes_edit_buttons').css('display', 'inline-flex');
            var edit_mes_id = $(this).closest('.mes').attr('mesid');
            this_edit_mes_id = edit_mes_id;

            var text = chat[edit_mes_id]['mes'];
            if (chat[edit_mes_id]['is_user']) {
                this_edit_mes_chname = name1;
            } else if (chat[edit_mes_id]['force_avatar']) {
                this_edit_mes_chname = chat[edit_mes_id]['name'];
            } else {
                this_edit_mes_chname = name2;
            }
            if (power_user.trim_spaces) {
                text = text.trim();
            }
            $(this)
                .closest('.mes_block')
                .find('.mes_text')
                .append(
                    '<textarea id=\'curEditTextarea\' class=\'edit_textarea\' style=\'max-width:auto;\'></textarea>',
                );
            $('#curEditTextarea').val(text);
            let edit_textarea = $(this)
                .closest('.mes_block')
                .find('.edit_textarea');
            edit_textarea.height(0);
            edit_textarea.height(edit_textarea[0].scrollHeight);
            edit_textarea.focus();
            edit_textarea[0].setSelectionRange(     //this sets the cursor at the end of the text
                String(edit_textarea.val()).length,
                String(edit_textarea.val()).length,
            );
            if (Number(this_edit_mes_id) === chat.length - 1) {
                $('#chat').scrollTop(chatScrollPosition);
            }

            updateEditArrowClasses();
        }
    });

    $(document).on('input', '#curEditTextarea', function () {
        if (power_user.auto_save_msg_edits === true) {
            messageEditAuto($(this));
        }
    });

    $(document).on('click', '.extraMesButtonsHint', function (e) {
        const elmnt = e.target;
        $(elmnt).transition({
            opacity: 0,
            duration: animation_duration,
            easing: 'ease-in-out',
        });
        setTimeout(function () {
            $(elmnt).hide();
            $(elmnt).siblings('.extraMesButtons').css('opcacity', '0');
            $(elmnt).siblings('.extraMesButtons').css('display', 'flex');
            $(elmnt).siblings('.extraMesButtons').transition({
                opacity: 1,
                duration: animation_duration,
                easing: 'ease-in-out',
            });
        }, animation_duration);
    });

    $(document).on('click', function (e) {
        // Expanded options don't need to be closed
        if (power_user.expand_message_actions) {
            return;
        }

        // Check if the click was outside the relevant elements
        if (!$(e.target).closest('.extraMesButtons, .extraMesButtonsHint').length) {
            // Transition out the .extraMesButtons first
            $('.extraMesButtons:visible').transition({
                opacity: 0,
                duration: animation_duration,
                easing: 'ease-in-out',
                complete: function () {
                    $(this).hide(); // Hide the .extraMesButtons after the transition

                    // Transition the .extraMesButtonsHint back in
                    $('.extraMesButtonsHint:not(:visible)').show().transition({
                        opacity: .3,
                        duration: animation_duration,
                        easing: 'ease-in-out',
                        complete: function () {
                            $(this).css('opacity', '');
                        },
                    });
                },
            });
        }
    });

    $(document).on('click', '.mes_edit_cancel', function () {
        let text = chat[this_edit_mes_id]['mes'];

        $(this).closest('.mes_block').find('.mes_text').empty();
        $(this).closest('.mes_edit_buttons').css('display', 'none');
        $(this).closest('.mes_block').find('.mes_buttons').css('display', '');
        $(this)
            .closest('.mes_block')
            .find('.mes_text')
            .append(messageFormatting(
                text,
                this_edit_mes_chname,
                chat[this_edit_mes_id].is_system,
                chat[this_edit_mes_id].is_user,
                this_edit_mes_id,
            ));
        appendMediaToMessage(chat[this_edit_mes_id], $(this).closest('.mes'));
        addCopyToCodeBlocks($(this).closest('.mes'));
        this_edit_mes_id = undefined;
    });

    $(document).on('click', '.mes_edit_up', async function () {
        if (is_send_press || this_edit_mes_id <= 0) {
            return;
        }

        hideSwipeButtons();
        const targetId = Number(this_edit_mes_id) - 1;
        const target = $(`#chat .mes[mesid="${targetId}"]`);
        const root = $(this).closest('.mes');

        if (root.length === 0 || target.length === 0) {
            return;
        }

        root.insertBefore(target);

        target.attr('mesid', this_edit_mes_id);
        root.attr('mesid', targetId);

        const temp = chat[targetId];
        chat[targetId] = chat[this_edit_mes_id];
        chat[this_edit_mes_id] = temp;

        this_edit_mes_id = targetId;
        updateViewMessageIds();
        await saveChatConditional();
        showSwipeButtons();
    });

    $(document).on('click', '.mes_edit_down', async function () {
        if (is_send_press || this_edit_mes_id >= chat.length - 1) {
            return;
        }

        hideSwipeButtons();
        const targetId = Number(this_edit_mes_id) + 1;
        const target = $(`#chat .mes[mesid="${targetId}"]`);
        const root = $(this).closest('.mes');

        if (root.length === 0 || target.length === 0) {
            return;
        }

        root.insertAfter(target);

        target.attr('mesid', this_edit_mes_id);
        root.attr('mesid', targetId);

        const temp = chat[targetId];
        chat[targetId] = chat[this_edit_mes_id];
        chat[this_edit_mes_id] = temp;

        this_edit_mes_id = targetId;
        updateViewMessageIds();
        await saveChatConditional();
        showSwipeButtons();
    });

    $(document).on('click', '.mes_edit_copy', async function () {
        const confirmation = await callPopup('Create a copy of this message?', 'confirm');
        if (!confirmation) {
            return;
        }

        hideSwipeButtons();
        const oldScroll = chatElement[0].scrollTop;
        const clone = structuredClone(chat[this_edit_mes_id]);
        clone.send_date = Date.now();
        clone.mes = $(this).closest('.mes').find('.edit_textarea').val();

        if (power_user.trim_spaces) {
            clone.mes = clone.mes.trim();
        }

        chat.splice(Number(this_edit_mes_id) + 1, 0, clone);
        addOneMessage(clone, { insertAfter: this_edit_mes_id });

        updateViewMessageIds();
        await saveChatConditional();
        chatElement[0].scrollTop = oldScroll;
        showSwipeButtons();
    });

    $(document).on('click', '.mes_edit_delete', async function (event, customData) {
        const fromSlashCommand = customData?.fromSlashCommand || false;
        const swipeExists = (!Array.isArray(chat[this_edit_mes_id].swipes) || chat[this_edit_mes_id].swipes.length <= 1 || chat[this_edit_mes_id].is_user || parseInt(this_edit_mes_id) !== chat.length - 1);
        if (power_user.confirm_message_delete && fromSlashCommand !== true) {
            const confirmation = swipeExists ? await callPopup('Are you sure you want to delete this message?', 'confirm')
                : await callPopup('<h3>Delete this...</h3> <select id=\'del_type\'><option value=\'swipe\'>Swipe</option><option value=\'message\'>Message</option></select>', 'confirm');
            if (!confirmation) {
                return;
            }
        }

        const mes = $(this).closest('.mes');

        if (!mes) {
            return;
        }

        if ($('#del_type').val() === 'swipe') {
            const swipe_id = chat[this_edit_mes_id]['swipe_id'];
            chat[this_edit_mes_id]['swipes'].splice(swipe_id, 1);
            if (swipe_id > 0) {
                $('.swipe_left:last').click();
            } else {
                $('.swipe_right:last').click();
            }
        } else {
            chat.splice(this_edit_mes_id, 1);
            mes.remove();
        }

        let startFromZero = Number(this_edit_mes_id) === 0;

        this_edit_mes_id = undefined;

        updateViewMessageIds(startFromZero);
        saveChatDebounced();

        hideSwipeButtons();
        showSwipeButtons();

        await eventSource.emit(event_types.MESSAGE_DELETED, chat.length);
    });

    $(document).on('click', '.mes_edit_done', async function () {
        await messageEditDone($(this));
    });

    //Select chat

    //**************************CHARACTER IMPORT EXPORT*************************//
    $('#character_import_button').click(function () {
        $('#character_import_file').click();
    });

    $('#character_import_file').on('change', async function (e) {
        $('#rm_info_avatar').html('');

        if (!(e.target instanceof HTMLInputElement)) {
            return;
        }

        if (!e.target.files.length) {
            return;
        }

        for (const file of e.target.files) {
            await importCharacter(file);
        }
    });

    $('#export_button').on('click', function (e) {
        $('#export_format_popup').toggle();
        exportPopper.update();
    });

    $(document).on('click', '.export_format', async function () {
        const format = $(this).data('format');

        if (!format) {
            return;
        }

        // Save before exporting
        await createOrEditCharacter();
        const body = { format, avatar_url: characters[this_chid].avatar };

        const response = await fetch('./api/characters/export', {
            method: 'POST',
            headers: getRequestHeaders(),
            body: JSON.stringify(body),
        });

        if (response.ok) {
            const filename = characters[this_chid].avatar.replace('.png', `.${format}`);
            const blob = await response.blob();
            const a = document.createElement('a');
            a.href = URL.createObjectURL(blob);
            a.setAttribute('download', filename);
            document.body.appendChild(a);
            a.click();
            URL.revokeObjectURL(a.href);
            document.body.removeChild(a);
        }


        $('#export_format_popup').hide();
    });
    //**************************CHAT IMPORT EXPORT*************************//
    $('#chat_import_button').click(function () {
        $('#chat_import_file').click();
    });

    $('#chat_import_file').on('change', async function (e) {
        var file = e.target.files[0];

        if (!file) {
            return;
        }

        var ext = file.name.match(/\.(\w+)$/);
        if (
            !ext ||
            (ext[1].toLowerCase() != 'json' && ext[1].toLowerCase() != 'jsonl')
        ) {
            return;
        }

        if (selected_group && file.name.endsWith('.json')) {
            toastr.warning('Only SillyTavern\'s own format is supported for group chat imports. Sorry!');
            return;
        }

        var format = ext[1].toLowerCase();
        $('#chat_import_file_type').val(format);

        var formData = new FormData($('#form_import_chat').get(0));
        formData.append('user_name', name1);
        $('#select_chat_div').html('');
        $('#load_select_chat_div').css('display', 'block');

        if (selected_group) {
            await importGroupChat(formData);
        } else {
            await importCharacterChat(formData);
        }
    });

    $('#rm_button_group_chats').click(function () {
        selected_button = 'group_chats';
        select_group_chats();
    });

    $('#rm_button_back_from_group').click(function () {
        selected_button = 'characters';
        select_rm_characters();
    });

    $('#dupe_button').click(async function () {
        await DupeChar();
    });

    $(document).on('click', '.select_chat_block, .bookmark_link, .mes_bookmark', async function () {
        let file_name = $(this).hasClass('mes_bookmark')
            ? $(this).closest('.mes').attr('bookmark_link')
            : $(this).attr('file_name').replace('.jsonl', '');

        if (!file_name) {
            return;
        }

        try {
            showLoader();
            if (selected_group) {
                await openGroupChat(selected_group, file_name);
            } else {
                await openCharacterChat(file_name);
            }
        } finally {
            hideLoader();
        }

        $('#shadow_select_chat_popup').css('display', 'none');
        $('#load_select_chat_div').css('display', 'block');
    });

    $(document).on('click', '.mes_create_bookmark', async function () {
        var selected_mes_id = $(this).closest('.mes').attr('mesid');
        if (selected_mes_id !== undefined) {
            createNewBookmark(selected_mes_id);
        }
    });

    $(document).on('click', '.mes_create_branch', async function () {
        var selected_mes_id = $(this).closest('.mes').attr('mesid');
        if (selected_mes_id !== undefined) {
            branchChat(Number(selected_mes_id));
        }
    });

    $(document).on('click', '.mes_stop', function () {
        if (streamingProcessor) {
            streamingProcessor.onStopStreaming();
            streamingProcessor = null;
        }
        if (abortController) {
            abortController.abort('Clicked stop button');
            hideStopButton();
        }
        eventSource.emit(event_types.GENERATION_STOPPED);
    });

    $(document).on('click', '#form_sheld .stscript_continue', function () {
        pauseScriptExecution();
    });

    $(document).on('click', '#form_sheld .stscript_pause', function () {
        pauseScriptExecution();
    });

    $(document).on('click', '#form_sheld .stscript_stop', function () {
        stopScriptExecution();
    });

    $('.drawer-toggle').on('click', function () {
        var icon = $(this).find('.drawer-icon');
        var drawer = $(this).parent().find('.drawer-content');
        if (drawer.hasClass('resizing')) { return; }
        var drawerWasOpenAlready = $(this).parent().find('.drawer-content').hasClass('openDrawer');
        let targetDrawerID = $(this).parent().find('.drawer-content').attr('id');
        const pinnedDrawerClicked = drawer.hasClass('pinnedOpen');

        if (!drawerWasOpenAlready) { //to open the drawer
            $('.openDrawer').not('.pinnedOpen').addClass('resizing').slideToggle(200, 'swing', async function () {
                await delay(50); $(this).closest('.drawer-content').removeClass('resizing');
            });
            $('.openIcon').toggleClass('closedIcon openIcon');
            $('.openDrawer').not('.pinnedOpen').toggleClass('closedDrawer openDrawer');
            icon.toggleClass('openIcon closedIcon');
            drawer.toggleClass('openDrawer closedDrawer');

            //console.log(targetDrawerID);
            if (targetDrawerID === 'right-nav-panel') {
                $(this).closest('.drawer').find('.drawer-content').addClass('resizing').slideToggle({
                    duration: 200,
                    easing: 'swing',
                    start: function () {
                        jQuery(this).css('display', 'flex'); //flex needed to make charlist scroll
                    },
                    complete: async function () {
                        favsToHotswap();
                        await delay(50);
                        $(this).closest('.drawer-content').removeClass('resizing');
                        $('#rm_print_characters_block').trigger('scroll');
                    },
                });
            } else {
                $(this).closest('.drawer').find('.drawer-content').addClass('resizing').slideToggle(200, 'swing', async function () {
                    await delay(50); $(this).closest('.drawer-content').removeClass('resizing');
                });
            }

            // Set the height of "autoSetHeight" textareas within the drawer to their scroll height
            $(this).closest('.drawer').find('.drawer-content textarea.autoSetHeight').each(function () {
                resetScrollHeight($(this));
            });

        } else if (drawerWasOpenAlready) { //to close manually
            icon.toggleClass('closedIcon openIcon');

            if (pinnedDrawerClicked) {
                $(drawer).addClass('resizing').slideToggle(200, 'swing', async function () {
                    await delay(50); $(this).removeClass('resizing');
                });
            }
            else {
                $('.openDrawer').not('.pinnedOpen').addClass('resizing').slideToggle(200, 'swing', async function () {
                    await delay(50); $(this).closest('.drawer-content').removeClass('resizing');
                });
            }

            drawer.toggleClass('closedDrawer openDrawer');
        }
    });

    $('html').on('touchstart mousedown', function (e) {
        var clickTarget = $(e.target);

        if ($('#export_format_popup').is(':visible')
            && clickTarget.closest('#export_button').length == 0
            && clickTarget.closest('#export_format_popup').length == 0) {
            $('#export_format_popup').hide();
        }

        const forbiddenTargets = [
            '#character_cross',
            '#avatar-and-name-block',
            '#shadow_popup',
            '.shadow_popup',
            '#world_popup',
            '.ui-widget',
            '.text_pole',
            '#toast-container',
            '.select2-results',
        ];
        for (const id of forbiddenTargets) {
            if (clickTarget.closest(id).length > 0) {
                return;
            }
        }

        var targetParentHasOpenDrawer = clickTarget.parents('.openDrawer').length;
        if (clickTarget.hasClass('drawer-icon') == false && !clickTarget.hasClass('openDrawer')) {
            if ($('.openDrawer').length !== 0) {
                if (targetParentHasOpenDrawer === 0) {
                    //console.log($('.openDrawer').not('.pinnedOpen').length);
                    $('.openDrawer').not('.pinnedOpen').addClass('resizing').slideToggle(200, 'swing', function () {
                        $(this).closest('.drawer-content').removeClass('resizing');
                    });
                    $('.openIcon').toggleClass('closedIcon openIcon');
                    $('.openDrawer').not('.pinnedOpen').toggleClass('closedDrawer openDrawer');

                }
            }
        }
    });

    $(document).on('click', '.inline-drawer-toggle', function (e) {
        if ($(e.target).hasClass('text_pole')) {
            return;
        }
        var icon = $(this).find('.inline-drawer-icon');
        icon.toggleClass('down up');
        icon.toggleClass('fa-circle-chevron-down fa-circle-chevron-up');
        $(this).closest('.inline-drawer').find('.inline-drawer-content').stop().slideToggle();

        // Set the height of "autoSetHeight" textareas within the inline-drawer to their scroll height
        $(this).closest('.inline-drawer').find('.inline-drawer-content textarea.autoSetHeight').each(function () {
            resetScrollHeight($(this));
        });
    });

    $(document).on('click', '.inline-drawer-maximize', function () {
        const icon = $(this).find('.inline-drawer-icon, .floating_panel_maximize');
        icon.toggleClass('fa-window-maximize fa-window-restore');
        const drawerContent = $(this).closest('.drawer-content');
        drawerContent.toggleClass('maximized');
        const drawerId = drawerContent.attr('id');
        resetMovableStyles(drawerId);
    });

    $(document).on('click', '.mes .avatar', function () {
        const messageElement = $(this).closest('.mes');
        const thumbURL = $(this).children('img').attr('src');
        const charsPath = '/characters/';
        const targetAvatarImg = thumbURL.substring(thumbURL.lastIndexOf('=') + 1);
        const charname = targetAvatarImg.replace('.png', '');
        const isValidCharacter = characters.some(x => x.avatar === decodeURIComponent(targetAvatarImg));

        // Remove existing zoomed avatars for characters that are not the clicked character when moving UI is not enabled
        if (!power_user.movingUI) {
            $('.zoomed_avatar').each(function () {
                const currentForChar = $(this).attr('forChar');
                if (currentForChar !== charname && typeof currentForChar !== 'undefined') {
                    console.debug(`Removing zoomed avatar for character: ${currentForChar}`);
                    $(this).remove();
                }
            });
        }

        const avatarSrc = isDataURL(thumbURL) ? thumbURL : charsPath + targetAvatarImg;
        if ($(`.zoomed_avatar[forChar="${charname}"]`).length) {
            console.debug('removing container as it already existed');
            $(`.zoomed_avatar[forChar="${charname}"]`).fadeOut(animation_duration, () => {
                $(`.zoomed_avatar[forChar="${charname}"]`).remove();
            });
        } else {
            console.debug('making new container from template');
            const template = $('#zoomed_avatar_template').html();
            const newElement = $(template);
            newElement.attr('forChar', charname);
            newElement.attr('id', `zoomFor_${charname}`);
            newElement.addClass('draggable');
            newElement.find('.drag-grabber').attr('id', `zoomFor_${charname}header`);

            $('body').append(newElement);
            newElement.fadeIn(animation_duration);
            const zoomedAvatarImgElement = $(`.zoomed_avatar[forChar="${charname}"] img`);
            if (messageElement.attr('is_user') == 'true' || (messageElement.attr('is_system') == 'true' && !isValidCharacter)) { //handle user and system avatars
                zoomedAvatarImgElement.attr('src', thumbURL);
                zoomedAvatarImgElement.attr('data-izoomify-url', thumbURL);
            } else if (messageElement.attr('is_user') == 'false') { //handle char avatars
                zoomedAvatarImgElement.attr('src', avatarSrc);
                zoomedAvatarImgElement.attr('data-izoomify-url', avatarSrc);
            }
            loadMovingUIState();
            $(`.zoomed_avatar[forChar="${charname}"]`).css('display', 'flex');
            dragElement(newElement);

            if (power_user.zoomed_avatar_magnification) {
                $('.zoomed_avatar_container').izoomify();
            }

            $('.zoomed_avatar, .zoomed_avatar .dragClose').on('click touchend', (e) => {
                if (e.target.closest('.dragClose')) {
                    $(`.zoomed_avatar[forChar="${charname}"]`).fadeOut(animation_duration, () => {
                        $(`.zoomed_avatar[forChar="${charname}"]`).remove();
                    });
                }
            });

            zoomedAvatarImgElement.on('dragstart', (e) => {
                console.log('saw drag on avatar!');
                e.preventDefault();
                return false;
            });
        }
    });

    $(document).on('click', '#OpenAllWIEntries', function () {
        $('#world_popup_entries_list').children().find('.down').click();
    });
    $(document).on('click', '#CloseAllWIEntries', function () {
        $('#world_popup_entries_list').children().find('.up').click();
    });
    $(document).on('click', '.open_alternate_greetings', openAlternateGreetings);
    /* $('#set_character_world').on('click', openCharacterWorldPopup); */

    $(document).keyup(function (e) {
        if (e.key === 'Escape') {
            const isEditVisible = $('#curEditTextarea').is(':visible');
            if (isEditVisible && power_user.auto_save_msg_edits === false) {
                closeMessageEditor();
                $('#send_textarea').focus();
                return;
            }
            if (isEditVisible && power_user.auto_save_msg_edits === true) {
                $(`#chat .mes[mesid="${this_edit_mes_id}"] .mes_edit_done`).click();
                $('#send_textarea').focus();
                return;
            }
            if (!this_edit_mes_id && $('#mes_stop').is(':visible')) {
                $('#mes_stop').trigger('click');
                if (chat.length && Array.isArray(chat[chat.length - 1].swipes) && chat[chat.length - 1].swipe_id == chat[chat.length - 1].swipes.length) {
                    $('.last_mes .swipe_left').trigger('click');
                }
            }
        }
    });

    $('#char-management-dropdown').on('change', async (e) => {
        let target = $(e.target.selectedOptions).attr('id');
        switch (target) {
            case 'set_character_world':
                openCharacterWorldPopup();
                break;
            case 'set_chat_scenario':
                setScenarioOverride();
                break;
            case 'renameCharButton':
                renameCharacter();
                break;
            /*case 'dupe_button':
                DupeChar();
                break;
            case 'export_button':
                $('#export_format_popup').toggle();
                exportPopper.update();
                break;
            */
            case 'import_character_info':
                await importEmbeddedWorldInfo();
                saveCharacterDebounced();
                break;
            case 'character_source': {
                const source = getCharacterSource(this_chid);
                if (source && isValidUrl(source)) {
                    const url = new URL(source);
                    const confirm = await callPopup(`Open ${url.hostname} in a new tab?`, 'confirm');
                    if (confirm) {
                        window.open(source, '_blank');
                    }
                } else {
                    toastr.info('This character doesn\'t seem to have a source.');
                }
            } break;
            case 'replace_update': {
                const confirm = await callPopup('<p><b>Choose a new character card to replace this character with.</b></p><p>All chats, assets and group memberships will be preserved, but local changes to the character data will be lost.</p><p>Proceed?</p>', 'confirm', '');
                if (confirm) {
                    async function uploadReplacementCard(e) {
                        const file = e.target.files[0];

                        if (!file) {
                            return;
                        }

                        try {
                            const cloneFile = new File([file], characters[this_chid].avatar, { type: file.type });
                            const chatFile = characters[this_chid]['chat'];
                            await processDroppedFiles([cloneFile], true);
                            await openCharacterChat(chatFile);
                        } catch {
                            toastr.error('Failed to replace the character card.', 'Something went wrong');
                        }
                    }
                    $('#character_replace_file').off('change').on('change', uploadReplacementCard).trigger('click');
                }
            } break;
            case 'import_tags': {
                await importTags(characters[this_chid]);
            } break;
            /*case 'delete_button':
                popup_type = "del_ch";
                callPopup(`
                        <h3>Delete the character?</h3>
                        <b>THIS IS PERMANENT!<br><br>
                        THIS WILL ALSO DELETE ALL<br>
                        OF THE CHARACTER'S CHAT FILES.<br><br></b>`
                );
                break;*/
            default:
                eventSource.emit('charManagementDropdown', target);
        }
        $('#char-management-dropdown').prop('selectedIndex', 0);
    });

    $(window).on('beforeunload', () => {
        cancelTtsPlay();
        if (streamingProcessor) {
            console.log('Page reloaded. Aborting streaming...');
            streamingProcessor.onStopStreaming();
        }
    });


    var isManualInput = false;
    var valueBeforeManualInput;

    $('.range-block-counter input, .neo-range-input').on('click', function () {
        valueBeforeManualInput = $(this).val();
        console.log(valueBeforeManualInput);
    })
        .on('change', function (e) {
            e.target.focus();
            e.target.dispatchEvent(new Event('keyup'));
        })
        .on('keydown', function (e) {
            const masterSelector = '#' + $(this).data('for');
            const masterElement = $(masterSelector);
            if (e.key === 'Enter') {
                let manualInput = Number($(this).val());
                if (isManualInput) {
                    //disallow manual inputs outside acceptable range
                    if (manualInput >= Number($(this).attr('min')) && manualInput <= Number($(this).attr('max'))) {
                        //if value is ok, assign to slider and update handle text and position
                        //newSlider.val(manualInput)
                        //handleSlideEvent.call(newSlider, null, { value: parseFloat(manualInput) }, 'manual');
                        valueBeforeManualInput = manualInput;
                        $(masterElement).val($(this).val()).trigger('input');
                    } else {
                        //if value not ok, warn and reset to last known valid value
                        toastr.warning(`Invalid value. Must be between ${$(this).attr('min')} and ${$(this).attr('max')}`);
                        console.log(valueBeforeManualInput);
                        //newSlider.val(valueBeforeManualInput)
                        $(this).val(valueBeforeManualInput);
                    }
                }
            }
        })
        .on('keyup', function () {
            valueBeforeManualInput = $(this).val();
            console.log(valueBeforeManualInput);
            isManualInput = true;
        })
        //trigger slider changes when user clicks away
        .on('mouseup blur', function () {
            const masterSelector = '#' + $(this).data('for');
            const masterElement = $(masterSelector);
            let manualInput = Number($(this).val());
            if (isManualInput) {
                //if value is between correct range for the slider
                if (manualInput >= Number($(this).attr('min')) && manualInput <= Number($(this).attr('max'))) {
                    valueBeforeManualInput = manualInput;
                    //set the slider value to input value
                    $(masterElement).val($(this).val()).trigger('input');
                } else {
                    //if value not ok, warn and reset to last known valid value
                    toastr.warning(`Invalid value. Must be between ${$(this).attr('min')} and ${$(this).attr('max')}`);
                    console.log(valueBeforeManualInput);
                    $(this).val(valueBeforeManualInput);
                }
            }
            isManualInput = false;
        });

    $('.user_stats_button').on('click', function () {
        userStatsHandler();
    });

    $(document).on('click', '.external_import_button, #external_import_button', async () => {
        const html = await renderTemplateAsync('importCharacters');

        /** @type {string?} */
        const input = await callGenericPopup(html, POPUP_TYPE.INPUT, '', { wider: true, okButton: $('#shadow_popup_template').attr('popup_text_import'), rows: 4 });

        if (!input) {
            console.debug('Custom content import cancelled');
            return;
        }

        // break input into one input per line
        const inputs = input.split('\n').map(x => x.trim()).filter(x => x.length > 0);

<<<<<<< HEAD
        const request = await fetch('./api/content/import', {
            method: 'POST',
            headers: getRequestHeaders(),
            body: JSON.stringify({ url }),
        });
=======
        for (const url of inputs) {
            let request;
>>>>>>> 4dcb2acb

            if (isValidUrl(url)) {
                console.debug('Custom content import started for URL: ', url);
                request = await fetch('/api/content/importURL', {
                    method: 'POST',
                    headers: getRequestHeaders(),
                    body: JSON.stringify({ url }),
                });
            } else {
                console.debug('Custom content import started for Char UUID: ', url);
                request = await fetch('/api/content/importUUID', {
                    method: 'POST',
                    headers: getRequestHeaders(),
                    body: JSON.stringify({ url }),
                });
            }

            if (!request.ok) {
                toastr.info(request.statusText, 'Custom content import failed');
                console.error('Custom content import failed', request.status, request.statusText);
                return;
            }

            const data = await request.blob();
            const customContentType = request.headers.get('X-Custom-Content-Type');
            const fileName = request.headers.get('Content-Disposition').split('filename=')[1].replace(/"/g, '');
            const file = new File([data], fileName, { type: data.type });

            switch (customContentType) {
                case 'character':
                    await processDroppedFiles([file]);
                    break;
                case 'lorebook':
                    await importWorldInfo(file);
                    break;
                default:
                    toastr.warning('Unknown content type');
                    console.error('Unknown content type', customContentType);
                    break;
            }
        }
    });

    const $dropzone = $(document.body);

    $dropzone.on('dragover', (event) => {
        event.preventDefault();
        event.stopPropagation();
        $dropzone.addClass('dragover');
    });

    $dropzone.on('dragleave', (event) => {
        event.preventDefault();
        event.stopPropagation();
        $dropzone.removeClass('dragover');
    });

    $dropzone.on('drop', async (event) => {
        event.preventDefault();
        event.stopPropagation();
        $dropzone.removeClass('dragover');

        const files = Array.from(event.originalEvent.dataTransfer.files);
        if (!files.length) {
            await importFromURL(event.originalEvent.dataTransfer.items, files);
        }
        await processDroppedFiles(files);
    });


    $('#charListGridToggle').on('click', async () => {
        doCharListDisplaySwitch();
    });

    $('#hideCharPanelAvatarButton').on('click', () => {
        $('#avatar-and-name-block').slideToggle();
    });

    $(document).on('mouseup touchend', '#show_more_messages', () => {
        showMoreMessages();
    });

    $(document).on('click', '.open_characters_library', async function () {
        await getCharacters();
        eventSource.emit(event_types.OPEN_CHARACTER_LIBRARY);
    });

    // Added here to prevent execution before script.js is loaded and get rid of quirky timeouts
    await firstLoadInit();

    addDebugFunctions();

    eventSource.on(event_types.CHAT_DELETED, async (name) => {
        await deleteItemizedPrompts(name);
    });
    eventSource.on(event_types.GROUP_CHAT_DELETED, async (name) => {
        await deleteItemizedPrompts(name);
    });

    initCustomSelectedSamplers();
});<|MERGE_RESOLUTION|>--- conflicted
+++ resolved
@@ -482,16 +482,9 @@
 export let characters = [];
 export let this_chid;
 let saveCharactersPage = 0;
-<<<<<<< HEAD
-let savePersonasPage = 0;
-const default_avatar = './img/ai4.png';
+export const default_avatar = './img/ai4.png';
 export const system_avatar = './img/five.png';
 export const comment_avatar = './img/quill.png';
-=======
-export const default_avatar = 'img/ai4.png';
-export const system_avatar = 'img/five.png';
-export const comment_avatar = 'img/quill.png';
->>>>>>> 4dcb2acb
 export let CLIENT_VERSION = 'SillyTavern:UNKNOWN:Cohee#1207'; // For Horde header
 let optionsPopper = Popper.createPopper(document.getElementById('options_button'), document.getElementById('options'), {
     placement: 'top-start',
@@ -670,55 +663,6 @@
     } */
 });
 
-<<<<<<< HEAD
-/**
- * Loads a URL content using XMLHttpRequest synchronously.
- * @param {string} url URL to load synchronously
- * @returns {string} Response text
- */
-function getUrlSync(url) {
-    console.debug('Loading URL synchronously', url);
-    const request = new XMLHttpRequest();
-    request.open('GET', url, false); // `false` makes the request synchronous
-    request.send();
-
-    if (request.status >= 200 && request.status < 300) {
-        return request.responseText;
-    }
-
-    throw new Error(`Error loading ${url}: ${request.status} ${request.statusText}`);
-}
-
-const templateCache = new Map();
-
-export function renderTemplate(templateId, templateData = {}, sanitize = true, localize = true, fullPath = false) {
-    try {
-        const pathToTemplate = fullPath ? templateId : `./scripts/templates/${templateId}.html`;
-        let template = templateCache.get(pathToTemplate);
-        if (!template) {
-            const templateContent = getUrlSync(pathToTemplate);
-            template = Handlebars.compile(templateContent);
-            templateCache.set(pathToTemplate, template);
-        }
-        let result = template(templateData);
-
-        if (sanitize) {
-            result = DOMPurify.sanitize(result);
-        }
-
-        if (localize) {
-            result = applyLocale(result);
-        }
-
-        return result;
-    } catch (err) {
-        console.error('Error rendering template', templateId, templateData, err);
-        toastr.error('Check the DevTools console for more information.', 'Error rendering template');
-    }
-}
-
-=======
->>>>>>> 4dcb2acb
 async function getClientVersion() {
     try {
         const response = await fetch('./version');
@@ -1587,10 +1531,6 @@
     }
 }
 
-<<<<<<< HEAD
-async function getCharacters() {
-    var response = await fetch('./api/characters/all', {
-=======
 function getCharacterSource(chId = this_chid) {
     const character = characters[chId];
 
@@ -1633,8 +1573,7 @@
 }
 
 export async function getCharacters() {
-    const response = await fetch('/api/characters/all', {
->>>>>>> 4dcb2acb
+    const response = await fetch('./api/characters/all', {
         method: 'POST',
         headers: getRequestHeaders(),
         body: JSON.stringify({
@@ -5456,15 +5395,9 @@
     showStopButton();
 }
 
-<<<<<<< HEAD
-function resetChatState() {
-    //unsets expected chid before reloading (related to getCharactersw/printCharacters from using old arrays)
-    this_chid = 'invalid-safety-id';
-=======
 export function resetChatState() {
     //unsets expected chid before reloading (related to getCharacters/printCharacters from using old arrays)
     this_chid = undefined;
->>>>>>> 4dcb2acb
     // replaces deleted charcter name with system user since it will be displayed next.
     name2 = systemUserName;
     // sets up system user to tell user about having deleted a character
@@ -5514,18 +5447,8 @@
         return false;
     }
 
-<<<<<<< HEAD
-    if (newValue && newValue !== characters[this_chid].name) {
-        const body = JSON.stringify({ avatar_url: oldAvatar, new_name: newValue });
-        const response = await fetch('./api/characters/rename', {
-            method: 'POST',
-            headers: getRequestHeaders(),
-            body,
-        });
-=======
     const oldAvatar = characters[this_chid].avatar;
     const newValue = name || await callPopup('<h3>New name:</h3>', 'input', characters[this_chid].name);
->>>>>>> 4dcb2acb
 
     if (!newValue) {
         toastr.warning('No character name provided.', 'Rename Character');
@@ -5537,7 +5460,7 @@
     }
 
     const body = JSON.stringify({ avatar_url: oldAvatar, new_name: newValue });
-    const response = await fetch('/api/characters/rename', {
+    const response = await fetch('./api/characters/rename', {
         method: 'POST',
         headers: getRequestHeaders(),
         body,
@@ -5813,13 +5736,8 @@
             </div>`;
 }
 
-<<<<<<< HEAD
-function getThumbnailUrl(type, file) {
+export function getThumbnailUrl(type, file) {
     return `./thumbnail?type=${type}&file=${encodeURIComponent(file)}`;
-=======
-export function getThumbnailUrl(type, file) {
-    return `/thumbnail?type=${type}&file=${encodeURIComponent(file)}`;
->>>>>>> 4dcb2acb
 }
 
 export function buildAvatarList(block, entities, { templateId = 'inline_avatar_template', empty = true, selectable = false, highlightFavs = true } = {}) {
@@ -6089,131 +6007,7 @@
     }
     validateDisabledSamplers();
     setupChatCompletionPromptManager(oai_settings);
-<<<<<<< HEAD
-}
-
-////////////////////////////////////////////////////
-
-/**
- * Gets a list of user avatars.
- * @param {boolean} doRender Whether to render the list
- * @param {string} openPageAt Item to be opened at
- * @returns {Promise<string[]>} List of avatar file names
- */
-export async function getUserAvatars(doRender = true, openPageAt = '') {
-    const response = await fetch('./getuseravatars', {
-        method: 'POST',
-        headers: getRequestHeaders(),
-    });
-    if (response.ok) {
-        const allEntities = await response.json();
-
-        if (!Array.isArray(allEntities)) {
-            return [];
-        }
-
-        allEntities.sort((a, b) => {
-            const aName = String(power_user.personas[a] || a);
-            const bName = String(power_user.personas[b] || b);
-            return power_user.persona_sort_order === 'asc' ? aName.localeCompare(bName) : bName.localeCompare(aName);
-        });
-
-        if (!doRender) {
-            return allEntities;
-        }
-
-        const entities = personasFilter.applyFilters(allEntities);
-        const storageKey = 'Personas_PerPage';
-        const listId = '#user_avatar_block';
-        const perPage = Number(localStorage.getItem(storageKey)) || 5;
-
-        $('#persona_pagination_container').pagination({
-            dataSource: entities,
-            pageSize: perPage,
-            sizeChangerOptions: [5, 10, 25, 50, 100, 250, 500, 1000],
-            pageRange: 1,
-            pageNumber: savePersonasPage || 1,
-            position: 'top',
-            showPageNumbers: false,
-            showSizeChanger: true,
-            prevText: '<',
-            nextText: '>',
-            formatNavigator: PAGINATION_TEMPLATE,
-            showNavigator: true,
-            callback: function (data) {
-                $(listId).empty();
-                for (const item of data) {
-                    $(listId).append(getUserAvatarBlock(item));
-                }
-                highlightSelectedAvatar();
-            },
-            afterSizeSelectorChange: function (e) {
-                localStorage.setItem(storageKey, e.target.value);
-            },
-            afterPaging: function (e) {
-                savePersonasPage = e;
-            },
-            afterRender: function () {
-                $(listId).scrollTop(0);
-            },
-        });
-
-        if (openPageAt) {
-            const avatarIndex = entities.indexOf(openPageAt);
-            const page = Math.floor(avatarIndex / perPage) + 1;
-
-            if (avatarIndex !== -1) {
-                $('#persona_pagination_container').pagination('go', page);
-            }
-        }
-
-        return allEntities;
-    }
-}
-
-function highlightSelectedAvatar() {
-    $('#user_avatar_block .avatar-container').removeClass('selected');
-    $(`#user_avatar_block .avatar-container[imgfile='${user_avatar}']`).addClass('selected');
-}
-
-/**
- * Gets a rendered avatar block.
- * @param {string} name Avatar file name
- * @returns {JQuery<HTMLElement>} Avatar block
- */
-function getUserAvatarBlock(name) {
-    const isFirefox = navigator.userAgent.toLowerCase().indexOf('firefox') > -1;
-    const template = $('#user_avatar_template .avatar-container').clone();
-    const personaName = power_user.personas[name];
-    const personaDescription = power_user.persona_descriptions[name]?.description;
-    template.find('.ch_name').text(personaName || '[Unnamed Persona]');
-    template.find('.ch_description').text(personaDescription || '[No description]').toggleClass('text_muted', !personaDescription);
-    template.attr('imgfile', name);
-    template.find('.avatar').attr('imgfile', name).attr('title', name);
-    template.toggleClass('default_persona', name === power_user.default_persona);
-    let avatarUrl = getUserAvatar(name);
-    if (isFirefox) {
-        avatarUrl += '?t=' + Date.now();
-    }
-    template.find('img').attr('src', avatarUrl);
-    $('#user_avatar_block').append(template);
-    return template;
-}
-
-function reloadUserAvatar(force = false) {
-    $('.mes').each(function () {
-        const avatarImg = $(this).find('.avatar img');
-        if (force) {
-            avatarImg.attr('src', avatarImg.attr('src'));
-        }
-
-        if ($(this).attr('is_user') == 'true' && $(this).attr('force_avatar') == 'false') {
-            avatarImg.attr('src', getUserAvatar(user_avatar));
-        }
-    });
-=======
     forceCharacterEditorTokenize();
->>>>>>> 4dcb2acb
 }
 
 export function setUserName(value) {
@@ -6266,13 +6060,8 @@
 
 //***************SETTINGS****************//
 ///////////////////////////////////////////
-<<<<<<< HEAD
-async function getSettings() {
+export async function getSettings() {
     const response = await fetch('./api/settings/get', {
-=======
-export async function getSettings() {
-    const response = await fetch('/api/settings/get', {
->>>>>>> 4dcb2acb
         method: 'POST',
         headers: getRequestHeaders(),
         body: JSON.stringify({}),
@@ -9447,47 +9236,7 @@
             return;
         }
 
-<<<<<<< HEAD
-        const body = {
-            is_group: !!selected_group,
-            avatar_url: characters[this_chid]?.avatar,
-            original_file: `${old_filename}.jsonl`,
-            renamed_file: `${newName}.jsonl`,
-        };
-
-        try {
-            showLoader();
-            const response = await fetch('./api/chats/rename', {
-                method: 'POST',
-                body: JSON.stringify(body),
-                headers: getRequestHeaders(),
-            });
-
-            if (!response.ok) {
-                throw new Error('Unsuccessful request.');
-            }
-
-            const data = await response.json();
-
-            if (data.error) {
-                throw new Error('Server returned an error.');
-            }
-
-            if (selected_group) {
-                await renameGroupChat(selected_group, old_filename, newName);
-            }
-            else {
-                if (characters[this_chid].chat == old_filename) {
-                    characters[this_chid].chat = newName;
-                    $('#selected_chat_pole').val(characters[this_chid].chat);
-                    await createOrEditCharacter();
-                }
-            }
-
-            await reloadCurrentChat();
-=======
         await renameChat(oldFileName, newName);
->>>>>>> 4dcb2acb
 
         await delay(250);
         $('#option_select_chat').trigger('click');
@@ -10839,27 +10588,19 @@
         // break input into one input per line
         const inputs = input.split('\n').map(x => x.trim()).filter(x => x.length > 0);
 
-<<<<<<< HEAD
-        const request = await fetch('./api/content/import', {
-            method: 'POST',
-            headers: getRequestHeaders(),
-            body: JSON.stringify({ url }),
-        });
-=======
         for (const url of inputs) {
             let request;
->>>>>>> 4dcb2acb
 
             if (isValidUrl(url)) {
                 console.debug('Custom content import started for URL: ', url);
-                request = await fetch('/api/content/importURL', {
+                request = await fetch('./api/content/importURL', {
                     method: 'POST',
                     headers: getRequestHeaders(),
                     body: JSON.stringify({ url }),
                 });
             } else {
                 console.debug('Custom content import started for Char UUID: ', url);
-                request = await fetch('/api/content/importUUID', {
+                request = await fetch('./api/content/importUUID', {
                     method: 'POST',
                     headers: getRequestHeaders(),
                     body: JSON.stringify({ url }),
