import { callPopup, cancelTtsPlay, isMultigenEnabled, is_send_press, saveSettingsDebounced } from '../../../script.js'
import { extension_settings, getContext } from '../../extensions.js'
import { getStringHash } from '../../utils.js'
import { ElevenLabsTtsProvider } from './elevenlabs.js'
import { SileroTtsProvider } from './silerotts.js'
import { SystemTtsProvider } from './system.js'

const UPDATE_INTERVAL = 1000

let voiceMap = {} // {charName:voiceid, charName2:voiceid2}
let audioControl

let lastCharacterId = null
let lastGroupId = null
let lastChatId = null
let lastMessageHash = null


let ttsProviders = {
    ElevenLabs: ElevenLabsTtsProvider,
    Silero: SileroTtsProvider,
    System: SystemTtsProvider,
}
let ttsProvider
let ttsProviderName

async function onNarrateOneMessage() {
    const context = getContext();
    const id = $(this).closest('.mes').attr('mesid');
    const message = context.chat[id];

    if (!message) {
        return;
    }

    resetTtsPlayback()
    ttsJobQueue.push(message);
    moduleWorker();
}

let isWorkerBusy = false;

async function moduleWorkerWrapper() {
    // Don't touch me I'm busy...
    if (isWorkerBusy) {
        return;
    }

    // I'm free. Let's update!
    try {
        isWorkerBusy = true;
        await moduleWorker();
    }
    finally {
        isWorkerBusy = false;
    }
}

async function moduleWorker() {
    // Primarily determining when to add new chat to the TTS queue
    const enabled = $('#tts_enabled').is(':checked')
    $('body').toggleClass('tts', enabled);
    if (!enabled) {
        return
    }

    const context = getContext()
    const chat = context.chat

    processTtsQueue()
    processAudioJobQueue()
    updateUiAudioPlayState()

    // Auto generation is disabled
    if (extension_settings.tts.auto_generation == false) {
        return
    }

    // no characters or group selected
    if (!context.groupId && context.characterId === undefined) {
        return
    }

    // Multigen message is currently being generated
    if (is_send_press && isMultigenEnabled()) {
        return;
    }

    // Chat changed
    if (
        context.chatId !== lastChatId
    ) {
        currentMessageNumber = context.chat.length ? context.chat.length : 0
        saveLastValues()
        return
    }

    // take the count of messages
    let lastMessageNumber = context.chat.length ? context.chat.length : 0

    // There's no new messages
    let diff = lastMessageNumber - currentMessageNumber
    let hashNew = getStringHash((chat.length && chat[chat.length - 1].mes) ?? '')

    if (diff == 0 && hashNew === lastMessageHash) {
        return
    }

    const message = chat[chat.length - 1]

    // We're currently swiping or streaming. Don't generate voice
    if (
        message.mes === '...' ||
        message.mes === '' ||
        (context.streamingProcessor && !context.streamingProcessor.isFinished)
    ) {
        return
    }

    // New messages, add new chat to history
    lastMessageHash = hashNew
    currentMessageNumber = lastMessageNumber

    console.debug(
        `Adding message from ${message.name} for TTS processing: "${message.mes}"`
    )
    ttsJobQueue.push(message)
}


function resetTtsPlayback() {
    // Stop system TTS utterance
    cancelTtsPlay();

    // Clear currently processing jobs
    currentTtsJob = null;
    currentAudioJob = null;

    // Reset audio element
    audioElement.currentTime = 0;
    audioElement.src = null;

    // Clear any queue items
    ttsJobQueue.splice(0, ttsJobQueue.length);
    audioJobQueue.splice(0, audioJobQueue.length);

    // Set audio ready to process again
    audioQueueProcessorReady = true;
}

function isTtsProcessing() {
    let processing = false

    // Check job queues 
    if (ttsJobQueue.length > 0 || audioJobQueue > 0) {
        processing = true
    }
    // Check current jobs
    if (currentTtsJob != null || currentAudioJob != null) {
        processing = true
    }
    return processing
}

function debugTtsPlayback() {
    console.log(JSON.stringify(
        {
            "ttsProviderName": ttsProviderName,
            "currentMessageNumber": currentMessageNumber,
            "isWorkerBusy":isWorkerBusy,
            "audioPaused": audioPaused,
            "audioJobQueue": audioJobQueue,
            "currentAudioJob": currentAudioJob,
            "audioQueueProcessorReady": audioQueueProcessorReady,
            "ttsJobQueue": ttsJobQueue,
            "currentTtsJob": currentTtsJob,
            "ttsConfig": extension_settings.tts
        }
    ))
}
window.debugTtsPlayback = debugTtsPlayback

//##################//
//   Audio Control  //
//##################//

let audioElement = new Audio()

let audioJobQueue = []
let currentAudioJob
let audioPaused = false
let audioQueueProcessorReady = true

let lastAudioPosition = 0

async function playAudioData(audioBlob) {
    // Since current audio job can be cancelled, don't playback if it is null
    if (currentAudioJob == null) {
        console.log("Cancelled TTS playback because currentAudioJob was null")
    }
    const reader = new FileReader()
    reader.onload = function (e) {
        const srcUrl = e.target.result
        audioElement.src = srcUrl
    }
    reader.readAsDataURL(audioBlob)
    audioElement.addEventListener('ended', completeCurrentAudioJob)
    audioElement.addEventListener('canplay', () => {
        console.debug(`Starting TTS playback`)
        audioElement.play()
    })
}

window['tts_preview'] = function (id) {
    const audio = document.getElementById(id)

    if (!$(audio).data('disabled')) {
        audio.play()
    }
    else {
        ttsProvider.previewTtsVoice(id)
    }
}

async function onTtsVoicesClick() {
    let popupText = ''

    try {
        const voiceIds = await ttsProvider.fetchTtsVoiceIds()

        for (const voice of voiceIds) {
            popupText += `
            <div class="voice_preview">
                <span class="voice_lang">${voice.lang || ''}</span>
                <b class="voice_name">${voice.name}</b> 
                <i onclick="tts_preview('${voice.voice_id}')" class="fa-solid fa-play"></i>
            </div>`
            popupText += `<audio id="${voice.voice_id}" src="${voice.preview_url}" data-disabled="${voice.preview_url == false}"></audio>`
        }
    } catch {
        popupText = 'Could not load voices list. Check your API key.'
    }

    callPopup(popupText, 'text')
}

function updateUiAudioPlayState() {
    if (extension_settings.tts.enabled == true) {
        $('#ttsExtensionMenuItem').show();
        let img
        // Give user feedback that TTS is active by setting the stop icon if processing or playing
        if (!audioElement.paused || isTtsProcessing()) {
            img = 'fa-solid fa-stop-circle extensionsMenuExtensionButton'
        } else {
            img = 'fa-solid fa-circle-play extensionsMenuExtensionButton'
        }
        $('#tts_media_control').attr('class', img);
    } else {
        $('#ttsExtensionMenuItem').hide();
    }
}

function onAudioControlClicked() {
    let context = getContext()
    // Not pausing, doing a full stop to anything TTS is doing. Better UX as pause is not as useful
    if (!audioElement.paused || isTtsProcessing()) {
        resetTtsPlayback()
    } else {
        // Default play behavior if not processing or playing is to play the last message.
        ttsJobQueue.push(context.chat[context.chat.length - 1])
    }
    updateUiAudioPlayState()
}

function addAudioControl() {

    $('#extensionsMenu').prepend(`
        <div id="ttsExtensionMenuItem" class="list-group-item flex-container flexGap5">    
            <div id="tts_media_control" class="extensionsMenuExtensionButton "/></div>
            TTS Playback
        </div>`)
    $('#ttsExtensionMenuItem').attr('title', 'TTS play/pause').on('click', onAudioControlClicked)
    audioControl = document.getElementById('tts_media_control')
    updateUiAudioPlayState()
}

function completeCurrentAudioJob() {
    audioQueueProcessorReady = true
    currentAudioJob = null
    lastAudioPosition = 0
    // updateUiPlayState();
}

/**
 * Accepts an HTTP response containing audio/mpeg data, and puts the data as a Blob() on the queue for playback
 * @param {*} response
 */
async function addAudioJob(response) {
    const audioData = await response.blob()
    if (!audioData.type in ['audio/mpeg', 'audio/wav', 'audio/x-wav', 'audio/wave']) {
        throw `TTS received HTTP response with invalid data format. Expecting audio/mpeg, got ${audioData.type}`
    }
    audioJobQueue.push(audioData)
    console.debug('Pushed audio job to queue.')
}

async function processAudioJobQueue() {
    // Nothing to do, audio not completed, or audio paused - stop processing.
    if (audioJobQueue.length == 0 || !audioQueueProcessorReady || audioPaused) {
        return
    }
    try {
        audioQueueProcessorReady = false
        currentAudioJob = audioJobQueue.pop()
        playAudioData(currentAudioJob)
    } catch (error) {
        console.error(error)
        audioQueueProcessorReady = true
    }
}

//################//
//  TTS Control   //
//################//

let ttsJobQueue = []
let currentTtsJob // Null if nothing is currently being processed
let currentMessageNumber = 0

function completeTtsJob() {
    console.info(`Current TTS job for ${currentTtsJob.name} completed.`)
    currentTtsJob = null
}

function saveLastValues() {
    const context = getContext()
    lastGroupId = context.groupId
    lastCharacterId = context.characterId
    lastChatId = context.chatId
    lastMessageHash = getStringHash(
        (context.chat.length && context.chat[context.chat.length - 1].mes) ?? ''
    )
}

async function tts(text, voiceId) {
    const response = await ttsProvider.generateTts(text, voiceId)
    addAudioJob(response)
    completeTtsJob()
}

async function processTtsQueue() {
    // Called each moduleWorker iteration to pull chat messages from queue
    if (currentTtsJob || ttsJobQueue.length <= 0 || audioPaused) {
        return
    }

    console.debug('New message found, running TTS')
    currentTtsJob = ttsJobQueue.shift()
    let text = extension_settings.tts.narrate_dialogues_only
        ? currentTtsJob.mes.replace(/\*[^\*]*?(\*|$)/g, '').trim() // remove asterisks content
        : currentTtsJob.mes.replaceAll('*', '').trim() // remove just the asterisks

    if (extension_settings.tts.narrate_quoted_only) {
        const special_quotes = /[“”]/g; // Extend this regex to include other special quotes
        text = text.replace(special_quotes, '"');
        const matches = text.match(/".*?"/g); // Matches text inside double quotes, non-greedily
        const partJoiner = (ttsProvider?.separator || ' ... ');
        text = matches ? matches.join(partJoiner) : text;
    }
    console.log(`TTS: ${text}`)
    const char = currentTtsJob.name

    try {
        if (!text) {
            console.warn('Got empty text in TTS queue job.');
            completeTtsJob()
            return;
        }

        if (!voiceMap[char]) {
            throw `${char} not in voicemap. Configure character in extension settings voice map`
        }
        const voice = await ttsProvider.getVoice((voiceMap[char]))
        const voiceId = voice.voice_id
        if (voiceId == null) {
            throw `Unable to attain voiceId for ${char}`
        }
        tts(text, voiceId)
    } catch (error) {
        console.error(error)
        currentTtsJob = null
    }
}

// Secret function for now
async function playFullConversation() {
    const context = getContext()
    const chat = context.chat
    ttsJobQueue = chat
}
window.playFullConversation = playFullConversation

//#############################//
//  Extension UI and Settings  //
//#############################//

function loadSettings() {
    if (Object.keys(extension_settings.tts).length === 0) {
        Object.assign(extension_settings.tts, defaultSettings)
    }
    $('#tts_enabled').prop(
        'checked',
        extension_settings.tts.enabled
    )
    $('#tts_narrate_dialogues').prop('checked', extension_settings.tts.narrate_dialogues_only)
    $('#tts_narrate_quoted').prop('checked', extension_settings.tts.narrate_quoted_only)
    $('#tts_auto_generation').prop('checked', extension_settings.tts.auto_generation)
    $('body').toggleClass('tts', extension_settings.tts.enabled);
}

const defaultSettings = {
    voiceMap: '',
    ttsEnabled: false,
    currentProvider: "ElevenLabs",
    auto_generation: true
}

function setTtsStatus(status, success) {
    $('#tts_status').text(status)
    if (success) {
        $('#tts_status').removeAttr('style')
    } else {
        $('#tts_status').css('color', 'red')
    }
}

function parseVoiceMap(voiceMapString) {
    let parsedVoiceMap = {}
    for (const [charName, voiceId] of voiceMapString
        .split(',')
        .map(s => s.split(':'))) {
        if (charName && voiceId) {
            parsedVoiceMap[charName.trim()] = voiceId.trim()
        }
    }
    return parsedVoiceMap
}

async function voicemapIsValid(parsedVoiceMap) {
    let valid = true
    for (const characterName in parsedVoiceMap) {
        const parsedVoiceName = parsedVoiceMap[characterName]
        try {
            await ttsProvider.getVoice(parsedVoiceName)
        } catch (error) {
            console.error(error)
            valid = false
        }
    }
    return valid
}

async function updateVoiceMap() {
    let isValidResult = false
    const context = getContext()

    const value = $('#tts_voice_map').val()
    const parsedVoiceMap = parseVoiceMap(value)

    isValidResult = await voicemapIsValid(parsedVoiceMap)
    if (isValidResult) {
        ttsProvider.settings.voiceMap = String(value)
        // console.debug(`ttsProvider.voiceMap: ${ttsProvider.settings.voiceMap}`)
        voiceMap = parsedVoiceMap
        console.debug(`Saved new voiceMap: ${value}`)
        saveSettingsDebounced()
    } else {
        throw 'Voice map is invalid, check console for errors'
    }
}

function onApplyClick() {
    Promise.all([
        ttsProvider.onApplyClick(),
        updateVoiceMap()
    ]).then(() => {
        extension_settings.tts[ttsProviderName] = ttsProvider.settings
        saveSettingsDebounced()
        setTtsStatus('Successfully applied settings', true)
        console.info(`Saved settings ${ttsProviderName} ${JSON.stringify(ttsProvider.settings)}`)
    }).catch(error => {
        console.error(error)
        setTtsStatus(error, false)
    })
<<<<<<< HEAD

    extension_settings.tts[ttsProviderName] = ttsProvider.settings
    saveSettingsDebounced()
    setTtsStatus('Successfully applied settings', true)
    console.info(`Saved settings ${ttsProviderName} ${JSON.stringify(ttsProvider.settings)}`)
=======
>>>>>>> d65a9944
}

function onEnableClick() {
    extension_settings.tts.enabled = $('#tts_enabled').is(
        ':checked'
    )
    updateUiAudioPlayState()
    saveSettingsDebounced()
}

function onAutoGenerationClick() {
    extension_settings.tts.auto_generation = $('#tts_auto_generation').prop('checked');
    saveSettingsDebounced()
}


function onNarrateDialoguesClick() {
    extension_settings.tts.narrate_dialogues_only = $('#tts_narrate_dialogues').prop('checked');
    saveSettingsDebounced()
}


function onNarrateQuotedClick() {
    extension_settings.tts.narrate_quoted_only = $('#tts_narrate_quoted').prop('checked');
    saveSettingsDebounced()
}


//##############//
// TTS Provider //
//##############//

function loadTtsProvider(provider) {
    //Clear the current config and add new config
    $("#tts_provider_settings").html("")

    if (!provider) {
        provider
    }
    // Init provider references
    extension_settings.tts.currentProvider = provider
    ttsProviderName = provider
    ttsProvider = new ttsProviders[provider]

    // Init provider settings
    $('#tts_provider_settings').append(ttsProvider.settingsHtml)
    if (!(ttsProviderName in extension_settings.tts)) {
        console.warn(`Provider ${ttsProviderName} not in Extension Settings, initiatilizing provider in settings`)
        extension_settings.tts[ttsProviderName] = {}
    }

    // Load voicemap settings
    let voiceMapFromSettings
    if ("voiceMap" in extension_settings.tts[ttsProviderName]) {
        voiceMapFromSettings = extension_settings.tts[ttsProviderName].voiceMap
        voiceMap = parseVoiceMap(voiceMapFromSettings)
    } else {
        voiceMapFromSettings = ""
        voiceMap = {}
    }
    $('#tts_voice_map').val(voiceMapFromSettings)
    $('#tts_provider').val(ttsProviderName)

    ttsProvider.loadSettings(extension_settings.tts[ttsProviderName])
}

function onTtsProviderChange() {
    const ttsProviderSelection = $('#tts_provider').val()
    loadTtsProvider(ttsProviderSelection)
}

function onTtsProviderSettingsInput() {
    ttsProvider.onSettingsChange()

    // Persist changes to SillyTavern tts extension settings

    extension_settings.tts[ttsProviderName] = ttsProvider.setttings
    saveSettingsDebounced()
    console.info(`Saved settings ${ttsProviderName} ${JSON.stringify(ttsProvider.settings)}`)
}



$(document).ready(function () {
    function addExtensionControls() {
        const settingsHtml = `
        <div id="tts_settings">
            <div class="inline-drawer">
                <div class="inline-drawer-toggle inline-drawer-header">
                    <b>TTS</b>
                    <div class="inline-drawer-icon fa-solid fa-circle-chevron-down down"></div>
                </div>
                <div class="inline-drawer-content">
                    <div>
                        <span>Select TTS Provider</span> </br>
                        <select id="tts_provider">
                        </select>
                    </div>
                    <div>
                        <label class="checkbox_label" for="tts_enabled">
                            <input type="checkbox" id="tts_enabled" name="tts_enabled">
                            Enabled
                        </label>
                        <label class="checkbox_label" for="tts_auto_generation">
                            <input type="checkbox" id="tts_auto_generation">
                            Auto Generation
                        </label>
                        <label class="checkbox_label" for="tts_narrate_dialogues">
                            <input type="checkbox" id="tts_narrate_dialogues">
                            Narrate dialogues only
                        </label>
                        <label class="checkbox_label" for="tts_narrate_quoted">
                            <input type="checkbox" id="tts_narrate_quoted">
                            Narrate quoted only
                        </label>
                    </div>
                    <label>Voice Map</label>
                    <textarea id="tts_voice_map" type="text" class="text_pole textarea_compact" rows="4"
                        placeholder="Enter comma separated map of charName:ttsName. Example: \nAqua:Bella,\nYou:Josh,"></textarea>

                    <div id="tts_status">
                    </div>
                    <form id="tts_provider_settings" class="inline-drawer-content">
                    </form>
                    <div class="tts_buttons">
                        <input id="tts_apply" class="menu_button" type="submit" value="Apply" />
                        <input id="tts_voices" class="menu_button" type="submit" value="Available voices" />
                    </div>
                    </div>
                </div>
            </div>
        </div>
        `
        $('#extensions_settings').append(settingsHtml)
        $('#tts_apply').on('click', onApplyClick)
        $('#tts_enabled').on('click', onEnableClick)
        $('#tts_narrate_dialogues').on('click', onNarrateDialoguesClick);
        $('#tts_narrate_quoted').on('click', onNarrateQuotedClick);
        $('#tts_auto_generation').on('click', onAutoGenerationClick);
        $('#tts_voices').on('click', onTtsVoicesClick)
        $('#tts_provider_settings').on('input', onTtsProviderSettingsInput)
        for (const provider in ttsProviders) {
            $('#tts_provider').append($("<option />").val(provider).text(provider))
        }
        $('#tts_provider').on('change', onTtsProviderChange)
        $(document).on('click', '.mes_narrate', onNarrateOneMessage);
    }
    addExtensionControls() // No init dependencies
    loadSettings() // Depends on Extension Controls and loadTtsProvider
    loadTtsProvider(extension_settings.tts.currentProvider) // No dependencies
    addAudioControl() // Depends on Extension Controls
    setInterval(moduleWorkerWrapper, UPDATE_INTERVAL) // Init depends on all the things
})<|MERGE_RESOLUTION|>--- conflicted
+++ resolved
@@ -151,7 +151,7 @@
 function isTtsProcessing() {
     let processing = false
 
-    // Check job queues 
+    // Check job queues
     if (ttsJobQueue.length > 0 || audioJobQueue > 0) {
         processing = true
     }
@@ -232,7 +232,7 @@
             popupText += `
             <div class="voice_preview">
                 <span class="voice_lang">${voice.lang || ''}</span>
-                <b class="voice_name">${voice.name}</b> 
+                <b class="voice_name">${voice.name}</b>
                 <i onclick="tts_preview('${voice.voice_id}')" class="fa-solid fa-play"></i>
             </div>`
             popupText += `<audio id="${voice.voice_id}" src="${voice.preview_url}" data-disabled="${voice.preview_url == false}"></audio>`
@@ -275,7 +275,7 @@
 function addAudioControl() {
 
     $('#extensionsMenu').prepend(`
-        <div id="ttsExtensionMenuItem" class="list-group-item flex-container flexGap5">    
+        <div id="ttsExtensionMenuItem" class="list-group-item flex-container flexGap5">
             <div id="tts_media_control" class="extensionsMenuExtensionButton "/></div>
             TTS Playback
         </div>`)
@@ -492,14 +492,6 @@
         console.error(error)
         setTtsStatus(error, false)
     })
-<<<<<<< HEAD
-
-    extension_settings.tts[ttsProviderName] = ttsProvider.settings
-    saveSettingsDebounced()
-    setTtsStatus('Successfully applied settings', true)
-    console.info(`Saved settings ${ttsProviderName} ${JSON.stringify(ttsProvider.settings)}`)
-=======
->>>>>>> d65a9944
 }
 
 function onEnableClick() {
