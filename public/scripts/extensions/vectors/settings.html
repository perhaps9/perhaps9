--- conflicted
+++ resolved
@@ -146,9 +146,6 @@
                 Enabled for files
             </label>
 
-<<<<<<< HEAD
-            <div id="vectors_files_settings">
-=======
             <div id="vectors_files_settings" class="marginTopBot5">
                 <label class="checkbox_label" for="vectors_translate_files" title="This can help with retrieval accuracy if using embedding models that are trained on English data. Uses the selected API from Chat Translation extension settings.">
                     <input id="vectors_translate_files" type="checkbox" class="checkbox">
@@ -160,7 +157,6 @@
                 <div class="flex justifyCenter" title="These settings apply to files attached directly to messages.">
                     <span>Message attachments</span>
                 </div>
->>>>>>> 5ab1e74c
                 <div class="flex-container">
                     <div class="flex1" title="Only files past this size will be vectorized.">
                         <label for="vectors_size_threshold">
@@ -181,36 +177,33 @@
                         <input id="vectors_chunk_count" type="number" class="text_pole widthUnset" min="1" max="99999" />
                     </div>
                 </div>
-<<<<<<< HEAD
-
+                <div class="flex justifyCenter" title="These settings apply to files stored in the Data Bank.">
+                    <span>Data Bank files</span>
+                </div>
+                <div class="flex-container">
+                    <div class="flex1" title="Only files past this size will be vectorized.">
+                        <label for="vectors_size_threshold_db">
+                            <small>Size threshold (KB)</small>
+                        </label>
+                        <input id="vectors_size_threshold_db" type="number" class="text_pole widthUnset" min="1" max="99999" />
+                    </div>
+                    <div class="flex1" title="Chunk size for file splitting.">
+                        <label for="vectors_chunk_size_db">
+                            <small>Chunk size (chars)</small>
+                        </label>
+                        <input id="vectors_chunk_size_db" type="number" class="text_pole widthUnset" min="1" max="99999" />
+                    </div>
+                    <div class="flex1" title="How many chunks to retrieve when querying.">
+                        <label for="vectors_chunk_count_db">
+                            <small>Retrieve chunks</small>
+                        </label>
+                        <input id="vectors_chunk_count_db" type="number" class="text_pole widthUnset" min="1" max="99999" />
+                    </div>
+                </div>
                 <label class="checkbox_label" for="vectors_science_mode" title="Sanitize input text to improve retrieval quality for scientific paper inputs.">
                     <input id="vectors_science_mode" type="checkbox" class="checkbox">
                     Science mode
                 </label>
-=======
-                <div class="flex justifyCenter" title="These settings apply to files stored in the Data Bank.">
-                    <span>Data Bank files</span>
-                </div>
-                <div class="flex-container">
-                    <div class="flex1" title="Only files past this size will be vectorized.">
-                        <label for="vectors_size_threshold_db">
-                            <small>Size threshold (KB)</small>
-                        </label>
-                        <input id="vectors_size_threshold_db" type="number" class="text_pole widthUnset" min="1" max="99999" />
-                    </div>
-                    <div class="flex1" title="Chunk size for file splitting.">
-                        <label for="vectors_chunk_size_db">
-                            <small>Chunk size (chars)</small>
-                        </label>
-                        <input id="vectors_chunk_size_db" type="number" class="text_pole widthUnset" min="1" max="99999" />
-                    </div>
-                    <div class="flex1" title="How many chunks to retrieve when querying.">
-                        <label for="vectors_chunk_count_db">
-                            <small>Retrieve chunks</small>
-                        </label>
-                        <input id="vectors_chunk_count_db" type="number" class="text_pole widthUnset" min="1" max="99999" />
-                    </div>
-                </div>
                 <div class="flex-container flexFlowColumn">
                     <label for="vectors_file_template_db">
                         <span>Injection Template</span>
@@ -248,7 +241,6 @@
                         Purge Vectors
                     </div>
                 </div>
->>>>>>> 5ab1e74c
             </div>
 
             <hr>
