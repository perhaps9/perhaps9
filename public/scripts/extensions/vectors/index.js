import {
    eventSource,
    event_types,
    extension_prompt_types,
    extension_prompt_roles,
    getCurrentChatId,
    getRequestHeaders,
    is_send_press,
    saveSettingsDebounced,
    setExtensionPrompt,
    substituteParams,
    generateRaw,
} from '../../../script.js';
import {
    ModuleWorkerWrapper,
    extension_settings,
    getContext,
    modules,
    renderExtensionTemplateAsync,
    doExtrasFetch, getApiUrl,
} from '../../extensions.js';
import { collapseNewlines } from '../../power-user.js';
import { SECRET_KEYS, secret_state, writeSecret } from '../../secrets.js';
import { getDataBankAttachments, getFileAttachment } from '../../chats.js';
import { debounce, getStringHash as calculateHash, waitUntilCondition, onlyUnique, splitRecursive } from '../../utils.js';
import { debounce_timeout } from '../../constants.js';
import { getSortedEntries } from '../../world-info.js';

const MODULE_NAME = 'vectors';

export const EXTENSION_PROMPT_TAG = '3_vectors';
export const EXTENSION_PROMPT_TAG_DB = '4_vectors_data_bank';

const settings = {
    // For both
    source: 'transformers',
    include_wi: false,
    togetherai_model: 'togethercomputer/m2-bert-80M-32k-retrieval',
    openai_model: 'text-embedding-ada-002',
    cohere_model: 'embed-english-v3.0',
    summarize: false,
    summarize_sent: false,
    summary_source: 'main',
    summary_prompt: 'Pause your roleplay. Summarize the most important parts of the message. Limit yourself to 250 words or less. Your response should include nothing but the summary.',

    // For chats
    enabled_chats: false,
    template: 'Past events:\n{{text}}',
    depth: 2,
    position: extension_prompt_types.IN_PROMPT,
    protect: 5,
    insert: 3,
    query: 2,
    message_chunk_size: 400,

    // For files
    enabled_files: false,
<<<<<<< HEAD
    science_mode: false,
=======
    translate_files: false,
>>>>>>> 5ab1e74c
    size_threshold: 10,
    chunk_size: 5000,
    chunk_count: 2,

    // For Data Bank
    size_threshold_db: 5,
    chunk_size_db: 2500,
    chunk_count_db: 5,
    file_template_db: 'Related information:\n{{text}}',
    file_position_db: extension_prompt_types.IN_PROMPT,
    file_depth_db: 4,
    file_depth_role_db: extension_prompt_roles.SYSTEM,

    // For World Info
    enabled_world_info: false,
    enabled_for_all: false,
    max_entries: 5,
};

const moduleWorker = new ModuleWorkerWrapper(synchronizeChat);

/**
 * Gets the Collection ID for a file embedded in the chat.
 * @param {string} fileUrl URL of the file
 * @returns {string} Collection ID
 */
function getFileCollectionId(fileUrl) {
    return `file_${getStringHash(fileUrl)}`;
}

async function onVectorizeAllClick() {
    try {
        if (!settings.enabled_chats) {
            return;
        }

        const chatId = getCurrentChatId();

        if (!chatId) {
            toastr.info('No chat selected. Vectorization aborted.', 'Vector Storage');
            return;
        }

        const batchSize = 5;
        const elapsedLog = [];
        let finished = false;
        $('#vectorize_progress').show();
        $('#vectorize_progress_percent').text('0');
        $('#vectorize_progress_eta').text('...');

        while (!finished) {
            if (is_send_press) {
                toastr.info('Message generation is in progress. Vectorization aborted.', 'Vector Storage');
                throw new Error('Message generation is in progress.');
            }

            const startTime = Date.now();
            const remaining = await synchronizeChat(batchSize);
            const elapsed = Date.now() - startTime;
            elapsedLog.push(elapsed);
            finished = remaining <= 0;

            const total = getContext().chat.length;
            const processed = total - remaining;
            const processedPercent = Math.round((processed / total) * 100); // percentage of the work done
            const lastElapsed = elapsedLog.slice(-5); // last 5 elapsed times
            const averageElapsed = lastElapsed.reduce((a, b) => a + b, 0) / lastElapsed.length; // average time needed to process one item
            const pace = averageElapsed / batchSize; // time needed to process one item
            const remainingTime = Math.round(pace * remaining / 1000);

            $('#vectorize_progress_percent').text(processedPercent);
            $('#vectorize_progress_eta').text(remainingTime);

            if (chatId !== getCurrentChatId()) {
                throw new Error('Chat changed');
            }
        }
    } catch (error) {
        console.error('Vectors: Failed to vectorize all', error);
        toastr.error(`Vectorize all failed. ${new String(error)}`, 'Vector Storage')
    } finally {
        $('#vectorize_progress').hide();
    }
}

let syncBlocked = false;

/**
 * Splits messages into chunks before inserting them into the vector index.
 * @param {object[]} items Array of vector items
 * @returns {object[]} Array of vector items (possibly chunked)
 */
function splitByChunks(items) {
    if (settings.message_chunk_size <= 0) {
        return items;
    }

    const chunkedItems = [];

    for (const item of items) {
        const chunks = splitRecursive(item.text, settings.message_chunk_size);
        for (const chunk of chunks) {
            const chunkedItem = { ...item, text: chunk };
            chunkedItems.push(chunkedItem);
        }
    }

    return chunkedItems;
}

async function summarizeExtra(hashedMessages) {
    for (const element of hashedMessages) {
        try {
            const url = new URL(getApiUrl());
            url.pathname = '/api/summarize';

            const apiResult = await doExtrasFetch(url, {
                method: 'POST',
                headers: {
                    'Content-Type': 'application/json',
                    'Bypass-Tunnel-Reminder': 'bypass',
                },
                body: JSON.stringify({
                    text: element.text,
                    params: {},
                }),
            });

            if (apiResult.ok) {
                const data = await apiResult.json();
                element.text = data.summary;
            }
        }
        catch (error) {
            console.log(error);
        }
    }

    return hashedMessages;
}

async function summarizeMain(hashedMessages) {
    for (const element of hashedMessages) {
        element.text = await generateRaw(element.text, '', false, false, settings.summary_prompt);
    }

    return hashedMessages;
}

async function summarize(hashedMessages, endpoint = 'main') {
    switch (endpoint) {
        case 'main':
            return await summarizeMain(hashedMessages);
        case 'extras':
            return await summarizeExtra(hashedMessages);
        default:
            console.error('Unsupported endpoint', endpoint);
    }
}

async function synchronizeChat(batchSize = 5) {
    if (!settings.enabled_chats) {
        return -1;
    }

    try {
        await waitUntilCondition(() => !syncBlocked && !is_send_press, 1000);
    } catch {
        console.log('Vectors: Synchronization blocked by another process');
        return -1;
    }

    try {
        syncBlocked = true;
        const context = getContext();
        const chatId = getCurrentChatId();

        if (!chatId || !Array.isArray(context.chat)) {
            console.debug('Vectors: No chat selected');
            return -1;
        }

        let hashedMessages = context.chat.filter(x => !x.is_system).map(x => ({ text: String(substituteParams(x.mes)), hash: getStringHash(substituteParams(x.mes)), index: context.chat.indexOf(x) }));
        const hashesInCollection = await getSavedHashes(chatId);

        if (settings.summarize) {
            hashedMessages = await summarize(hashedMessages, settings.summary_source);
        }

        const newVectorItems = hashedMessages.filter(x => !hashesInCollection.includes(x.hash));
        const deletedHashes = hashesInCollection.filter(x => !hashedMessages.some(y => y.hash === x));


        if (newVectorItems.length > 0) {
            const chunkedBatch = splitByChunks(newVectorItems.slice(0, batchSize));

            console.log(`Vectors: Found ${newVectorItems.length} new items. Processing ${batchSize}...`);
            await insertVectorItems(chatId, chunkedBatch);
        }

        if (deletedHashes.length > 0) {
            await deleteVectorItems(chatId, deletedHashes);
            console.log(`Vectors: Deleted ${deletedHashes.length} old hashes`);
        }

        return newVectorItems.length - batchSize;
    } catch (error) {
        /**
         * Gets the error message for a given cause
         * @param {string} cause Error cause key
         * @returns {string} Error message
         */
        function getErrorMessage(cause) {
            switch (cause) {
                case 'api_key_missing':
                    return 'API key missing. Save it in the "API Connections" panel.';
                case 'extras_module_missing':
                    return 'Extras API must provide an "embeddings" module.';
                default:
                    return 'Check server console for more details.';
            }
        }

        console.error('Vectors: Failed to synchronize chat', error);

        const message = getErrorMessage(error.cause);
<<<<<<< HEAD
        toastr.error(`Vectorization failed. ${message}`, 'Vector Storage');
=======
        toastr.error(message, 'Vectorization failed', { preventDuplicates: true });
>>>>>>> 5ab1e74c
        return -1;
    } finally {
        syncBlocked = false;
    }
}

/**
 * @type {Map<string, number>} Cache object for storing hash values
 */
const hashCache = new Map();

/**
 * Gets the hash value for a given string
 * @param {string} str Input string
 * @returns {number} Hash value
 */
function getStringHash(str) {
    // Check if the hash is already in the cache
    if (hashCache.has(str)) {
        return hashCache.get(str);
    }

    // Calculate the hash value
    const hash = calculateHash(str);

    // Store the hash in the cache
    hashCache.set(str, hash);

    return hash;
}

/**
 * Retrieves files from the chat and inserts them into the vector index.
 * @param {object[]} chat Array of chat messages
 * @returns {Promise<void>}
 */
async function processFiles(chat) {
    try {
        if (!settings.enabled_files) {
            return;
        }

        const dataBank = getDataBankAttachments();
        const dataBankCollectionIds = [];

        for (const file of dataBank) {
            const collectionId = getFileCollectionId(file.url);
            const hashesInCollection = await getSavedHashes(collectionId);
            dataBankCollectionIds.push(collectionId);

            // File is already in the collection
            if (hashesInCollection.length) {
                continue;
            }

            // Download and process the file
            file.text = await getFileAttachment(file.url);
            console.log(`Vectors: Retrieved file ${file.name} from Data Bank`);
            // Convert kilobytes to string length
            const thresholdLength = settings.size_threshold_db * 1024;
            // Use chunk size from settings if file is larger than threshold
            const chunkSize = file.size > thresholdLength ? settings.chunk_size_db : -1;
            await vectorizeFile(file.text, file.name, collectionId, chunkSize);
        }

        if (dataBankCollectionIds.length) {
            const queryText = await getQueryText(chat);
            await injectDataBankChunks(queryText, dataBankCollectionIds);
        }

        for (const message of chat) {
            // Message has no file
            if (!message?.extra?.file) {
                continue;
            }
            console.debug(`Vectors: processFiles: message ${message.index}: has a file attachment, processing.`)

            // Trim file inserted by the script
            const fileText = String(message.mes)
                .substring(0, message.extra.fileLength).trim();

            // Convert kilobytes to string length
            const thresholdLength = settings.size_threshold * 1024;

            // File is too small
            if (fileText.length < thresholdLength) {
                console.debug(`Vectors: processFiles: message ${message.index}: text of file "${message.extra.file.name}" shorter than vectorization threshold (${fileText.length} < ${thresholdLength} chars), keeping inlined.`)
                continue;
            }

            message.mes = message.mes.substring(message.extra.fileLength);

            const fileName = message.extra.file.name;
            const fileUrl = message.extra.file.url;
            const collectionId = getFileCollectionId(fileUrl);
            const hashesInCollection = await getSavedHashes(collectionId);

            // File is already in the collection
            if (!hashesInCollection.length) {
<<<<<<< HEAD
                console.debug(`Vectors: processFiles: message ${message.index}: file "${fileName}" not yet in collection, vectorizing.`)
                await vectorizeFile(fileText, fileName, collectionId);
            } else {
                console.debug(`Vectors: processFiles: message ${message.index}: file "${fileName}" found in collection.`)
            }

            console.debug(`Vectors: processFiles: message ${message.index}: querying vector DB.`)
            const queryText = getQueryText(chat);
=======
                await vectorizeFile(fileText, fileName, collectionId, settings.chunk_size);
            }

            const queryText = await getQueryText(chat);
>>>>>>> 5ab1e74c
            const fileChunks = await retrieveFileChunks(queryText, collectionId);
            console.debug(`Vectors: processFiles: message ${message.index}: retrieved ${fileChunks.length} chars.`);

            message.mes = `${fileChunks}\n\n${message.mes}`;
        }
    } catch (error) {
        console.error('Vectors: Failed to retrieve files', error);
    }
}

/**
 * Inserts file chunks from the Data Bank into the prompt.
 * @param {string} queryText Text to query
 * @param {string[]} collectionIds File collection IDs
 * @returns {Promise<void>}
 */
async function injectDataBankChunks(queryText, collectionIds) {
    try {
        const queryResults = await queryMultipleCollections(collectionIds, queryText, settings.chunk_count_db);
        console.debug(`Vectors: Retrieved ${collectionIds.length} Data Bank collections`, queryResults);
        let textResult = '';

        for (const collectionId in queryResults) {
            console.debug(`Vectors: Processing Data Bank collection ${collectionId}`, queryResults[collectionId]);
            const metadata = queryResults[collectionId].metadata?.filter(x => x.text)?.sort((a, b) => a.index - b.index)?.map(x => x.text)?.filter(onlyUnique) || [];
            textResult += metadata.join('\n') + '\n\n';
        }

        if (!textResult) {
            console.debug('Vectors: No Data Bank chunks found');
            return;
        }

        const insertedText = substituteParams(settings.file_template_db.replace(/{{text}}/i, textResult));
        setExtensionPrompt(EXTENSION_PROMPT_TAG_DB, insertedText, settings.file_position_db, settings.file_depth_db, settings.include_wi, settings.file_depth_role_db);
    } catch (error) {
        console.error('Vectors: Failed to insert Data Bank chunks', error);
    }
}

/**
 * Retrieves file chunks from the vector index and inserts them into the chat.
 * @param {string} queryText Text to query
 * @param {string} collectionId File collection ID
 * @returns {Promise<string>} Retrieved file text
 */
async function retrieveFileChunks(queryText, collectionId) {
    console.debug(`Vectors: Retrieving file chunks for collection ${collectionId}`, queryText);
    const queryResults = await queryCollection(collectionId, queryText, settings.chunk_count);
    console.debug(`Vectors: Retrieved ${queryResults.hashes.length} file chunks for collection ${collectionId}`, queryResults);
    const metadata = queryResults.metadata.filter(x => x.text).sort((a, b) => a.index - b.index).map(x => x.text).filter(onlyUnique);
    const fileText = metadata.join('\n');

    return fileText;
}

/**
 * Sanitizes the text content of a scientific paper to obtain higher-quality text for vectorization.
 *
 * This is a really simplistic, classical regex-based algorithm. An LLM could likely do better, but that would be slow.
 * We hope to get a result that's not horribly broken and that won't include irrelevant RAG query poisoning stuff.
 *
 * Currently, we:
 *
 *   - Strip the reference list.
 *
 *     The reference list contains the highest concentration of keywords of any kind (in the titles of the cited studies),
 *     so it usually poisons RAG queries so that no matter what you search for, you'll only get chunks of the reference list.
 *     Omitting the reference list from the text to be vectorized, RAG will look for matches in the paper content only.
 *
 *   - F IX H EADINGS T HAT L OOK L IKE T HIS.
 *
 *     This is a rather common issue in text extraction from a PDF.
 *
 * @param {string} fileText The text to sanitize
 * @returns {string} The sanitized text
 */
function sanitizeScientificInput(fileText) {
    // Fix section headings
    //
    const brokenUppercaseWordsFinder = new RegExp(/(?<!\b[A-Z]\s+)\b([A-Z])\s+([A-Z]+)\b/, 'g');  // "H EADING", but not "C  H EADING" (appendix section)
    fileText = fileText.replaceAll(brokenUppercaseWordsFinder, '$1$2');
    const brokenAppendixHeadingFinder = new RegExp(/([A-Z])\s+([A-Z])\s+([A-Z]+)\b/, 'g');  // "C H EADING"
    fileText = fileText.replaceAll(brokenAppendixHeadingFinder, '$1 $2$3');  // -> "C HEADING"

    const brokenHeadingsFinder = new RegExp(/^\s*([A-Z])\s+([a-z]+)\s*$/, 'mg');  // "H eading", on its own line
    fileText = fileText.replaceAll(brokenHeadingsFinder, '$1$2');

    // Strip reference list (easier now that the headings are already fixed).
    //
    // Linefeeds are sometimes lost, so the references may begin in the middle of a line.
    // Since we can't trigger on any random mention of the word "References", we trigger in the middle of a line
    // only for an all-uppercase "REFERENCES".
    //
    const referencesFinder = new RegExp(/(^\s*References\s*$|^\s*REFERENCES\s*$|\bREFERENCES\s*)/, 'mg');
    const referencesMatches = [...fileText.matchAll(referencesFinder)];
    if (referencesMatches.length > 0) {  // Detected a reference list
        const appendixFinder = new RegExp(/(^\s*Appendi(x|ces)\s*$|^\s*A\s*PPENDI(X|CES)\s*$|\bAPPENDI(X|CES)\s*)/, 'mg');
        // Some documents just start appendices like "A  Some stuff..." without a heading, but there's not much we can do about that.
        // In those cases, we will simply ignore the appendices.
        const appendixMatches = [...fileText.matchAll(appendixFinder)];
        if (appendixMatches.length > 0) {  // Detected both a reference list and appendices
            fileText = fileText.substring(0, referencesMatches[0].index).trim() + fileText.substring(appendixMatches[0].index);
        } else {  // Detected only a reference list, no appendices
            fileText = fileText.substring(0, referencesMatches[0].index).trim();
        }
    }

    console.debug(fileText);
    return fileText;
}

/**
 * Vectorizes a file and inserts it into the vector index.
 * @param {string} fileText File text
 * @param {string} fileName File name
 * @param {string} collectionId File collection ID
 * @param {number} chunkSize Chunk size
 * @returns {Promise<boolean>} True if successful, false if not
 */
async function vectorizeFile(fileText, fileName, collectionId, chunkSize) {
    try {
<<<<<<< HEAD
        toastr.info(`Ingesting file ${fileName}. Vectorization may take some time, please wait...`, 'Vector Storage');

        if (settings.science_mode) {
            console.debug(`Vectors: Science mode is enabled. Sanitizing input ${fileName}.`);
            fileText = sanitizeScientificInput(fileText);
        }

        const chunks = splitRecursive(fileText, settings.chunk_size);
=======
        if (settings.translate_files && typeof window['translate'] === 'function') {
            console.log(`Vectors: Translating file ${fileName} to English...`);
            const translatedText = await window['translate'](fileText, 'en');
            fileText = translatedText;
        }

        const toast = toastr.info('Vectorization may take some time, please wait...', `Ingesting file ${fileName}`);
        const chunks = splitRecursive(fileText, chunkSize);
>>>>>>> 5ab1e74c
        console.debug(`Vectors: Split file ${fileName} into ${chunks.length} chunks`, chunks);

        const items = chunks.map((chunk, index) => ({ hash: getStringHash(chunk), text: chunk, index: index }));
        await insertVectorItems(collectionId, items);
        toastr.info(`Vectorization complete for ${fileName}.`, `Vector Storage`);

        toastr.clear(toast);
        console.log(`Vectors: Inserted ${chunks.length} vector items for file ${fileName} into ${collectionId}`);
        return true;
    } catch (error) {
        toastr.error(String(error), 'Failed to vectorize file', { preventDuplicates: true });
        console.error('Vectors: Failed to vectorize file', error);
<<<<<<< HEAD
        toastr.error(`Vectorization failed for ${fileName}. ${new String(error)}`, 'Vector Storage');
=======
        return false;
>>>>>>> 5ab1e74c
    }
}

/**
 * Removes the most relevant messages from the chat and displays them in the extension prompt
 * @param {object[]} chat Array of chat messages
 */
async function rearrangeChat(chat) {
    try {
        // Clear the extension prompt
        setExtensionPrompt(EXTENSION_PROMPT_TAG, '', settings.position, settings.depth, settings.include_wi);
        setExtensionPrompt(EXTENSION_PROMPT_TAG_DB, '', settings.file_position_db, settings.file_depth_db, settings.include_wi, settings.file_depth_role_db);

        if (settings.enabled_files) {
            await processFiles(chat);
        }

        if (settings.enabled_world_info) {
            await activateWorldInfo(chat);
        }

        if (!settings.enabled_chats) {
            return;
        }

        const chatId = getCurrentChatId();

        if (!chatId || !Array.isArray(chat)) {
            console.debug('Vectors: No chat selected');
            return;
        }

        if (chat.length < settings.protect) {
            console.debug(`Vectors: Not enough messages to rearrange (less than ${settings.protect})`);
            return;
        }

        const queryText = await getQueryText(chat);

        if (queryText.length === 0) {
            console.debug('Vectors: No text to query');
            return;
        }

        // Get the most relevant messages, excluding the last few
        const queryResults = await queryCollection(chatId, queryText, settings.insert);
        const queryHashes = queryResults.hashes.filter(onlyUnique);
        const queriedMessages = [];
        const insertedHashes = new Set();
        const retainMessages = chat.slice(-settings.protect);

        for (const message of chat) {
            if (retainMessages.includes(message) || !message.mes) {
                continue;
            }
            const hash = getStringHash(substituteParams(message.mes));
            if (queryHashes.includes(hash) && !insertedHashes.has(hash)) {
                queriedMessages.push(message);
                insertedHashes.add(hash);
            }
        }

        // Rearrange queried messages to match query order
        // Order is reversed because more relevant are at the lower indices
        queriedMessages.sort((a, b) => queryHashes.indexOf(getStringHash(substituteParams(b.mes))) - queryHashes.indexOf(getStringHash(substituteParams(a.mes))));

        // Remove queried messages from the original chat array
        for (const message of chat) {
            if (queriedMessages.includes(message)) {
                chat.splice(chat.indexOf(message), 1);
            }
        }

        if (queriedMessages.length === 0) {
            console.debug('Vectors: No relevant messages found');
            return;
        }

        // Format queried messages into a single string
        const insertedText = getPromptText(queriedMessages);
        setExtensionPrompt(EXTENSION_PROMPT_TAG, insertedText, settings.position, settings.depth, settings.include_wi);
    } catch (error) {
        toastr.error('Generation interceptor aborted. Check browser console for more details.', 'Vector Storage');
        console.error('Vectors: Failed to rearrange chat', error);
    }
}

/**
 * @param {any[]} queriedMessages
 * @returns {string}
 */
function getPromptText(queriedMessages) {
    const queriedText = queriedMessages.map(x => collapseNewlines(`${x.name}: ${x.mes}`).trim()).join('\n\n');
    console.log('Vectors: relevant past messages found.\n', queriedText);
    return substituteParams(settings.template.replace(/{{text}}/i, queriedText));
}

window['vectors_rearrangeChat'] = rearrangeChat;

const onChatEvent = debounce(async () => await moduleWorker.update(), debounce_timeout.relaxed);

/**
 * Gets the text to query from the chat
 * @param {object[]} chat Chat messages
 * @returns {Promise<string>} Text to query
 */
async function getQueryText(chat) {
    let queryText = '';
    let i = 0;

    let hashedMessages = chat.map(x => ({ text: String(substituteParams(x.mes)) }));

    if (settings.summarize && settings.summarize_sent) {
        hashedMessages = await summarize(hashedMessages, settings.summary_source);
    }

    for (const message of hashedMessages.slice().reverse()) {
        if (message.text) {
            queryText += message.text + '\n';
            i++;
        }

        if (i === settings.query) {
            break;
        }
    }

    return collapseNewlines(queryText).trim();
}

/**
 * Gets the saved hashes for a collection
* @param {string} collectionId
* @returns {Promise<number[]>} Saved hashes
*/
async function getSavedHashes(collectionId) {
    const response = await fetch('/api/vector/list', {
        method: 'POST',
        headers: getRequestHeaders(),
        body: JSON.stringify({
            collectionId: collectionId,
            source: settings.source,
        }),
    });

    if (!response.ok) {
        throw new Error(`Failed to get saved hashes for collection ${collectionId}`);
    }

    const hashes = await response.json();
    return hashes;
}

function getVectorHeaders() {
    const headers = getRequestHeaders();
    switch (settings.source) {
        case 'extras':
            addExtrasHeaders(headers);
            break;
        case 'togetherai':
            addTogetherAiHeaders(headers);
            break;
        case 'openai':
            addOpenAiHeaders(headers);
            break;
        case 'cohere':
            addCohereHeaders(headers);
            break;
        default:
            break;
    }
    return headers;
}

/**
 * Add headers for the Extras API source.
 * @param {object} headers Headers object
 */
function addExtrasHeaders(headers) {
    console.log(`Vector source is extras, populating API URL: ${extension_settings.apiUrl}`);
    Object.assign(headers, {
        'X-Extras-Url': extension_settings.apiUrl,
        'X-Extras-Key': extension_settings.apiKey,
    });
}

/**
 * Add headers for the TogetherAI API source.
 * @param {object} headers Headers object
 */
function addTogetherAiHeaders(headers) {
    Object.assign(headers, {
        'X-Togetherai-Model': extension_settings.vectors.togetherai_model,
    });
}

/**
 * Add headers for the OpenAI API source.
 * @param {object} headers Header object
 */
function addOpenAiHeaders(headers) {
    Object.assign(headers, {
        'X-OpenAI-Model': extension_settings.vectors.openai_model,
    });
}

/**
 * Add headers for the Cohere API source.
 * @param {object} headers Header object
 */
function addCohereHeaders(headers) {
    Object.assign(headers, {
        'X-Cohere-Model': extension_settings.vectors.cohere_model,
    });
}

/**
 * Inserts vector items into a collection
 * @param {string} collectionId - The collection to insert into
 * @param {{ hash: number, text: string }[]} items - The items to insert
 * @returns {Promise<void>}
 */
async function insertVectorItems(collectionId, items) {
    if (settings.source === 'openai' && !secret_state[SECRET_KEYS.OPENAI] ||
        settings.source === 'palm' && !secret_state[SECRET_KEYS.MAKERSUITE] ||
        settings.source === 'mistral' && !secret_state[SECRET_KEYS.MISTRALAI] ||
        settings.source === 'togetherai' && !secret_state[SECRET_KEYS.TOGETHERAI] ||
        settings.source === 'nomicai' && !secret_state[SECRET_KEYS.NOMICAI] ||
        settings.source === 'cohere' && !secret_state[SECRET_KEYS.COHERE]) {
        throw new Error('Vectors: API key missing', { cause: 'api_key_missing' });
    }

    if (settings.source === 'extras' && !modules.includes('embeddings')) {
        throw new Error('Vectors: Embeddings module missing', { cause: 'extras_module_missing' });
    }

    const headers = getVectorHeaders();

    const response = await fetch('/api/vector/insert', {
        method: 'POST',
        headers: headers,
        body: JSON.stringify({
            collectionId: collectionId,
            items: items,
            source: settings.source,
        }),
    });

    if (!response.ok) {
        throw new Error(`Failed to insert vector items for collection ${collectionId}`);
    }
}

/**
 * Deletes vector items from a collection
 * @param {string} collectionId - The collection to delete from
 * @param {number[]} hashes - The hashes of the items to delete
 * @returns {Promise<void>}
 */
async function deleteVectorItems(collectionId, hashes) {
    const response = await fetch('/api/vector/delete', {
        method: 'POST',
        headers: getRequestHeaders(),
        body: JSON.stringify({
            collectionId: collectionId,
            hashes: hashes,
            source: settings.source,
        }),
    });

    if (!response.ok) {
        throw new Error(`Failed to delete vector items for collection ${collectionId}`);
    }
}

/**
 * @param {string} collectionId - The collection to query
 * @param {string} searchText - The text to query
 * @param {number} topK - The number of results to return
 * @returns {Promise<{ hashes: number[], metadata: object[]}>} - Hashes of the results
 */
async function queryCollection(collectionId, searchText, topK) {
    const headers = getVectorHeaders();

    const response = await fetch('/api/vector/query', {
        method: 'POST',
        headers: headers,
        body: JSON.stringify({
            collectionId: collectionId,
            searchText: searchText,
            topK: topK,
            source: settings.source,
        }),
    });

    if (!response.ok) {
        throw new Error(`Failed to query collection ${collectionId}`);
    }

    return await response.json();
}

/**
 * Queries multiple collections for a given text.
 * @param {string[]} collectionIds - Collection IDs to query
 * @param {string} searchText - Text to query
 * @param {number} topK - Number of results to return
 * @returns {Promise<Record<string, { hashes: number[], metadata: object[] }>>} - Results mapped to collection IDs
 */
async function queryMultipleCollections(collectionIds, searchText, topK) {
    const headers = getVectorHeaders();

    const response = await fetch('/api/vector/query-multi', {
        method: 'POST',
        headers: headers,
        body: JSON.stringify({
            collectionIds: collectionIds,
            searchText: searchText,
            topK: topK,
            source: settings.source,
        }),
    });

    if (!response.ok) {
        throw new Error('Failed to query multiple collections');
    }

    return await response.json();
}

/**
 * Purges the vector index for a file.
 * @param {string} fileUrl File URL to purge
 */
async function purgeFileVectorIndex(fileUrl) {
    try {
        if (!settings.enabled_files) {
            return;
        }

        console.log(`Vectors: Purging file vector index for ${fileUrl}`);
        const collectionId = getFileCollectionId(fileUrl);

        const response = await fetch('/api/vector/purge', {
            method: 'POST',
            headers: getRequestHeaders(),
            body: JSON.stringify({
                collectionId: collectionId,
            }),
        });

        if (!response.ok) {
            throw new Error(`Could not delete vector index for collection ${collectionId}`);
        }

        console.log(`Vectors: Purged vector index for collection ${collectionId}`);
    } catch (error) {
        console.error('Vectors: Failed to purge file', error);
    }
}

/**
 * Purges the vector index for a collection.
 * @param {string} collectionId Collection ID to purge
 * @returns <Promise<boolean>> True if deleted, false if not
 */
async function purgeVectorIndex(collectionId) {
    try {
        if (!settings.enabled_chats) {
            return true;
        }

        const response = await fetch('/api/vector/purge', {
            method: 'POST',
            headers: getRequestHeaders(),
            body: JSON.stringify({
                collectionId: collectionId,
            }),
        });

        if (!response.ok) {
            throw new Error(`Could not delete vector index for collection ${collectionId}`);
        }

        console.log(`Vectors: Purged vector index for collection ${collectionId}`);
        return true;
    } catch (error) {
        console.error('Vectors: Failed to purge', error);
        return false;
    }
}

function toggleSettings() {
    $('#vectors_files_settings').toggle(!!settings.enabled_files);
    $('#vectors_chats_settings').toggle(!!settings.enabled_chats);
    $('#vectors_world_info_settings').toggle(!!settings.enabled_world_info);
    $('#together_vectorsModel').toggle(settings.source === 'togetherai');
    $('#openai_vectorsModel').toggle(settings.source === 'openai');
    $('#cohere_vectorsModel').toggle(settings.source === 'cohere');
    $('#nomicai_apiKey').toggle(settings.source === 'nomicai');
}

async function onPurgeClick() {
    const chatId = getCurrentChatId();
    if (!chatId) {
        toastr.info('No chat selected. Purge aborted.', 'Vector Storage');
        return;
    }
    if (await purgeVectorIndex(chatId)) {
        toastr.success('Vector index purged successfully.', 'Vector Storage');
    } else {
        toastr.error('Failed to purge vector index', 'Vector Storage');
    }
}

async function onViewStatsClick() {
    const chatId = getCurrentChatId();
    if (!chatId) {
        toastr.info('No chat selected', 'Vector Storage');
        return;
    }

    const hashesInCollection = await getSavedHashes(chatId);
    const totalHashes = hashesInCollection.length;
    const uniqueHashes = hashesInCollection.filter(onlyUnique).length;

    toastr.info(`Total hashes: <b>${totalHashes}</b><br>
    Unique hashes: <b>${uniqueHashes}</b><br><br>
    I'll mark collected messages with a green circle.`,
    `Stats for chat ${chatId}`,
    { timeOut: 10000, escapeHtml: false });

    const chat = getContext().chat;
    for (const message of chat) {
        if (hashesInCollection.includes(getStringHash(substituteParams(message.mes)))) {
            const messageElement = $(`.mes[mesid="${chat.indexOf(message)}"]`);
            messageElement.addClass('vectorized');
        }
    }

}

async function onVectorizeAllFilesClick() {
    try {
        const dataBank = getDataBankAttachments();
        const chatAttachments = getContext().chat.filter(x => x.extra?.file).map(x => x.extra.file);
        const allFiles = [...dataBank, ...chatAttachments];

        let allSuccess = true;

        for (const file of allFiles) {
            const text = await getFileAttachment(file.url);
            const collectionId = getFileCollectionId(file.url);
            const hashes = await getSavedHashes(collectionId);

            if (hashes.length) {
                console.log(`Vectors: File ${file.name} is already vectorized`);
                continue;
            }

            const result = await vectorizeFile(text, file.name, collectionId, settings.chunk_size);

            if (!result) {
                allSuccess = false;
            }
        }

        if (allSuccess) {
            toastr.success('All files vectorized', 'Vectorization successful');
        } else {
            toastr.warning('Some files failed to vectorize. Check browser console for more details.', 'Vector Storage');
        }
    } catch (error) {
        console.error('Vectors: Failed to vectorize all files', error);
        toastr.error('Failed to vectorize all files', 'Vectorization failed');
    }
}

async function onPurgeFilesClick() {
    try {
        const dataBank = getDataBankAttachments();
        const chatAttachments = getContext().chat.filter(x => x.extra?.file).map(x => x.extra.file);
        const allFiles = [...dataBank, ...chatAttachments];

        for (const file of allFiles) {
            await purgeFileVectorIndex(file.url);
        }

        toastr.success('All files purged', 'Purge successful');
    } catch (error) {
        console.error('Vectors: Failed to purge all files', error);
        toastr.error('Failed to purge all files', 'Purge failed');
    }
}

async function activateWorldInfo(chat) {
    if (!settings.enabled_world_info) {
        console.debug('Vectors: Disabled for World Info');
        return;
    }

    const entries = await getSortedEntries();

    if (!Array.isArray(entries) || entries.length === 0) {
        console.debug('Vectors: No WI entries found');
        return;
    }

    // Group entries by "world" field
    const groupedEntries = {};

    for (const entry of entries) {
        // Skip orphaned entries. Is it even possible?
        if (!entry.world) {
            console.debug('Vectors: Skipped orphaned WI entry', entry);
            continue;
        }

        // Skip disabled entries
        if (entry.disable) {
            console.debug('Vectors: Skipped disabled WI entry', entry);
            continue;
        }

        // Skip entries without content
        if (!entry.content) {
            console.debug('Vectors: Skipped WI entry without content', entry);
            continue;
        }

        // Skip non-vectorized entries
        if (!entry.vectorized && !settings.enabled_for_all) {
            console.debug('Vectors: Skipped non-vectorized WI entry', entry);
            continue;
        }

        if (!Object.hasOwn(groupedEntries, entry.world)) {
            groupedEntries[entry.world] = [];
        }

        groupedEntries[entry.world].push(entry);
    }

    const collectionIds = [];

    if (Object.keys(groupedEntries).length === 0) {
        console.debug('Vectors: No WI entries to synchronize');
        return;
    }

    // Synchronize collections
    for (const world in groupedEntries) {
        const collectionId = `world_${getStringHash(world)}`;
        const hashesInCollection = await getSavedHashes(collectionId);
        const newEntries = groupedEntries[world].filter(x => !hashesInCollection.includes(getStringHash(x.content)));
        const deletedHashes = hashesInCollection.filter(x => !groupedEntries[world].some(y => getStringHash(y.content) === x));

        if (newEntries.length > 0) {
            console.log(`Vectors: Found ${newEntries.length} new WI entries for world ${world}`);
            await insertVectorItems(collectionId, newEntries.map(x => ({ hash: getStringHash(x.content), text: x.content, index: x.uid })));
        }

        if (deletedHashes.length > 0) {
            console.log(`Vectors: Deleted ${deletedHashes.length} old hashes for world ${world}`);
            await deleteVectorItems(collectionId, deletedHashes);
        }

        collectionIds.push(collectionId);
    }

    // Perform a multi-query
    const queryText = await getQueryText(chat);

    if (queryText.length === 0) {
        console.debug('Vectors: No text to query for WI');
        return;
    }

    const queryResults = await queryMultipleCollections(collectionIds, queryText, settings.max_entries);
    const activatedHashes = Object.values(queryResults).flatMap(x => x.hashes).filter(onlyUnique);
    const activatedEntries = [];

    // Activate entries found in the query results
    for (const entry of entries) {
        const hash = getStringHash(entry.content);

        if (activatedHashes.includes(hash)) {
            activatedEntries.push(entry);
        }
    }

    if (activatedEntries.length === 0) {
        console.debug('Vectors: No activated WI entries found');
        return;
    }

    console.log(`Vectors: Activated ${activatedEntries.length} WI entries`, activatedEntries);
    await eventSource.emit(event_types.WORLDINFO_FORCE_ACTIVATE, activatedEntries);
}

jQuery(async () => {
    if (!extension_settings.vectors) {
        extension_settings.vectors = settings;
    }

    // Migrate from old settings
    if (settings['enabled']) {
        settings.enabled_chats = true;
    }

    Object.assign(settings, extension_settings.vectors);

    // Migrate from TensorFlow to Transformers
    settings.source = settings.source !== 'local' ? settings.source : 'transformers';
    const template = await renderExtensionTemplateAsync(MODULE_NAME, 'settings');
    $('#extensions_settings2').append(template);
    $('#vectors_enabled_chats').prop('checked', settings.enabled_chats).on('input', () => {
        settings.enabled_chats = $('#vectors_enabled_chats').prop('checked');
        Object.assign(extension_settings.vectors, settings);
        saveSettingsDebounced();
        toggleSettings();
    });
    $('#vectors_modelWarning').hide();
    $('#vectors_enabled_files').prop('checked', settings.enabled_files).on('input', () => {
        settings.enabled_files = $('#vectors_enabled_files').prop('checked');
        Object.assign(extension_settings.vectors, settings);
        saveSettingsDebounced();
        toggleSettings();
    });
    $('#vectors_science_mode').prop('checked', settings.science_mode).on('input', () => {
        settings.science_mode = $('#vectors_science_mode').prop('checked');
        Object.assign(extension_settings.vectors, settings);
        saveSettingsDebounced();
    });
    $('#vectors_source').val(settings.source).on('change', () => {
        settings.source = String($('#vectors_source').val());
        Object.assign(extension_settings.vectors, settings);
        saveSettingsDebounced();
        toggleSettings();
    });
    $('#api_key_nomicai').on('change', () => {
        const nomicKey = String($('#api_key_nomicai').val()).trim();
        if (nomicKey.length) {
            writeSecret(SECRET_KEYS.NOMICAI, nomicKey);
        }
        saveSettingsDebounced();
    });
    $('#vectors_togetherai_model').val(settings.togetherai_model).on('change', () => {
        $('#vectors_modelWarning').show();
        settings.togetherai_model = String($('#vectors_togetherai_model').val());
        Object.assign(extension_settings.vectors, settings);
        saveSettingsDebounced();
    });
    $('#vectors_openai_model').val(settings.openai_model).on('change', () => {
        $('#vectors_modelWarning').show();
        settings.openai_model = String($('#vectors_openai_model').val());
        Object.assign(extension_settings.vectors, settings);
        saveSettingsDebounced();
    });
    $('#vectors_cohere_model').val(settings.cohere_model).on('change', () => {
        $('#vectors_modelWarning').show();
        settings.cohere_model = String($('#vectors_cohere_model').val());
        Object.assign(extension_settings.vectors, settings);
        saveSettingsDebounced();
    });
    $('#vectors_template').val(settings.template).on('input', () => {
        settings.template = String($('#vectors_template').val());
        Object.assign(extension_settings.vectors, settings);
        saveSettingsDebounced();
    });
    $('#vectors_depth').val(settings.depth).on('input', () => {
        settings.depth = Number($('#vectors_depth').val());
        Object.assign(extension_settings.vectors, settings);
        saveSettingsDebounced();
    });
    $('#vectors_protect').val(settings.protect).on('input', () => {
        settings.protect = Number($('#vectors_protect').val());
        Object.assign(extension_settings.vectors, settings);
        saveSettingsDebounced();
    });
    $('#vectors_insert').val(settings.insert).on('input', () => {
        settings.insert = Number($('#vectors_insert').val());
        Object.assign(extension_settings.vectors, settings);
        saveSettingsDebounced();
    });
    $('#vectors_query').val(settings.query).on('input', () => {
        settings.query = Number($('#vectors_query').val());
        Object.assign(extension_settings.vectors, settings);
        saveSettingsDebounced();
    });
    $(`input[name="vectors_position"][value="${settings.position}"]`).prop('checked', true);
    $('input[name="vectors_position"]').on('change', () => {
        settings.position = Number($('input[name="vectors_position"]:checked').val());
        Object.assign(extension_settings.vectors, settings);
        saveSettingsDebounced();
    });
    $('#vectors_vectorize_all').on('click', onVectorizeAllClick);
    $('#vectors_purge').on('click', onPurgeClick);
    $('#vectors_view_stats').on('click', onViewStatsClick);
    $('#vectors_files_vectorize_all').on('click', onVectorizeAllFilesClick);
    $('#vectors_files_purge').on('click', onPurgeFilesClick);

    $('#vectors_size_threshold').val(settings.size_threshold).on('input', () => {
        settings.size_threshold = Number($('#vectors_size_threshold').val());
        Object.assign(extension_settings.vectors, settings);
        saveSettingsDebounced();
    });

    $('#vectors_chunk_size').val(settings.chunk_size).on('input', () => {
        settings.chunk_size = Number($('#vectors_chunk_size').val());
        Object.assign(extension_settings.vectors, settings);
        saveSettingsDebounced();
    });

    $('#vectors_chunk_count').val(settings.chunk_count).on('input', () => {
        settings.chunk_count = Number($('#vectors_chunk_count').val());
        Object.assign(extension_settings.vectors, settings);
        saveSettingsDebounced();
    });

    $('#vectors_include_wi').prop('checked', settings.include_wi).on('input', () => {
        settings.include_wi = !!$('#vectors_include_wi').prop('checked');
        Object.assign(extension_settings.vectors, settings);
        saveSettingsDebounced();
    });

    $('#vectors_summarize').prop('checked', settings.summarize).on('input', () => {
        settings.summarize = !!$('#vectors_summarize').prop('checked');
        Object.assign(extension_settings.vectors, settings);
        saveSettingsDebounced();
    });

    $('#vectors_summarize_user').prop('checked', settings.summarize_sent).on('input', () => {
        settings.summarize_sent = !!$('#vectors_summarize_user').prop('checked');
        Object.assign(extension_settings.vectors, settings);
        saveSettingsDebounced();
    });

    $('#vectors_summary_source').val(settings.summary_source).on('change', () => {
        settings.summary_source = String($('#vectors_summary_source').val());
        Object.assign(extension_settings.vectors, settings);
        saveSettingsDebounced();
    });

    $('#vectors_summary_prompt').val(settings.summary_prompt).on('input', () => {
        settings.summary_prompt = String($('#vectors_summary_prompt').val());
        Object.assign(extension_settings.vectors, settings);
        saveSettingsDebounced();
    });

    $('#vectors_message_chunk_size').val(settings.message_chunk_size).on('input', () => {
        settings.message_chunk_size = Number($('#vectors_message_chunk_size').val());
        Object.assign(extension_settings.vectors, settings);
        saveSettingsDebounced();
    });

    $('#vectors_size_threshold_db').val(settings.size_threshold_db).on('input', () => {
        settings.size_threshold_db = Number($('#vectors_size_threshold_db').val());
        Object.assign(extension_settings.vectors, settings);
        saveSettingsDebounced();
    });

    $('#vectors_chunk_size_db').val(settings.chunk_size_db).on('input', () => {
        settings.chunk_size_db = Number($('#vectors_chunk_size_db').val());
        Object.assign(extension_settings.vectors, settings);
        saveSettingsDebounced();
    });

    $('#vectors_chunk_count_db').val(settings.chunk_count_db).on('input', () => {
        settings.chunk_count_db = Number($('#vectors_chunk_count_db').val());
        Object.assign(extension_settings.vectors, settings);
        saveSettingsDebounced();
    });

    $('#vectors_file_template_db').val(settings.file_template_db).on('input', () => {
        settings.file_template_db = String($('#vectors_file_template_db').val());
        Object.assign(extension_settings.vectors, settings);
        saveSettingsDebounced();
    });

    $(`input[name="vectors_file_position_db"][value="${settings.file_position_db}"]`).prop('checked', true);
    $('input[name="vectors_file_position_db"]').on('change', () => {
        settings.file_position_db = Number($('input[name="vectors_file_position_db"]:checked').val());
        Object.assign(extension_settings.vectors, settings);
        saveSettingsDebounced();
    });

    $('#vectors_file_depth_db').val(settings.file_depth_db).on('input', () => {
        settings.file_depth_db = Number($('#vectors_file_depth_db').val());
        Object.assign(extension_settings.vectors, settings);
        saveSettingsDebounced();
    });

    $('#vectors_file_depth_role_db').val(settings.file_depth_role_db).on('input', () => {
        settings.file_depth_role_db = Number($('#vectors_file_depth_role_db').val());
        Object.assign(extension_settings.vectors, settings);
        saveSettingsDebounced();
    });

    $('#vectors_translate_files').prop('checked', settings.translate_files).on('input', () => {
        settings.translate_files = !!$('#vectors_translate_files').prop('checked');
        Object.assign(extension_settings.vectors, settings);
        saveSettingsDebounced();
    });

    $('#vectors_enabled_world_info').prop('checked', settings.enabled_world_info).on('input', () => {
        settings.enabled_world_info = !!$('#vectors_enabled_world_info').prop('checked');
        Object.assign(extension_settings.vectors, settings);
        saveSettingsDebounced();
        toggleSettings();
    });

    $('#vectors_enabled_for_all').prop('checked', settings.enabled_for_all).on('input', () => {
        settings.enabled_for_all = !!$('#vectors_enabled_for_all').prop('checked');
        Object.assign(extension_settings.vectors, settings);
        saveSettingsDebounced();
    });

    $('#vectors_max_entries').val(settings.max_entries).on('input', () => {
        settings.max_entries = Number($('#vectors_max_entries').val());
        Object.assign(extension_settings.vectors, settings);
        saveSettingsDebounced();
    });

    const validSecret = !!secret_state[SECRET_KEYS.NOMICAI];
    const placeholder = validSecret ? '✔️ Key saved' : '❌ Missing key';
    $('#api_key_nomicai').attr('placeholder', placeholder);

    toggleSettings();
    eventSource.on(event_types.MESSAGE_DELETED, onChatEvent);
    eventSource.on(event_types.MESSAGE_EDITED, onChatEvent);
    eventSource.on(event_types.MESSAGE_SENT, onChatEvent);
    eventSource.on(event_types.MESSAGE_RECEIVED, onChatEvent);
    eventSource.on(event_types.MESSAGE_SWIPED, onChatEvent);
    eventSource.on(event_types.CHAT_DELETED, purgeVectorIndex);
    eventSource.on(event_types.GROUP_CHAT_DELETED, purgeVectorIndex);
    eventSource.on(event_types.FILE_ATTACHMENT_DELETED, purgeFileVectorIndex);
});<|MERGE_RESOLUTION|>--- conflicted
+++ resolved
@@ -55,11 +55,8 @@
 
     // For files
     enabled_files: false,
-<<<<<<< HEAD
     science_mode: false,
-=======
     translate_files: false,
->>>>>>> 5ab1e74c
     size_threshold: 10,
     chunk_size: 5000,
     chunk_count: 2,
@@ -286,11 +283,7 @@
         console.error('Vectors: Failed to synchronize chat', error);
 
         const message = getErrorMessage(error.cause);
-<<<<<<< HEAD
-        toastr.error(`Vectorization failed. ${message}`, 'Vector Storage');
-=======
-        toastr.error(message, 'Vectorization failed', { preventDuplicates: true });
->>>>>>> 5ab1e74c
+        toastr.error(`Vectorization failed. ${message}`, 'Vector Storage', { preventDuplicates: true });
         return -1;
     } finally {
         syncBlocked = false;
@@ -390,21 +383,14 @@
 
             // File is already in the collection
             if (!hashesInCollection.length) {
-<<<<<<< HEAD
                 console.debug(`Vectors: processFiles: message ${message.index}: file "${fileName}" not yet in collection, vectorizing.`)
-                await vectorizeFile(fileText, fileName, collectionId);
+                await vectorizeFile(fileText, fileName, collectionId, settings.chunk_size);
             } else {
                 console.debug(`Vectors: processFiles: message ${message.index}: file "${fileName}" found in collection.`)
             }
 
             console.debug(`Vectors: processFiles: message ${message.index}: querying vector DB.`)
-            const queryText = getQueryText(chat);
-=======
-                await vectorizeFile(fileText, fileName, collectionId, settings.chunk_size);
-            }
-
             const queryText = await getQueryText(chat);
->>>>>>> 5ab1e74c
             const fileChunks = await retrieveFileChunks(queryText, collectionId);
             console.debug(`Vectors: processFiles: message ${message.index}: retrieved ${fileChunks.length} chars.`);
 
@@ -527,25 +513,20 @@
  */
 async function vectorizeFile(fileText, fileName, collectionId, chunkSize) {
     try {
-<<<<<<< HEAD
-        toastr.info(`Ingesting file ${fileName}. Vectorization may take some time, please wait...`, 'Vector Storage');
-
-        if (settings.science_mode) {
-            console.debug(`Vectors: Science mode is enabled. Sanitizing input ${fileName}.`);
-            fileText = sanitizeScientificInput(fileText);
-        }
-
-        const chunks = splitRecursive(fileText, settings.chunk_size);
-=======
         if (settings.translate_files && typeof window['translate'] === 'function') {
             console.log(`Vectors: Translating file ${fileName} to English...`);
             const translatedText = await window['translate'](fileText, 'en');
             fileText = translatedText;
         }
 
-        const toast = toastr.info('Vectorization may take some time, please wait...', `Ingesting file ${fileName}`);
-        const chunks = splitRecursive(fileText, chunkSize);
->>>>>>> 5ab1e74c
+        const toast = toastr.info(`Ingesting file ${fileName}. Vectorization may take some time, please wait...`, 'Vector Storage');
+
+        if (settings.science_mode) {
+            console.debug(`Vectors: Science mode is enabled. Sanitizing input ${fileName}.`);
+            fileText = sanitizeScientificInput(fileText);
+        }
+
+        const chunks = splitRecursive(fileText, settings.chunk_size);
         console.debug(`Vectors: Split file ${fileName} into ${chunks.length} chunks`, chunks);
 
         const items = chunks.map((chunk, index) => ({ hash: getStringHash(chunk), text: chunk, index: index }));
@@ -558,11 +539,8 @@
     } catch (error) {
         toastr.error(String(error), 'Failed to vectorize file', { preventDuplicates: true });
         console.error('Vectors: Failed to vectorize file', error);
-<<<<<<< HEAD
         toastr.error(`Vectorization failed for ${fileName}. ${new String(error)}`, 'Vector Storage');
-=======
         return false;
->>>>>>> 5ab1e74c
     }
 }
 
