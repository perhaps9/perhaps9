import { chat, main_api, getMaxContextSize } from '../script.js';
import { timestampToMoment, isDigitsOnly } from './utils.js';
import { textgenerationwebui_banned_in_macros } from './textgen-settings.js';
import { replaceInstructMacros } from './instruct-mode.js';
import { replaceVariableMacros } from './variables.js';

/**
 * Returns the ID of the last message in the chat.
 * @returns {string} The ID of the last message in the chat.
 */
function getLastMessageId() {
    const index = chat?.length - 1;

    if (!isNaN(index) && index >= 0) {
        return String(index);
    }

    return '';
}

/**
 * Returns the ID of the first message included in the context.
 * @returns {string} The ID of the first message in the context.
 */
function getFirstIncludedMessageId() {
    const index = document.querySelector('.lastInContext')?.getAttribute('mesid');

    if (!isNaN(index) && index >= 0) {
        return String(index);
    }

    return '';
}

/**
 * Returns the last message in the chat.
 * @returns {string} The last message in the chat.
 */
function getLastMessage() {
    const index = chat?.length - 1;

    if (!isNaN(index) && index >= 0) {
        return chat[index].mes;
    }

    return '';
}

/**
 * Returns the last message from the user.
 * @returns {string} The last message from the user.
 */
function getLastUserMessage() {
    if (!Array.isArray(chat) || chat.length === 0) {
        return '';
    }

    for (let i = chat.length - 1; i >= 0; i--) {
        if (chat[i].is_user && !chat[i].is_system) {
            return chat[i].mes;
        }
    }

    return '';
}

/**
 * Returns the last message from the bot.
 * @returns {string} The last message from the bot.
 */
function getLastCharMessage() {
    if (!Array.isArray(chat) || chat.length === 0) {
        return '';
    }

    for (let i = chat.length - 1; i >= 0; i--) {
        if (!chat[i].is_user && !chat[i].is_system) {
            return chat[i].mes;
        }
    }

    return '';
}

/**
 * Returns the ID of the last swipe.
 * @returns {string} The 1-based ID of the last swipe
 */
function getLastSwipeId() {
    const index = chat?.length - 1;

    if (!isNaN(index) && index >= 0) {
        const swipes = chat[index].swipes;

        if (!Array.isArray(swipes) || swipes.length === 0) {
            return '';
        }

        return String(swipes.length);
    }

    return '';
}

/**
 * Returns the ID of the current swipe.
 * @returns {string} The 1-based ID of the current swipe.
 */
function getCurrentSwipeId() {
    const index = chat?.length - 1;

    if (!isNaN(index) && index >= 0) {
        const swipeId = chat[index].swipe_id;

        if (swipeId === undefined || isNaN(swipeId)) {
            return '';
        }

        return String(swipeId + 1);
    }

    return '';
}

/**
 * Replaces banned words in macros with an empty string.
 * Adds them to textgenerationwebui ban list.
 * @param {string} inText Text to replace banned words in
 * @returns {string} Text without the "banned" macro
 */
function bannedWordsReplace(inText) {
    if (!inText) {
        return '';
    }

    const banPattern = /{{banned "(.*)"}}/gi;

    if (main_api == 'textgenerationwebui') {
        const bans = inText.matchAll(banPattern);
        if (bans) {
            for (const banCase of bans) {
                console.log('Found banned words in macros: ' + banCase[1]);
                textgenerationwebui_banned_in_macros.push(banCase[1]);
            }
        }
    }

    inText = inText.replaceAll(banPattern, '');
    return inText;
}

function getTimeSinceLastMessage() {
    const now = moment();

    if (Array.isArray(chat) && chat.length > 0) {
        let lastMessage;
        let takeNext = false;

        for (let i = chat.length - 1; i >= 0; i--) {
            const message = chat[i];

            if (message.is_system) {
                continue;
            }

            if (message.is_user && takeNext) {
                lastMessage = message;
                break;
            }

            takeNext = true;
        }

        if (lastMessage?.send_date) {
            const lastMessageDate = timestampToMoment(lastMessage.send_date);
            const duration = moment.duration(now.diff(lastMessageDate));
            return duration.humanize();
        }
    }

    return 'just now';
}

function randomReplace(input, emptyListPlaceholder = '') {
    const randomPatternNew = /{{random\s?::\s?([^}]+)}}/gi;
    const randomPatternOld = /{{random\s?:\s?([^}]+)}}/gi;

    if (randomPatternNew.test(input)) {
        return input.replace(randomPatternNew, (match, listString) => {
            //split on double colons instead of commas to allow for commas inside random items
            const list = listString.split('::').filter(item => item.length > 0);
            if (list.length === 0) {
                return emptyListPlaceholder;
            }
            var rng = new Math.seedrandom('added entropy.', { entropy: true });
            const randomIndex = Math.floor(rng() * list.length);
            //trim() at the end to allow for empty random values
            return list[randomIndex].trim();
        });
    } else if (randomPatternOld.test(input)) {
        return input.replace(randomPatternOld, (match, listString) => {
            const list = listString.split(',').map(item => item.trim()).filter(item => item.length > 0);
            if (list.length === 0) {
                return emptyListPlaceholder;
            }
            var rng = new Math.seedrandom('added entropy.', { entropy: true });
            const randomIndex = Math.floor(rng() * list.length);
            return list[randomIndex];
        });
    } else {
        return input;
    }
}

function diceRollReplace(input, invalidRollPlaceholder = '') {
    const rollPattern = /{{roll[ : ]([^}]+)}}/gi;

    return input.replace(rollPattern, (match, matchValue) => {
        let formula = matchValue.trim();

        if (isDigitsOnly(formula)) {
            formula = `1d${formula}`;
        }

        const isValid = droll.validate(formula);

        if (!isValid) {
            console.debug(`Invalid roll formula: ${formula}`);
            return invalidRollPlaceholder;
        }

        const result = droll.roll(formula);
        return new String(result.total);
    });
}

/**
 * Substitutes {{macro}} parameters in a string.
 * @param {string} content - The string to substitute parameters in.
 * @param {Object<string, *>} env - Map of macro names to the values they'll be substituted with. If the param
 * values are functions, those functions will be called and their return values are used.
 * @returns {string} The string with substituted parameters.
 */
export function evaluateMacros(content, env) {
    if (!content) {
        return '';
    }

    // Legacy non-macro substitutions
    content = content.replace(/<USER>/gi, typeof env.user === 'function' ? env.user() : env.user);
    content = content.replace(/<BOT>/gi, typeof env.char === 'function' ? env.char() : env.char);
    content = content.replace(/<CHARIFNOTGROUP>/gi, typeof env.group === 'function' ? env.group() : env.group);
    content = content.replace(/<GROUP>/gi, typeof env.group === 'function' ? env.group() : env.group);

    // Short circuit if there are no macros
    if (!content.includes('{{')) {
        return content;
    }

    content = diceRollReplace(content);
    content = replaceInstructMacros(content);
    content = replaceVariableMacros(content);
    content = content.replace(/{{newline}}/gi, '\n');
    content = content.replace(/{{input}}/gi, () => String($('#send_textarea').val()));

    // Substitute passed-in variables
    for (const varName in env) {
        if (!Object.hasOwn(env, varName)) continue;

        const param = env[varName];
        content = content.replace(new RegExp(`{{${varName}}}`, 'gi'), param);
    }

    content = content.replace(/{{maxPrompt}}/gi, () => String(getMaxContextSize()));
    content = content.replace(/{{lastMessage}}/gi, () => getLastMessage());
    content = content.replace(/{{lastMessageId}}/gi, () => getLastMessageId());
<<<<<<< HEAD
=======
    content = content.replace(/{{lastUserMessage}}/gi, () => getLastUserMessage());
    content = content.replace(/{{lastCharMessage}}/gi, () => getLastCharMessage());
>>>>>>> 80d7f5a2
    content = content.replace(/{{firstIncludedMessageId}}/gi, () => getFirstIncludedMessageId());
    content = content.replace(/{{lastSwipeId}}/gi, () => getLastSwipeId());
    content = content.replace(/{{currentSwipeId}}/gi, () => getCurrentSwipeId());

    content = content.replace(/\{\{\/\/([\s\S]*?)\}\}/gm, '');

    content = content.replace(/{{time}}/gi, () => moment().format('LT'));
    content = content.replace(/{{date}}/gi, () => moment().format('LL'));
    content = content.replace(/{{weekday}}/gi, () => moment().format('dddd'));
    content = content.replace(/{{isotime}}/gi, () => moment().format('HH:mm'));
    content = content.replace(/{{isodate}}/gi, () => moment().format('YYYY-MM-DD'));

    content = content.replace(/{{datetimeformat +([^}]*)}}/gi, (_, format) => {
        const formattedTime = moment().format(format);
        return formattedTime;
    });
    content = content.replace(/{{idle_duration}}/gi, () => getTimeSinceLastMessage());
    content = content.replace(/{{time_UTC([-+]\d+)}}/gi, (_, offset) => {
        const utcOffset = parseInt(offset, 10);
        const utcTime = moment().utc().utcOffset(utcOffset).format('LT');
        return utcTime;
    });
    content = bannedWordsReplace(content);
    content = randomReplace(content);
    return content;
}<|MERGE_RESOLUTION|>--- conflicted
+++ resolved
@@ -274,11 +274,8 @@
     content = content.replace(/{{maxPrompt}}/gi, () => String(getMaxContextSize()));
     content = content.replace(/{{lastMessage}}/gi, () => getLastMessage());
     content = content.replace(/{{lastMessageId}}/gi, () => getLastMessageId());
-<<<<<<< HEAD
-=======
     content = content.replace(/{{lastUserMessage}}/gi, () => getLastUserMessage());
     content = content.replace(/{{lastCharMessage}}/gi, () => getLastCharMessage());
->>>>>>> 80d7f5a2
     content = content.replace(/{{firstIncludedMessageId}}/gi, () => getFirstIncludedMessageId());
     content = content.replace(/{{lastSwipeId}}/gi, () => getLastSwipeId());
     content = content.replace(/{{currentSwipeId}}/gi, () => getCurrentSwipeId());
