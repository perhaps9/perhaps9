--- conflicted
+++ resolved
@@ -323,19 +323,8 @@
 			ClearLocal();
 		}
 		if (event.key == "ArrowLeft") {		//swipes left
-<<<<<<< HEAD
-			/* console.log('SWIPE FILTER -- ' +
-				$("#send_textarea").val() + ' ' +
-				$("#character_popup").css("display") + ' ' +
-				$("#shadow_select_chat_popup").css("display") + ' ' +
-				isInputElementInFocus()); */
-			if (
-
-				$(".swipe_left:last").css("display") === "flex" &&
-=======
 			if (
 				$(".swipe_left:last").css('display') === 'flex' &&
->>>>>>> ea43b8c4
 				$("#send_textarea").val() === '' &&
 				$("#character_popup").css("display") === "none" &&
 				$("#shadow_select_chat_popup").css("display") === "none" &&
@@ -345,19 +334,8 @@
 			}
 		}
 		if (event.key == "ArrowRight") { //swipes right
-<<<<<<< HEAD
-			/* console.log('SWIPE FILTER -- ' +
-				$("#send_textarea").val() + ' ' +
-				$("#character_popup").css("display") + ' ' +
-				$("#shadow_select_chat_popup").css("display") + ' ' +
-				isInputElementInFocus()); */
-			if (
-
-				$(".swipe_right:last").css("display") === "flex" &&
-=======
 			if (
 				$(".swipe_right:last").css('display') === 'flex' &&
->>>>>>> ea43b8c4
 				$("#send_textarea").val() === '' &&
 				$("#character_popup").css("display") === "none" &&
 				$("#shadow_select_chat_popup").css("display") === "none" &&
