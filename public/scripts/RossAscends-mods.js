import {
    characters,
    online_status,
    main_api,
    api_server,
    is_send_press,
    max_context,
    saveSettingsDebounced,
    active_group,
    active_character,
    setActiveGroup,
    setActiveCharacter,
    getEntitiesList,
    buildAvatarList,
    selectCharacterById,
    eventSource,
    menu_type,
    substituteParams,
    callPopup,
    sendTextareaMessage,
} from '../script.js';

import {
    power_user,
    send_on_enter_options,
} from './power-user.js';

import { LoadLocal, SaveLocal, LoadLocalBool } from './f-localStorage.js';
import { selected_group, is_group_generating, openGroupById } from './group-chats.js';
import { getTagKeyForEntity } from './tags.js';
import {
    SECRET_KEYS,
    secret_state,
} from './secrets.js';
import { debounce, delay, getStringHash, isValidUrl } from './utils.js';
import { chat_completion_sources, oai_settings } from './openai.js';
import { getTokenCount } from './tokenizers.js';
import { textgen_types, textgenerationwebui_settings as textgen_settings, getTextGenServer } from './textgen-settings.js';

import Bowser from '../lib/bowser.min.js';

var RPanelPin = document.getElementById('rm_button_panel_pin');
var LPanelPin = document.getElementById('lm_button_panel_pin');
var WIPanelPin = document.getElementById('WI_panel_pin');

var RightNavPanel = document.getElementById('right-nav-panel');
var LeftNavPanel = document.getElementById('left-nav-panel');
var WorldInfo = document.getElementById('WorldInfo');

var SelectedCharacterTab = document.getElementById('rm_button_selected_ch');

var connection_made = false;
var retry_delay = 500;

const observerConfig = { childList: true, subtree: true };
const countTokensDebounced = debounce(RA_CountCharTokens, 1000);

const observer = new MutationObserver(function (mutations) {
    mutations.forEach(function (mutation) {
        if (mutation.target.classList.contains('online_status_text')) {
            RA_checkOnlineStatus();
        } else if (mutation.target.parentNode === SelectedCharacterTab) {
            setTimeout(RA_CountCharTokens, 200);
        } else if (mutation.target.classList.contains('mes_text')) {
            if (mutation.target instanceof HTMLElement) {
                for (const element of mutation.target.getElementsByTagName('math')) {
                    element.childNodes.forEach(function (child) {
                        if (child.nodeType === Node.TEXT_NODE) {
                            child.textContent = '';
                        }
                    });
                }
            }
        }
    });
});

observer.observe(document.documentElement, observerConfig);


/**
 * Converts generation time from milliseconds to a human-readable format.
 *
 * The function takes total generation time as an input, then converts it to a format
 * of "_ Days, _ Hours, _ Minutes, _ Seconds". If the generation time does not exceed a
 * particular measure (like days or hours), that measure will not be included in the output.
 *
 * @param {number} total_gen_time - The total generation time in milliseconds.
 * @returns {string} - A human-readable string that represents the time spent generating characters.
 */
export function humanizeGenTime(total_gen_time) {

    //convert time_spent to humanized format of "_ Hours, _ Minutes, _ Seconds" from milliseconds
    let time_spent = total_gen_time || 0;
    time_spent = Math.floor(time_spent / 1000);
    let seconds = time_spent % 60;
    time_spent = Math.floor(time_spent / 60);
    let minutes = time_spent % 60;
    time_spent = Math.floor(time_spent / 60);
    let hours = time_spent % 24;
    time_spent = Math.floor(time_spent / 24);
    let days = time_spent;
    time_spent = '';
    if (days > 0) { time_spent += `${days} Days, `; }
    if (hours > 0) { time_spent += `${hours} Hours, `; }
    if (minutes > 0) { time_spent += `${minutes} Minutes, `; }
    time_spent += `${seconds} Seconds`;
    return time_spent;
}

let parsedUA = null;
try {
    parsedUA = Bowser.parse(navigator.userAgent);
} catch {
    // In case the user agent is an empty string or Bowser can't parse it for some other reason
}


/**
 * Checks if the device is a mobile device.
 * @returns {boolean} - True if the device is a mobile device, false otherwise.
 */
export function isMobile() {
    const mobileTypes = ['mobile', 'tablet'];

    return mobileTypes.includes(parsedUA?.platform?.type);
}

function shouldSendOnEnter() {
    if (!power_user) {
        return false;
    }

    switch (power_user.send_on_enter) {
        case send_on_enter_options.DISABLED:
            return false;
        case send_on_enter_options.AUTO:
            return !isMobile();
        case send_on_enter_options.ENABLED:
            return true;
    }
}

//RossAscends: Added function to format dates used in files and chat timestamps to a humanized format.
//Mostly I wanted this to be for file names, but couldn't figure out exactly where the filename save code was as everything seemed to be connected.
//Does not break old characters/chats, as the code just uses whatever timestamp exists in the chat.
//New chats made with characters will use this new formatting.
export function humanizedDateTime() {
    let baseDate = new Date(Date.now());
    let humanYear = baseDate.getFullYear();
    let humanMonth = baseDate.getMonth() + 1;
    let humanDate = baseDate.getDate();
    let humanHour = (baseDate.getHours() < 10 ? '0' : '') + baseDate.getHours();
    let humanMinute =
        (baseDate.getMinutes() < 10 ? '0' : '') + baseDate.getMinutes();
    let humanSecond =
        (baseDate.getSeconds() < 10 ? '0' : '') + baseDate.getSeconds();
    let HumanizedDateTime =
        humanYear + '-' + humanMonth + '-' + humanDate + '@' + humanHour + 'h' + humanMinute + 'm' + humanSecond + 's';
    return HumanizedDateTime;
}

//this is a common format version to display a timestamp on each chat message
//returns something like: June 19, 2023 2:20pm
export function getMessageTimeStamp() {
    const date = Date.now();
    const months = ['January', 'February', 'March', 'April', 'May', 'June', 'July', 'August', 'September', 'October', 'November', 'December'];
    const d = new Date(date);
    const month = months[d.getMonth()];
    const day = d.getDate();
    const year = d.getFullYear();
    let hours = d.getHours();
    const minutes = ('0' + d.getMinutes()).slice(-2);
    let meridiem = 'am';
    if (hours >= 12) {
        meridiem = 'pm';
        hours -= 12;
    }
    if (hours === 0) {
        hours = 12;
    }
    const formattedDate = month + ' ' + day + ', ' + year + ' ' + hours + ':' + minutes + meridiem;
    return formattedDate;
}


// triggers:
$('#rm_button_create').on('click', function () {                 //when "+New Character" is clicked
    $(SelectedCharacterTab).children('h2').html('');        // empty nav's 3rd panel tab
});
//when any input is made to the create/edit character form textareas
$('#rm_ch_create_block').on('input', function () { countTokensDebounced(); });
//when any input is made to the advanced editing popup textareas
$('#character_popup').on('input', function () { countTokensDebounced(); });
//function:
export function RA_CountCharTokens() {
    let total_tokens = 0;
    let permanent_tokens = 0;

    $('[data-token-counter]').each(function () {
        const counter = $(this);
        const input = $(document.getElementById(counter.data('token-counter')));
        const isPermanent = counter.data('token-permanent') === true;
        const value = String(input.val());

        if (input.length === 0) {
            counter.text('Invalid input reference');
            return;
        }

        if (!value) {
            counter.text(0);
            return;
        }

        const valueHash = getStringHash(value);

        if (input.data('last-value-hash') === valueHash) {
            total_tokens += Number(counter.text());
            permanent_tokens += isPermanent ? Number(counter.text()) : 0;
        } else {
            // We substitute macro for existing characters, but not for the character being created
            const valueToCount = menu_type === 'create' ? value : substituteParams(value);
            const tokens = getTokenCount(valueToCount);
            counter.text(tokens);
            total_tokens += tokens;
            permanent_tokens += isPermanent ? tokens : 0;
            input.data('last-value-hash', valueHash);
        }
    });

    // Warn if total tokens exceeds the limit of half the max context
    const tokenLimit = Math.max(((main_api !== 'openai' ? max_context : oai_settings.openai_max_context) / 2), 1024);
    const showWarning = (total_tokens > tokenLimit);
    $('#result_info_total_tokens').text(total_tokens);
    $('#result_info_permanent_tokens').text(permanent_tokens);
    $('#result_info_text').toggleClass('neutral_warning', showWarning);
    $('#chartokenwarning').toggle(showWarning);
}
/**
 * Auto load chat with the last active character or group.
 * Fires when active_character is defined and auto_load_chat is true.
 * The function first tries to find a character with a specific ID from the global settings.
 * If it doesn't exist, it tries to find a group with a specific grid from the global settings.
 * If the character list hadn't been loaded yet, it calls itself again after 100ms delay.
 * The character or group is selected (clicked) if it is found.
 */
async function RA_autoloadchat() {
    if (document.querySelector('#rm_print_characters_block .character_select') !== null) {
        // active character is the name, we should look it up in the character list and get the id
        if (active_character !== null && active_character !== undefined) {
            const active_character_id = characters.findIndex(x => getTagKeyForEntity(x) === active_character);
            if (active_character_id !== null) {
                await selectCharacterById(String(active_character_id));
            }
        }

        if (active_group !== null && active_group !== undefined) {
            await openGroupById(String(active_group));
        }

        // if the character list hadn't been loaded yet, try again.
    } else { setTimeout(RA_autoloadchat, 100); }
}

export async function favsToHotswap() {
    const entities = getEntitiesList({ doFilter: false });
    const container = $('#right-nav-panel .hotswap');

    const favs = entities.filter(x => x.item.fav || x.item.fav == 'true');

    //helpful instruction message if no characters are favorited
<<<<<<< HEAD
    if (count === 0) { 
        container.html('<small><span data-i18n="Favorite characters to add them to HotSwaps"><i class="fa-solid fa-star"></i> Favorite characters to add them to HotSwaps</span></small>'); 
    }
    //otherwise replace with fav'd characters
    if (count > 0) {
        container.replaceWith(newContainer);
=======
    if (favs.length == 0) {
        container.html('<small><span><i class="fa-solid fa-star"></i> <span data-i18n="Favorite characters to add them to HotSwaps">Favorite characters to add them to HotSwaps</span></span></small>');
        return;
>>>>>>> 80d7f5a2
    }

    buildAvatarList(container, favs, { selectable: true, highlightFavs: false });
}

//changes input bar and send button display depending on connection status
function RA_checkOnlineStatus() {
    if (online_status == 'no_connection') {
        $('#send_textarea').attr('placeholder', 'Not connected to API!'); //Input bar placeholder tells users they are not connected
        $('#send_form').addClass('no-connection'); //entire input form area is red when not connected
        $('#send_but').addClass('displayNone'); //send button is hidden when not connected;
        $('#mes_continue').addClass('displayNone'); //continue button is hidden when not connected;
        $('#API-status-top').removeClass('fa-plug');
        $('#API-status-top').addClass('fa-plug-circle-exclamation redOverlayGlow');
        connection_made = false;
    } else {
        if (online_status !== undefined && online_status !== 'no_connection') {
            $('#send_textarea').attr('placeholder', 'Type a message, or /? for help'); //on connect, placeholder tells user to type message
            $('#send_form').removeClass('no-connection');
            $('#API-status-top').removeClass('fa-plug-circle-exclamation redOverlayGlow');
            $('#API-status-top').addClass('fa-plug');
            connection_made = true;
            retry_delay = 100;

            if (!is_send_press && !(selected_group && is_group_generating)) {
                $('#send_but').removeClass('displayNone'); //on connect, send button shows
                $('#mes_continue').removeClass('displayNone'); //continue button is shown when connected
            }
        }
    }
}
//Auto-connect to API (when set to kobold, API URL exists, and auto_connect is true)

function RA_autoconnect(PrevApi) {
    // secrets.js or script.js not loaded
    if (SECRET_KEYS === undefined || online_status === undefined) {
        setTimeout(RA_autoconnect, 100);
        return;
    }
    if (online_status === 'no_connection' && power_user.auto_connect) {
        switch (main_api) {
            case 'kobold':
                if (api_server && isValidUrl(api_server)) {
                    $('#api_button').trigger('click');
                }
                break;
            case 'novel':
                if (secret_state[SECRET_KEYS.NOVEL]) {
                    $('#api_button_novel').trigger('click');
                }
                break;
            case 'textgenerationwebui':
                if ((textgen_settings.type === textgen_types.MANCER && secret_state[SECRET_KEYS.MANCER])
                    || (textgen_settings.type === textgen_types.TOGETHERAI && secret_state[SECRET_KEYS.TOGETHERAI])
                    || (textgen_settings.type === textgen_types.INFERMATICAI && secret_state[SECRET_KEYS.INFERMATICAI])
                    || (textgen_settings.type === textgen_types.DREAMGEN && secret_state[SECRET_KEYS.DREAMGEN])
                    || (textgen_settings.type === textgen_types.OPENROUTER && secret_state[SECRET_KEYS.OPENROUTER])
                ) {
                    $('#api_button_textgenerationwebui').trigger('click');
                }
                else if (isValidUrl(getTextGenServer())) {
                    $('#api_button_textgenerationwebui').trigger('click');
                }
                break;
            case 'openai':
                if (((secret_state[SECRET_KEYS.OPENAI] || oai_settings.reverse_proxy) && oai_settings.chat_completion_source == chat_completion_sources.OPENAI)
                    || ((secret_state[SECRET_KEYS.CLAUDE] || oai_settings.reverse_proxy) && oai_settings.chat_completion_source == chat_completion_sources.CLAUDE)
                    || ((secret_state[SECRET_KEYS.SCALE] || secret_state[SECRET_KEYS.SCALE_COOKIE]) && oai_settings.chat_completion_source == chat_completion_sources.SCALE)
                    || (oai_settings.chat_completion_source == chat_completion_sources.WINDOWAI)
                    || (secret_state[SECRET_KEYS.OPENROUTER] && oai_settings.chat_completion_source == chat_completion_sources.OPENROUTER)
                    || (secret_state[SECRET_KEYS.AI21] && oai_settings.chat_completion_source == chat_completion_sources.AI21)
                    || (secret_state[SECRET_KEYS.MAKERSUITE] && oai_settings.chat_completion_source == chat_completion_sources.MAKERSUITE)
                    || (secret_state[SECRET_KEYS.MISTRALAI] && oai_settings.chat_completion_source == chat_completion_sources.MISTRALAI)
                    || (isValidUrl(oai_settings.custom_url) && oai_settings.chat_completion_source == chat_completion_sources.CUSTOM)
                ) {
                    $('#api_button_openai').trigger('click');
                }
                break;
        }

        if (!connection_made) {
            retry_delay = Math.min(retry_delay * 2, 30000); // double retry delay up to to 30 secs
            // console.log('connection attempts: ' + RA_AC_retries + ' delay: ' + (retry_delay / 1000) + 's');
            // setTimeout(RA_autoconnect, retry_delay);
        }
    }
}

function OpenNavPanels() {
    if (!isMobile()) {
        //auto-open R nav if locked and previously open
        if (LoadLocalBool('NavLockOn') == true && LoadLocalBool('NavOpened') == true) {
            //console.log("RA -- clicking right nav to open");
            $('#rightNavDrawerIcon').click();
        }

        //auto-open L nav if locked and previously open
        if (LoadLocalBool('LNavLockOn') == true && LoadLocalBool('LNavOpened') == true) {
            console.debug('RA -- clicking left nav to open');
            $('#leftNavDrawerIcon').click();
        }

        //auto-open WI if locked and previously open
        if (LoadLocalBool('WINavLockOn') == true && LoadLocalBool('WINavOpened') == true) {
            console.debug('RA -- clicking WI to open');
            $('#WIDrawerIcon').click();
        }
    }
}

function restoreUserInput() {
    if (!power_user.restore_user_input) {
        console.debug('restoreUserInput disabled');
        return;
    }

    const userInput = LoadLocal('userInput');
    if (userInput) {
        $('#send_textarea').val(userInput).trigger('input');
    }
}

function saveUserInput() {
    const userInput = String($('#send_textarea').val());
    SaveLocal('userInput', userInput);
}

// Make the DIV element draggable:

// THIRD UPDATE, prevent resize window breaks and smartly handle saving

export function dragElement(elmnt) {
    var hasBeenDraggedByUser = false;
    var isMouseDown = false;

    var pos1 = 0, pos2 = 0, pos3 = 0, pos4 = 0;
    var height, width, top, left, right, bottom,
        maxX, maxY, winHeight, winWidth,
        topbar, topBarFirstX, topBarLastY;

    var elmntName = elmnt.attr('id');
    console.debug(`dragElement called for ${elmntName}`);
    const elmntNameEscaped = $.escapeSelector(elmntName);
    console.debug(`dragElement escaped name: ${elmntNameEscaped}`);
    const elmntHeader = $(`#${elmntNameEscaped}header`);

    if (elmntHeader.length) {
        elmntHeader.off('mousedown').on('mousedown', (e) => {
            hasBeenDraggedByUser = true;
            observer.observe(elmnt.get(0), { attributes: true, attributeFilter: ['style'] });
            dragMouseDown(e);
        });
        $(elmnt).off('mousedown').on('mousedown', () => {
            isMouseDown = true;
            observer.observe(elmnt.get(0), { attributes: true, attributeFilter: ['style'] });
        });
    }

    const observer = new MutationObserver((mutations) => {
        const target = mutations[0].target;
        if (!$(target).is(':visible')
            || $(target).hasClass('resizing')
            || Number((String(target.height).replace('px', ''))) < 50
            || Number((String(target.width).replace('px', ''))) < 50
            || power_user.movingUI === false
            || isMobile()
        ) {
            console.debug('aborting mutator');
            return;
        }
        //console.debug(left + width, winWidth, hasBeenDraggedByUser, isMouseDown)
        const style = getComputedStyle(target); //use computed values because not all CSS are set by default
        height = target.offsetHeight;
        width = target.offsetWidth;
        top = parseInt(style.top);
        left = parseInt(style.left);
        right = parseInt(style.right);
        bottom = parseInt(style.bottom);
        maxX = parseInt(width + left);
        maxY = parseInt(height + top);
        winWidth = window.innerWidth;
        winHeight = window.innerHeight;

        topbar = document.getElementById('top-bar');
        const topbarstyle = getComputedStyle(topbar);
        topBarFirstX = parseInt(topbarstyle.marginInline);
        topBarLastY = parseInt(topbarstyle.height);

        /*console.log(`
        winWidth: ${winWidth}, winHeight: ${winHeight}
        sheldWidth: ${sheldWidth}
        X: ${$(elmnt).css('left')}
        Y: ${$(elmnt).css('top')}
        MaxX: ${maxX}, MaxY: ${maxY}
        height: ${height}
        width: ${width}
        Topbar 1st X: ${topBarFirstX}
        TopBar lastX: ${topBarLastX}
        `);*/


        //prepare an empty poweruser object for the item being altered if we don't have one already
        if (!power_user.movingUIState[elmntName]) {
            console.debug(`adding config property for ${elmntName}`);
            power_user.movingUIState[elmntName] = {};
        }

        //only record position changes if caused by a user click-drag
        if (hasBeenDraggedByUser && isMouseDown) {
            power_user.movingUIState[elmntName].top = top;
            power_user.movingUIState[elmntName].left = left;
            power_user.movingUIState[elmntName].right = right;
            power_user.movingUIState[elmntName].bottom = bottom;
            power_user.movingUIState[elmntName].margin = 'unset';
        }

        //handle resizing
        if (!hasBeenDraggedByUser && isMouseDown) {
            console.debug('saw resize, NOT header drag');

            //prevent resizing offscreen
            if (top + elmnt.height() >= winHeight) {
                console.debug('resizing height to prevent offscreen');
                elmnt.css('height', winHeight - top - 1 + 'px');
            }

            if (left + elmnt.width() >= winWidth) {
                console.debug('resizing width to prevent offscreen');
                elmnt.css('width', winWidth - left - 1 + 'px');
            }

            //prevent resizing from top left into the top bar
            if (top < topBarLastY && maxX >= topBarFirstX && left <= topBarFirstX
            ) {
                console.debug('prevent topbar underlap resize');
                elmnt.css('width', width - 1 + 'px');
            }

            //set css to prevent weird resize behavior (does not save)
            elmnt.css('left', left);
            elmnt.css('top', top);

            //set a listener for mouseup to save new width/height
            elmnt.off('mouseup').on('mouseup', () => {
                console.debug(`Saving ${elmntName} Height/Width`);
                // check if the height or width actually changed
                if (power_user.movingUIState[elmntName].width === width && power_user.movingUIState[elmntName].height === height) {
                    console.debug('no change detected, aborting save');
                    return;
                }

                power_user.movingUIState[elmntName].width = width;
                power_user.movingUIState[elmntName].height = height;
                eventSource.emit('resizeUI', elmntName);
                saveSettingsDebounced();
            });
        }

        //handle dragging hit detection
        if (hasBeenDraggedByUser && isMouseDown) {
            //prevent dragging offscreen
            if (top <= 0) {
                elmnt.css('top', '0px');
            } else if (maxY >= winHeight) {
                elmnt.css('top', winHeight - maxY + top - 1 + 'px');
            }

            if (left <= 0) {
                elmnt.css('left', '0px');
            } else if (maxX >= winWidth) {
                elmnt.css('left', winWidth - maxX + left - 1 + 'px');
            }

            //prevent underlap with topbar div
            /*
            if (top < topBarLastY
                && (maxX >= topBarFirstX && left <= topBarFirstX //elmnt is hitting topbar from left side
                    || left <= topBarLastX && maxX >= topBarLastX //elmnt is hitting topbar from right side
                    || left >= topBarFirstX && maxX <= topBarLastX) //elmnt hitting topbar in the middle
            ) {
                console.debug('topbar hit')
                elmnt.css('top', top + 1 + "px");
            }
            */
        }

        // Check if the element header exists and set the listener on the grabber
        if (elmntHeader.length) {
            elmntHeader.off('mousedown').on('mousedown', (e) => {
                console.debug('listener started from header');
                dragMouseDown(e);
            });
        } else {
            elmnt.off('mousedown').on('mousedown', dragMouseDown);
        }
    });

    function dragMouseDown(e) {

        if (e) {
            hasBeenDraggedByUser = true;
            e.preventDefault();
            pos3 = e.clientX; //mouse X at click
            pos4 = e.clientY; //mouse Y at click
        }
        $(document).on('mouseup', closeDragElement);
        $(document).on('mousemove', elementDrag);
    }

    function elementDrag(e) {
        if (!power_user.movingUIState[elmntName]) {
            power_user.movingUIState[elmntName] = {};
        }

        e = e || window.event;
        e.preventDefault();

        pos1 = pos3 - e.clientX;    //X change amt (-1 or 1)
        pos2 = pos4 - e.clientY;    //Y change amt (-1 or 1)
        pos3 = e.clientX;   //new mouse X
        pos4 = e.clientY;   //new mouse Y

        elmnt.attr('data-dragged', 'true');

        //first set css to computed values to avoid CSS NaN results from 'auto', etc
        elmnt.css('left', (elmnt.offset().left) + 'px');
        elmnt.css('top', (elmnt.offset().top) + 'px');

        //then update element position styles to account for drag changes
        elmnt.css('margin', 'unset');
        elmnt.css('left', (elmnt.offset().left - pos1) + 'px');
        elmnt.css('top', (elmnt.offset().top - pos2) + 'px');
        elmnt.css('right', ((winWidth - maxX) + 'px'));
        elmnt.css('bottom', ((winHeight - maxY) + 'px'));

        // Height/Width here are for visuals only, and are not saved to settings
        // required because some divs do hot have a set width/height..
        // and will defaults to shrink to min value of 100px set in CSS file
        elmnt.css('height', height);
        elmnt.css('width', width);
        /*
                console.log(`
                             winWidth: ${winWidth}, winHeight: ${winHeight}
                             sheldWidth: ${sheldWidth}
                             X: ${$(elmnt).css('left')}
                             Y: ${$(elmnt).css('top')}
                             MaxX: ${maxX}, MaxY: ${maxY}
                             height: ${height}
                             width: ${width}
                             Topbar 1st X: ${topBarFirstX}
                             TopBar lastX: ${topBarLastX}
                             `);
                             */

        return;
    }

    function closeDragElement() {
        console.debug('drag finished');
        hasBeenDraggedByUser = false;
        isMouseDown = false;
        $(document).off('mouseup', closeDragElement);
        $(document).off('mousemove', elementDrag);
        $('body').css('overflow', '');
        // Clear the "data-dragged" attribute
        elmnt.attr('data-dragged', 'false');
        observer.disconnect();
        console.debug(`Saving ${elmntName} UI position`);
        saveSettingsDebounced();
    }
}

export async function initMovingUI() {
    if (!isMobile() && power_user.movingUI === true) {
        console.debug('START MOVING UI');
        dragElement($('#sheld'));
        dragElement($('#left-nav-panel'));
        dragElement($('#right-nav-panel'));
        dragElement($('#WorldInfo'));
        await delay(1000);
        console.debug('loading AN draggable function');
        dragElement($('#floatingPrompt'));
    }
}

// ---------------------------------------------------

export function initRossMods() {
    // initial status check
    setTimeout(() => {
        RA_checkOnlineStatus();
    }, 100);

    if (power_user.auto_load_chat) {
        RA_autoloadchat();
    }

    if (power_user.auto_connect) {
        RA_autoconnect();
    }

    $('#main_api').change(function () {
        var PrevAPI = main_api;
        setTimeout(() => RA_autoconnect(PrevAPI), 100);
    });

    $('#api_button').click(function () { setTimeout(RA_checkOnlineStatus, 100); });

    //toggle pin class when lock toggle clicked
    $(RPanelPin).on('click', function () {
        SaveLocal('NavLockOn', $(RPanelPin).prop('checked'));
        if ($(RPanelPin).prop('checked') == true) {
            //console.log('adding pin class to right nav');
            $(RightNavPanel).addClass('pinnedOpen');
        } else {
            //console.log('removing pin class from right nav');
            $(RightNavPanel).removeClass('pinnedOpen');

            if ($(RightNavPanel).hasClass('openDrawer') && $('.openDrawer').length > 1) {
                $(RightNavPanel).slideToggle(200, 'swing');
                //$(rightNavDrawerIcon).toggleClass('openIcon closedIcon');
                $(RightNavPanel).toggleClass('openDrawer closedDrawer');
            }
        }
    });
    $(LPanelPin).on('click', function () {
        SaveLocal('LNavLockOn', $(LPanelPin).prop('checked'));
        if ($(LPanelPin).prop('checked') == true) {
            //console.log('adding pin class to Left nav');
            $(LeftNavPanel).addClass('pinnedOpen');
        } else {
            //console.log('removing pin class from Left nav');
            $(LeftNavPanel).removeClass('pinnedOpen');

            if ($(LeftNavPanel).hasClass('openDrawer') && $('.openDrawer').length > 1) {
                $(LeftNavPanel).slideToggle(200, 'swing');
                //$(leftNavDrawerIcon).toggleClass('openIcon closedIcon');
                $(LeftNavPanel).toggleClass('openDrawer closedDrawer');
            }
        }
    });

    $(WIPanelPin).on('click', function () {
        SaveLocal('WINavLockOn', $(WIPanelPin).prop('checked'));
        if ($(WIPanelPin).prop('checked') == true) {
            console.debug('adding pin class to WI');
            $(WorldInfo).addClass('pinnedOpen');
        } else {
            console.debug('removing pin class from WI');
            $(WorldInfo).removeClass('pinnedOpen');

            if ($(WorldInfo).hasClass('openDrawer') && $('.openDrawer').length > 1) {
                console.debug('closing WI after lock removal');
                $(WorldInfo).slideToggle(200, 'swing');
                //$(WorldInfoDrawerIcon).toggleClass('openIcon closedIcon');
                $(WorldInfo).toggleClass('openDrawer closedDrawer');
            }
        }
    });

    // read the state of right Nav Lock and apply to rightnav classlist
    $(RPanelPin).prop('checked', LoadLocalBool('NavLockOn'));
    if (LoadLocalBool('NavLockOn') == true) {
        //console.log('setting pin class via local var');
        $(RightNavPanel).addClass('pinnedOpen');
    }
    if ($(RPanelPin).prop('checked')) {
        console.debug('setting pin class via checkbox state');
        $(RightNavPanel).addClass('pinnedOpen');
    }
    // read the state of left Nav Lock and apply to leftnav classlist
    $(LPanelPin).prop('checked', LoadLocalBool('LNavLockOn'));
    if (LoadLocalBool('LNavLockOn') == true) {
        //console.log('setting pin class via local var');
        $(LeftNavPanel).addClass('pinnedOpen');
    }
    if ($(LPanelPin).prop('checked')) {
        console.debug('setting pin class via checkbox state');
        $(LeftNavPanel).addClass('pinnedOpen');
    }

    // read the state of left Nav Lock and apply to leftnav classlist
    $(WIPanelPin).prop('checked', LoadLocalBool('WINavLockOn'));
    if (LoadLocalBool('WINavLockOn') == true) {
        //console.log('setting pin class via local var');
        $(WorldInfo).addClass('pinnedOpen');
    }

    if ($(WIPanelPin).prop('checked')) {
        console.debug('setting pin class via checkbox state');
        $(WorldInfo).addClass('pinnedOpen');
    }

    //save state of Right nav being open or closed
    $('#rightNavDrawerIcon').on('click', function () {
        if (!$('#rightNavDrawerIcon').hasClass('openIcon')) {
            SaveLocal('NavOpened', 'true');
        } else { SaveLocal('NavOpened', 'false'); }
    });

    //save state of Left nav being open or closed
    $('#leftNavDrawerIcon').on('click', function () {
        if (!$('#leftNavDrawerIcon').hasClass('openIcon')) {
            SaveLocal('LNavOpened', 'true');
        } else { SaveLocal('LNavOpened', 'false'); }
    });

    //save state of Left nav being open or closed
    $('#WorldInfo').on('click', function () {
        if (!$('#WorldInfo').hasClass('openIcon')) {
            SaveLocal('WINavOpened', 'true');
        } else { SaveLocal('WINavOpened', 'false'); }
    });

    var chatbarInFocus = false;
    $('#send_textarea').focus(function () {
        chatbarInFocus = true;
    });

    $('#send_textarea').blur(function () {
        chatbarInFocus = false;
    });

    setTimeout(() => {
        OpenNavPanels();
    }, 300);

    $(SelectedCharacterTab).click(function () { SaveLocal('SelectedNavTab', 'rm_button_selected_ch'); });
    $('#rm_button_characters').click(function () { SaveLocal('SelectedNavTab', 'rm_button_characters'); });

    // when a char is selected from the list, save them as the auto-load character for next page load

    // when a char is selected from the list, save their name as the auto-load character for next page load
    $(document).on('click', '.character_select', function () {
        const characterId = $(this).attr('chid') || $(this).data('id');
        setActiveCharacter(characterId);
        setActiveGroup(null);
        saveSettingsDebounced();
    });

    $(document).on('click', '.group_select', function () {
        const groupId = $(this).attr('chid') || $(this).attr('grid') || $(this).data('id');
        setActiveCharacter(null);
        setActiveGroup(groupId);
        saveSettingsDebounced();
    });

    //this makes the chat input text area resize vertically to match the text size (limited by CSS at 50% window height)
    $('#send_textarea').on('input', function () {
        const isFirefox = navigator.userAgent.toLowerCase().indexOf('firefox') > -1;
        const chatBlock = $('#chat');
        const originalScrollBottom = chatBlock[0].scrollHeight - (chatBlock.scrollTop() + chatBlock.outerHeight());
        this.style.height = window.getComputedStyle(this).getPropertyValue('min-height');
        this.style.height = this.scrollHeight + 0.3 + 'px';

        if (!isFirefox) {
            const newScrollTop = Math.round(chatBlock[0].scrollHeight - (chatBlock.outerHeight() + originalScrollBottom));
            chatBlock.scrollTop(newScrollTop);
        }
        saveUserInput();
    });

    restoreUserInput();

    //Regenerate if user swipes on the last mesage in chat

    document.addEventListener('swiped-left', function (e) {
        if (power_user.gestures === false) {
            return;
        }
        if ($('.mes_edit_buttons, .drawer-content, #character_popup, #dialogue_popup, #WorldInfo, #right-nav-panel, #left-nav-panel, #select_chat_popup, #floatingPrompt').is(':visible')) {
            return;
        }
        var SwipeButR = $('.swipe_right:last');
        var SwipeTargetMesClassParent = $(e.target).closest('.last_mes');
        if (SwipeTargetMesClassParent !== null) {
            if (SwipeButR.css('display') === 'flex') {
                SwipeButR.click();
            }
        }
    });
    document.addEventListener('swiped-right', function (e) {
        if (power_user.gestures === false) {
            return;
        }
        if ($('.mes_edit_buttons, .drawer-content, #character_popup, #dialogue_popup, #WorldInfo, #right-nav-panel, #left-nav-panel, #select_chat_popup, #floatingPrompt').is(':visible')) {
            return;
        }
        var SwipeButL = $('.swipe_left:last');
        var SwipeTargetMesClassParent = $(e.target).closest('.last_mes');
        if (SwipeTargetMesClassParent !== null) {
            if (SwipeButL.css('display') === 'flex') {
                SwipeButL.click();
            }
        }
    });


    function isInputElementInFocus() {
        //return $(document.activeElement).is(":input");
        var focused = $(':focus');
        if (focused.is('input') || focused.is('textarea') || focused.prop('contenteditable') == 'true') {
            if (focused.attr('id') === 'send_textarea') {
                return false;
            }
            return true;
        }
        return false;
    }

    $(document).on('keydown', function (event) {
        processHotkeys(event.originalEvent);
    });

    //Additional hotkeys CTRL+ENTER and CTRL+UPARROW
    /**
     * @param {KeyboardEvent} event
     */
    function processHotkeys(event) {
        //Enter to send when send_textarea in focus
        if ($(':focus').attr('id') === 'send_textarea') {
            const sendOnEnter = shouldSendOnEnter();
            if (!event.shiftKey && !event.ctrlKey && !event.altKey && event.key == 'Enter' && sendOnEnter) {
                event.preventDefault();
                sendTextareaMessage();
            }
        }
        if ($(':focus').attr('id') === 'dialogue_popup_input' && !isMobile()) {
            if (!event.shiftKey && !event.ctrlKey && event.key == 'Enter') {
                event.preventDefault();
                $('#dialogue_popup_ok').trigger('click');
            }
        }
        //ctrl+shift+up to scroll to context line
        if (event.shiftKey && event.ctrlKey && event.key == 'ArrowUp') {
            event.preventDefault();
            let contextLine = $('.lastInContext');
            if (contextLine.length !== 0) {
                $('#chat').animate({
                    scrollTop: contextLine.offset().top - $('#chat').offset().top + $('#chat').scrollTop(),
                }, 300);
            } else { toastr.warning('Context line not found, send a message first!'); }
        }
        //ctrl+shift+down to scroll to bottom of chat
        if (event.shiftKey && event.ctrlKey && event.key == 'ArrowDown') {
            event.preventDefault();
            $('#chat').animate({
                scrollTop: $('#chat').prop('scrollHeight'),
            }, 300);
        }

        // Alt+Enter or AltGr+Enter to Continue
        if ((event.altKey || (event.altKey && event.ctrlKey)) && event.key == 'Enter') {
            if (is_send_press == false) {
                console.debug('Continuing with Alt+Enter');
                $('#option_continue').trigger('click');
            }
        }

        // Ctrl+Enter for Regeneration Last Response. If editing, accept the edits instead
        if (event.ctrlKey && event.key == 'Enter') {
            const editMesDone = $('.mes_edit_done:visible');
            if (editMesDone.length > 0) {
                console.debug('Accepting edits with Ctrl+Enter');
                editMesDone.trigger('click');
            } else if (is_send_press == false) {
                const skipConfirmKey = 'RegenerateWithCtrlEnter';
                const skipConfirm = LoadLocalBool(skipConfirmKey);
                function doRegenerate() {
                    console.debug('Regenerating with Ctrl+Enter');
                    $('#option_regenerate').trigger('click');
                    $('#options').hide();
                }
                if (skipConfirm) {
                    doRegenerate();
                } else {
                    const popupText = `
                    <div class="marginBot10">Are you sure you want to regenerate the latest message?</div>
                    <label class="checkbox_label justifyCenter" for="regenerateWithCtrlEnter">
                        <input type="checkbox" id="regenerateWithCtrlEnter">
                        Don't ask again
                    </label>`;
                    callPopup(popupText, 'confirm').then(result => {
                        if (!result) {
                            return;
                        }
                        const regenerateWithCtrlEnter = $('#regenerateWithCtrlEnter').prop('checked');
                        SaveLocal(skipConfirmKey, regenerateWithCtrlEnter);
                        doRegenerate();
                    });
                }
            } else {
                console.debug('Ctrl+Enter ignored');
            }
        }

        // Helper function to check if nanogallery2's lightbox is active
        function isNanogallery2LightboxActive() {
            // Check if the body has the 'nGY2On' class, adjust this based on actual behavior
            return $('body').hasClass('nGY2_body_scrollbar');
        }

        if (event.key == 'ArrowLeft') {        //swipes left
            if (
                !isNanogallery2LightboxActive() &&  // Check if lightbox is NOT active
                $('.swipe_left:last').css('display') === 'flex' &&
                $('#send_textarea').val() === '' &&
                $('#character_popup').css('display') === 'none' &&
                $('#shadow_select_chat_popup').css('display') === 'none' &&
                !isInputElementInFocus()
            ) {
                $('.swipe_left:last').click();
            }
        }
        if (event.key == 'ArrowRight') { //swipes right
            if (
                !isNanogallery2LightboxActive() &&  // Check if lightbox is NOT active
                $('.swipe_right:last').css('display') === 'flex' &&
                $('#send_textarea').val() === '' &&
                $('#character_popup').css('display') === 'none' &&
                $('#shadow_select_chat_popup').css('display') === 'none' &&
                !isInputElementInFocus()
            ) {
                $('.swipe_right:last').click();
            }
        }


        if (event.ctrlKey && event.key == 'ArrowUp') { //edits last USER message if chatbar is empty and focused
            if (
                $('#send_textarea').val() === '' &&
                chatbarInFocus === true &&
                ($('.swipe_right:last').css('display') === 'flex' || $('.last_mes').attr('is_system') === 'true') &&
                $('#character_popup').css('display') === 'none' &&
                $('#shadow_select_chat_popup').css('display') === 'none'
            ) {
                const isUserMesList = document.querySelectorAll('div[is_user="true"]');
                const lastIsUserMes = isUserMesList[isUserMesList.length - 1];
                const editMes = lastIsUserMes.querySelector('.mes_block .mes_edit');
                if (editMes !== null) {
                    $(editMes).trigger('click');
                }
            }
        }

        if (event.key == 'ArrowUp') { //edits last message if chatbar is empty and focused
            console.log('got uparrow input');
            if (
                $('#send_textarea').val() === '' &&
                chatbarInFocus === true &&
                //$('.swipe_right:last').css('display') === 'flex' &&
                $('.last_mes .mes_buttons').is(':visible') &&
                $('#character_popup').css('display') === 'none' &&
                $('#shadow_select_chat_popup').css('display') === 'none'
            ) {
                const lastMes = document.querySelector('.last_mes');
                const editMes = lastMes.querySelector('.mes_block .mes_edit');
                if (editMes !== null) {
                    $(editMes).click();
                }
            }
        }

        if (event.key == 'Escape') { //closes various panels

            //dont override Escape hotkey functions from script.js
            //"close edit box" and "cancel stream generation".
            if ($('#curEditTextarea').is(':visible') || $('#mes_stop').is(':visible')) {
                console.debug('escape key, but deferring to script.js routines');
                return;
            }

            if ($('#dialogue_popup').is(':visible')) {
                if ($('#dialogue_popup_cancel').is(':visible')) {
                    $('#dialogue_popup_cancel').trigger('click');
                    return;
                } else {
                    $('#dialogue_popup_ok').trigger('click');
                    return;
                }
            }

            if ($('#select_chat_popup').is(':visible')) {
                $('#select_chat_cross').trigger('click');
                return;
            }

            if ($('#character_popup').is(':visible')) {
                $('#character_cross').trigger('click');
                return;
            }

            if ($('.drawer-content')
                .not('#WorldInfo')
                .not('#left-nav-panel')
                .not('#right-nav-panel')
                .not('#floatingPrompt')
                .not('#cfgConfig')
                .not('#logprobsViewer')
                .not('#movingDivs > div')
                .is(':visible')) {
                let visibleDrawerContent = $('.drawer-content:visible')
                    .not('#WorldInfo')
                    .not('#left-nav-panel')
                    .not('#right-nav-panel')
                    .not('#floatingPrompt')
                    .not('#cfgConfig')
                    .not('#logprobsViewer')
                    .not('#movingDivs > div');
                $(visibleDrawerContent).parent().find('.drawer-icon').trigger('click');
                return;
            }

            if ($('#floatingPrompt').is(':visible')) {
                $('#ANClose').trigger('click');
                return;
            }

            if ($('#WorldInfo').is(':visible')) {
                $('#WIDrawerIcon').trigger('click');
                return;
            }

            if ($('#cfgConfig').is(':visible')) {
                $('#CFGClose').trigger('click');
                return;
            }

            if ($('#logprobsViewer').is(':visible')) {
                $('#logprobsViewerClose').trigger('click');
                return;
            }

            $('#movingDivs > div').each(function () {
                if ($(this).is(':visible')) {
                    $('#movingDivs > div .floating_panel_close').trigger('click');
                    return;
                }
            });

            if ($('#left-nav-panel').is(':visible') &&
                $(LPanelPin).prop('checked') === false) {
                $('#leftNavDrawerIcon').trigger('click');
                return;
            }

            if ($('#right-nav-panel').is(':visible') &&
                $(RPanelPin).prop('checked') === false) {
                $('#rightNavDrawerIcon').trigger('click');
                return;
            }
            if ($('.draggable').is(':visible')) {
                // Remove the first matched element
                $('.draggable:first').remove();
                return;
            }
        }




        if (event.ctrlKey && /^[1-9]$/.test(event.key)) {
            // This will eventually be to trigger quick replies
            event.preventDefault();
            console.log('Ctrl +' + event.key + ' pressed!');
        }
    }
}<|MERGE_RESOLUTION|>--- conflicted
+++ resolved
@@ -270,18 +270,9 @@
     const favs = entities.filter(x => x.item.fav || x.item.fav == 'true');
 
     //helpful instruction message if no characters are favorited
-<<<<<<< HEAD
-    if (count === 0) { 
-        container.html('<small><span data-i18n="Favorite characters to add them to HotSwaps"><i class="fa-solid fa-star"></i> Favorite characters to add them to HotSwaps</span></small>'); 
-    }
-    //otherwise replace with fav'd characters
-    if (count > 0) {
-        container.replaceWith(newContainer);
-=======
     if (favs.length == 0) {
         container.html('<small><span><i class="fa-solid fa-star"></i> <span data-i18n="Favorite characters to add them to HotSwaps">Favorite characters to add them to HotSwaps</span></span></small>');
         return;
->>>>>>> 80d7f5a2
     }
 
     buildAvatarList(container, favs, { selectable: true, highlightFavs: false });
