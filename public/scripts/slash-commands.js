--- conflicted
+++ resolved
@@ -118,11 +118,7 @@
 parser.addCommand('sync', syncCallback, [], ' – syncs user name in user-attributed messages in the current chat', true, true);
 parser.addCommand('lock', bindCallback, ['bind'], ' – locks/unlocks a persona (name and avatar) to the current chat', true, true);
 parser.addCommand('bg', setBackgroundCallback, ['background'], '<span class="monospace">(filename)</span> – sets a background according to filename, partial names allowed, will set the first one alphabetically if multiple files begin with the provided argument string', false, true);
-<<<<<<< HEAD
-parser.addCommand('sendas', sendMessageAs, [], ` – sends message as a specific character. Example:<pre><code>/sendas Chloe\nHello, guys!</code></pre>will send "Hello, guys!" from "Chloe". Uses character avatar if it exists in the characters list.`, true, true);
-=======
 parser.addCommand('sendas', sendMessageAs, [], ` – sends message as a specific character.<br>Example:<br><pre><code>/sendas Chloe\nHello, guys!</code></pre>will send "Hello, guys!" from "Chloe".<br>Uses character avatar if it exists in the characters list.`, true, true);
->>>>>>> 368cba11
 parser.addCommand('sys', sendNarratorMessage, ['nar'], '<span class="monospace">(text)</span> – sends message as a system narrator', false, true);
 parser.addCommand('sysname', setNarratorName, [], '<span class="monospace">(name)</span> – sets a name for future system narrator messages in this chat (display only). Default: System. Leave empty to reset.', true, true);
 parser.addCommand('comment', sendCommentMessage, [], '<span class="monospace">(text)</span> – adds a note/comment message not part of the chat', false, true);
