<<<<<<< HEAD
# SillyTavern

### Brought to you by @SillyLossy and @RossAscends

### What is SillyTavern or TavernAI?
Tavern is a user interface you can install on your computer (and Android phones) that allows you to interact text generation AIs and chat/roleplay with characters you or the community create.

SillyTavern is a fork of TavernAI 1.2.8 which is under more active development, and has added many major features. At this point they can be thought of as completely independent programs.


### What do I need other than Tavern?
On its own Tavern is useless, as it's just a user interface. You have to have access to an AI system backend that can act as the roleplay character. There are various supported backends: OpenAPI API (GPT), KoboldAI (either running locally or on Google Colab), and more.

### I'm new to all this. I just want to have a good time easily. What is the best AI backend to use?
The most advanced/intelligent AI backend for roleplaying is to pay for OpenAI's GPT API. It's also among the easiest to use. Objectively, GPT is streets ahead of all other backends. However, OpenAI log all your activity, and your account MAY be banned in the future if you violate their policies (e.g. on adult content). However, there are no reports of anyone being banned yet.
People who value privacy more tend to run a self-hosted AI backend like KoboldAI. Self-hosted backends do not log, but they are much less capable at roleplaying.

### Do I need a powerful PC to run Tavern?**
Since Tavern is only a user interface, it has tiny hardware requirements, it will run on anything. It's the AI system backend that needs to be powerful.

### I want to try self-hosted easily. Got a Google Colab?

Try on Colab (runs KoboldAI backend and TavernAI Extras server alongside):  <a target="_blank" href="https://colab.research.google.com/github/SillyLossy/TavernAI-extras/blob/main/colab/GPU.ipynb">
=======
# SillyTavern. Based on fork of TavernAI 1.2.8
### Brought to you by @Cohee1207 and @RossAscends

Try on Colab (runs KoboldAI backend and TavernAI Extras server alongside):  <a target="_blank" href="https://colab.research.google.com/github/Cohee1207/TavernAI-extras/blob/main/colab/GPU.ipynb">
>>>>>>> ed2cd1ab
  <img src="https://colab.research.google.com/assets/colab-badge.svg" alt="Open In Colab"/>
</a>

https://colab.research.google.com/github/Cohee1207/TavernAI-extras/blob/main/colab/GPU.ipynb

## What is TavernAI?

TavernAI is a user interface you can install on your computer (and Android phones) that allows you to interact text generation AIs and chat/roleplay with characters you or the community create.

## What do I need other than Tavern?

On its own Tavern is useless, as it's just a user interface. You have to have access to an AI system backend that can act as the roleplay character. There are various supported backends: OpenAPI API (GPT), KoboldAI (either running locally or on Google Colab), and more.

## Do I need a powerful PC to run Tavern?
Since Tavern is only a user interface, it has tiny hardware requirements, it will run on a rusty toaster. It's the AI system backend that needs to be powerful.

## Mobile support

> **This fork can be ran natively on Android phones using Termux. Please refer to this guide by ArroganceComplex#2659:**

https://rentry.org/TAI_Termux

## This branch includes: 
* A heavily modified TavernAI 1.2.8 (more than 50% of code rewritten or optimized)
* Swipes
* Group chats
* Chat bookmarks (duplicates the current in its curent state)
* Advanced KoboldAI generation settings
* World Info support
* [Oobabooga's TextGen WebUI](https://github.com/oobabooga/text-generation-webui) API connection
* Soft prompts selector for KoboldAI
* Prompt generation formatting tweaking
* Extensibility support via [SillyLossy's TAI-extras](https://github.com/Cohee1207/TavernAI-extras) plugins
    * Character emotional expressions
    * Auto-Summary of the chat history
    * Sending images to chat, and the AI interpreting the content.

## UI Extensions 🚀
| Name             | Description                      | Required <a href="https://github.com/Cohee1207/TavernAI-extras#modules" target="_blank">Extra Modules</a> | Screenshot |
| ---------------- | ---------------------------------| ---------------------------- | ---------- |
| Image Captioning | Send a cute picture to your bot!<br><br>Picture select option will appear beside "Message send" button. | `caption`                    | <img src="https://user-images.githubusercontent.com/18619528/224161576-ddfc51cd-995e-44ec-bf2d-d2477d603f0c.png" style="max-width:200px" />  |
| Character Expressions | See your character reacting to your messages!<br><br>**You need to provide your own character images!**<br><br>1. Create a folder in TavernAI called `public/characters/<name>`, where `<name>` is a name of your character.<br>2. For base emotion classification model, put six PNG files there with the following names: `joy.png`, `anger.png`, `fear.png`, `love.png`, `sadness.png`, `surprise.png`. Other models may provide another options.<br>3. Images only display in desktop mode. | `classify` | <img style="max-width:200px" alt="image" src="https://user-images.githubusercontent.com/18619528/223765089-34968217-6862-47e0-85da-7357370f8de6.png"> |
| Memory | Chatbot long-term memory simulation using automatic message context summarization. | `summarize` |  <img style="max-width:200px" alt="image" src="https://user-images.githubusercontent.com/18619528/223766279-88a46481-1fa6-40c5-9724-6cdd6f587233.png"> |
| Author's Note | Adds a string to your scenario after certain amount of messages you send. Usage ideas: reinforce certain events during roleplay. Thanks @Ali឵#2222 for suggesting me that! | None | <img style="max-width:200px" src="https://user-images.githubusercontent.com/18619528/224158641-c317313c-b87d-42b2-9702-ea4ba896593e.png" /> | 
| D&D Dice | A set of 7 classic D&D dice for all your dice rolling needs.<br><br>*I used to roll the dice.<br>Feel the fear in my enemies' eyes* | None | <img style="max-width:200px" alt="image" src="https://user-images.githubusercontent.com/18619528/226199925-a066c6fc-745e-4a2b-9203-1cbffa481b14.png"> |
| Author's Note | Built-in extension that allows you to append notes that will be added to the context and steer the story and character in a specific direction. Because it's sent after the character description, it has a lot of weight. | None | ![image](https://user-images.githubusercontent.com/128647114/230311637-d809cd9b-af66-4dd1-a310-7a27e847c011.png)
 |

...and...

## UI/CSS/Quality of Life tweaks by RossAscends

* Mobile-friendly page design
* HotKeys
  * Ctrl+Up = Connect to API 
  * Ctrl+Left = view locally stored variables (in the browser console window)
  * Ctrl+Enter = Regenerate last AI response.

* User Name Changes and Character Deletion no longer force the page to refresh.

* Toggle option to automatically connect to API on page load.
* Toggle option to automatically load the most recently viewed character on page load.
* Better Token Counter - works on unsaved characters, and shows both permanent and temporary tokens.

* Better Past Chats View
  * New Chat filenames are saved in a readable format of "(character) - (when it was created)"
  * Chat preview increased from 40 character to 300.

* Now, by default the settings panel will close when you click away from it.
* Clicking the Lock on the nav panel will hold the panel open, and this setting be remembered across sessions.
* Nav panel status of open or closed will also be saved across sessions.

* mobile UI optimized for iOS, and supports saving a shortcut to iOS homescreen and opening in fullscreen mode.

## Installation

*NOTE: This branch is intended for local install purposes, and has not been tested on a colab or other cloud notebook service.*

  1. install [NodeJS](https://nodejs.org/en)
  2. download the zip from this github repo
  3. unzip it into a folder of your choice
  4. run start.bat via double clicking or in a command line.
  5. Once the server has prepared everything for you, it will open a tab in your browser.

## Remote connections

Most often this is for people who want use TAI on their mobile phones while at home.
If you want to enable other devices to connect to your TAI server, open 'config.conf' in a text editor, and change: 

```
const whitelistMode = true;
```
to 
```
const whitelistMode = false;
```
Save the file. 
Restart your TAI server. 

You will now be able to connect from other devices. 

***Disclaimer: Anyone else who knows your IP address and TAI port number will be able to as well***

To connect over wifi you'll need your PC's local wifi IP address 
  - (For Windows: windows button > type 'cmd.exe' in the search bar> type 'ipconfig' in the console, hit Enter > "IPv4" listing)
if you want other people on the internet to connect, and check [here](https://whatismyipaddress.com/) for 'IPv4'

## Performance issues?

Try enabling the Fast UI mode on User settings panel.

## Questions or suggestions?
Contact us on Discord: Cohee#1207 or RossAscends#1779

## Screenshots
<img width="400" alt="image" src="https://user-images.githubusercontent.com/18619528/228649245-8061c60f-63dc-488e-9325-f151b7a3ec2d.png">
<img width="400" alt="image" src="https://user-images.githubusercontent.com/18619528/228649856-fbdeef05-d727-4d5a-be80-266cbbc6b811.png">

## License and credits
* TAI Base by Humi: Unknown license
* Cohee's TAI mod: Public domain
* RossAscends' additions: Public domain
* Portions of CncAnon's TavernAITurbo mod: Unknown license
* Thanks oobabooga for compiling presets for TextGen<|MERGE_RESOLUTION|>--- conflicted
+++ resolved
@@ -1,13 +1,12 @@
-<<<<<<< HEAD
+
 # SillyTavern
-
-### Brought to you by @SillyLossy and @RossAscends
+## Based on fork of TavernAI 1.2.8
+### Brought to you by @Cohee1207 and @RossAscends
 
 ### What is SillyTavern or TavernAI?
 Tavern is a user interface you can install on your computer (and Android phones) that allows you to interact text generation AIs and chat/roleplay with characters you or the community create.
 
 SillyTavern is a fork of TavernAI 1.2.8 which is under more active development, and has added many major features. At this point they can be thought of as completely independent programs.
-
 
 ### What do I need other than Tavern?
 On its own Tavern is useless, as it's just a user interface. You have to have access to an AI system backend that can act as the roleplay character. There are various supported backends: OpenAPI API (GPT), KoboldAI (either running locally or on Google Colab), and more.
@@ -16,33 +15,16 @@
 The most advanced/intelligent AI backend for roleplaying is to pay for OpenAI's GPT API. It's also among the easiest to use. Objectively, GPT is streets ahead of all other backends. However, OpenAI log all your activity, and your account MAY be banned in the future if you violate their policies (e.g. on adult content). However, there are no reports of anyone being banned yet.
 People who value privacy more tend to run a self-hosted AI backend like KoboldAI. Self-hosted backends do not log, but they are much less capable at roleplaying.
 
-### Do I need a powerful PC to run Tavern?**
+### Do I need a powerful PC to run Tavern?
 Since Tavern is only a user interface, it has tiny hardware requirements, it will run on anything. It's the AI system backend that needs to be powerful.
 
 ### I want to try self-hosted easily. Got a Google Colab?
 
-Try on Colab (runs KoboldAI backend and TavernAI Extras server alongside):  <a target="_blank" href="https://colab.research.google.com/github/SillyLossy/TavernAI-extras/blob/main/colab/GPU.ipynb">
-=======
-# SillyTavern. Based on fork of TavernAI 1.2.8
-### Brought to you by @Cohee1207 and @RossAscends
-
 Try on Colab (runs KoboldAI backend and TavernAI Extras server alongside):  <a target="_blank" href="https://colab.research.google.com/github/Cohee1207/TavernAI-extras/blob/main/colab/GPU.ipynb">
->>>>>>> ed2cd1ab
   <img src="https://colab.research.google.com/assets/colab-badge.svg" alt="Open In Colab"/>
 </a>
 
 https://colab.research.google.com/github/Cohee1207/TavernAI-extras/blob/main/colab/GPU.ipynb
-
-## What is TavernAI?
-
-TavernAI is a user interface you can install on your computer (and Android phones) that allows you to interact text generation AIs and chat/roleplay with characters you or the community create.
-
-## What do I need other than Tavern?
-
-On its own Tavern is useless, as it's just a user interface. You have to have access to an AI system backend that can act as the roleplay character. There are various supported backends: OpenAPI API (GPT), KoboldAI (either running locally or on Google Colab), and more.
-
-## Do I need a powerful PC to run Tavern?
-Since Tavern is only a user interface, it has tiny hardware requirements, it will run on a rusty toaster. It's the AI system backend that needs to be powerful.
 
 ## Mobile support
 
