const express = require('express');
const fetch = require('node-fetch').default;
const { Readable } = require('stream');

const { jsonParser } = require('../../express-common');
const { CHAT_COMPLETION_SOURCES, GEMINI_SAFETY, BISON_SAFETY } = require('../../constants');
<<<<<<< HEAD
const { forwardFetchResponse, getConfigValue, tryParse, uuidv4, color } = require('../../util');
=======
const { forwardFetchResponse, getConfigValue, tryParse, uuidv4, mergeObjectWithYaml, excludeKeysByYaml } = require('../../util');
>>>>>>> e1afe41c
const { convertClaudePrompt, convertGooglePrompt, convertTextCompletionPrompt } = require('../prompt-converters');

const { readSecret, SECRET_KEYS } = require('../secrets');
const { getTokenizerModel, getSentencepiceTokenizer, getTiktokenTokenizer, sentencepieceTokenizers, TEXT_COMPLETION_MODELS } = require('../tokenizers');

const API_OPENAI = 'https://api.openai.com/v1';
const API_CLAUDE = 'https://api.anthropic.com/v1';

/**
 * Sends a request to Claude API.
 * @param {express.Request} request Express request
 * @param {express.Response} response Express response
 */
async function sendClaudeRequest(request, response) {
    const apiUrl = new URL(request.body.reverse_proxy || API_CLAUDE).toString();
    const apiKey = request.body.reverse_proxy ? request.body.proxy_password : readSecret(SECRET_KEYS.CLAUDE);
    const divider = '-'.repeat(process.stdout.columns);

    if (!apiKey) {
        console.log(color.red(`Claude API key is missing.\n${divider}`));
        return response.status(400).send({ error: true });
    }

    try {
        const controller = new AbortController();
        request.socket.removeAllListeners('close');
        request.socket.on('close', function () {
            controller.abort();
        });

        const isSysPromptSupported = request.body.model === 'claude-2' || request.body.model === 'claude-2.1';
        const requestPrompt = convertClaudePrompt(request.body.messages, !request.body.exclude_assistant, request.body.assistant_prefill, isSysPromptSupported, request.body.claude_use_sysprompt, request.body.human_sysprompt_message);

        console.log(color.green(`${divider}\nClaude request\n`) + color.cyan(`PROMPT\n${divider}\n${requestPrompt}\n${divider}`));

        // Check Claude messages sequence and prefixes presence.
        const sequence = requestPrompt.split('\n').filter(x => x.startsWith('Human:') || x.startsWith('Assistant:'));
        const humanFound = sequence.some(line => line.startsWith('Human:'));
        const assistantFound = sequence.some(line => line.startsWith('Assistant:'));
        let humanErrorCount = 0;
        let assistantErrorCount = 0;

        for (let i = 0; i < sequence.length - 1; i++) {
            if (sequence[i].startsWith(sequence[i + 1].split(':')[0])) {
                if (sequence[i].startsWith('Human:')) {
                    humanErrorCount++;
                } else if (sequence[i].startsWith('Assistant:')) {
                    assistantErrorCount++;
                }
            }
        }

        if (!humanFound) {
            console.log(color.red(`${divider}\nWarning: No 'Human:' prefix found in the prompt.\n${divider}`));
        }
        if (!assistantFound) {
            console.log(color.red(`${divider}\nWarning: No 'Assistant: ' prefix found in the prompt.\n${divider}`));
        }
        if (!sequence[0].startsWith('Human:')) {
            console.log(color.red(`${divider}\nWarning: The messages sequence should start with 'Human:' prefix.\nMake sure you have 'Human:' prefix at the very beggining of the prompt, or after the system prompt.\n${divider}`));
        }
        if (humanErrorCount > 0 || assistantErrorCount > 0) {
            console.log(color.red(`${divider}\nWarning: Detected incorrect Prefix sequence(s).`));
            console.log(color.red(`Incorrect "Human:" prefix(es): ${humanErrorCount}.\nIncorrect "Assistant: " prefix(es): ${assistantErrorCount}.`));
            console.log(color.red('Check the prompt above and fix it in the sillytavern.'));
            console.log(color.red('\nThe correct sequence should look like this:\nSystem prompt  <-(for the sysprompt format only, else have 2 empty lines above the first human\'s  message.)'));
            console.log(color.red(`       <-----(Each message beginning with the "Assistant:/Human:" prefix must have one empty line above.)\nHuman:\n\nAssistant:\n...\n\nHuman:\n\nAssistant:\n${divider}`));
        }
        const stop_sequences = ['\n\nHuman:', '\n\nSystem:', '\n\nAssistant:'];

        // Add custom stop sequences
        if (Array.isArray(request.body.stop)) {
            stop_sequences.push(...request.body.stop);
        }

        const generateResponse = await fetch(apiUrl + '/complete', {
            method: 'POST',
            signal: controller.signal,
            body: JSON.stringify({
                prompt: requestPrompt,
                model: request.body.model,
                max_tokens_to_sample: request.body.max_tokens,
                stop_sequences: stop_sequences,
                temperature: request.body.temperature,
                top_p: request.body.top_p,
                top_k: request.body.top_k,
                stream: request.body.stream,
            }),
            headers: {
                'Content-Type': 'application/json',
                'anthropic-version': '2023-06-01',
                'x-api-key': apiKey,
            },
            timeout: 0,
        });

        if (request.body.stream) {
            // Pipe remote SSE stream to Express response
            forwardFetchResponse(generateResponse, response);
        } else {
            if (!generateResponse.ok) {
                console.log(color.red(`Claude API returned error: ${generateResponse.status} ${generateResponse.statusText}\n${await generateResponse.text()}\n${divider}`));
                return response.status(generateResponse.status).send({ error: true });
            }

            const generateResponseJson = await generateResponse.json();
            const responseText = generateResponseJson.completion;
            console.log(color.green(`Claude response\n${divider}\n${responseText}\n${divider}`));

            // Wrap it back to OAI format
            const reply = { choices: [{ 'message': { 'content': responseText } }] };
            return response.send(reply);
        }
    } catch (error) {
        console.log(color.red(`Error communicating with Claude: ${error}\n${divider}`));
        if (!response.headersSent) {
            return response.status(500).send({ error: true });
        }
    }
}

/**
 * Sends a request to Scale Spellbook API.
 * @param {import("express").Request} request Express request
 * @param {import("express").Response} response Express response
 */
async function sendScaleRequest(request, response) {
    const apiUrl = new URL(request.body.api_url_scale).toString();
    const apiKey = readSecret(SECRET_KEYS.SCALE);

    if (!apiKey) {
        console.log('Scale API key is missing.');
        return response.status(400).send({ error: true });
    }

    const requestPrompt = convertTextCompletionPrompt(request.body.messages);
    console.log('Scale request:', requestPrompt);

    try {
        const controller = new AbortController();
        request.socket.removeAllListeners('close');
        request.socket.on('close', function () {
            controller.abort();
        });

        const generateResponse = await fetch(apiUrl, {
            method: 'POST',
            body: JSON.stringify({ input: { input: requestPrompt } }),
            headers: {
                'Content-Type': 'application/json',
                'Authorization': `Basic ${apiKey}`,
            },
            timeout: 0,
        });

        if (!generateResponse.ok) {
            console.log(`Scale API returned error: ${generateResponse.status} ${generateResponse.statusText} ${await generateResponse.text()}`);
            return response.status(generateResponse.status).send({ error: true });
        }

        const generateResponseJson = await generateResponse.json();
        console.log('Scale response:', generateResponseJson);

        const reply = { choices: [{ 'message': { 'content': generateResponseJson.output } }] };
        return response.send(reply);
    } catch (error) {
        console.log(error);
        if (!response.headersSent) {
            return response.status(500).send({ error: true });
        }
    }
}

/**
 * Sends a request to Google AI API.
 * @param {express.Request} request Express request
 * @param {express.Response} response Express response
 */
async function sendMakerSuiteRequest(request, response) {
    const apiKey = readSecret(SECRET_KEYS.MAKERSUITE);

    if (!apiKey) {
        console.log('MakerSuite API key is missing.');
        return response.status(400).send({ error: true });
    }

    const model = String(request.body.model);
    const isGemini = model.includes('gemini');
    const isText = model.includes('text');
    const stream = Boolean(request.body.stream) && isGemini;

    const generationConfig = {
        stopSequences: request.body.stop,
        candidateCount: 1,
        maxOutputTokens: request.body.max_tokens,
        temperature: request.body.temperature,
        topP: request.body.top_p,
        topK: request.body.top_k || undefined,
    };

    function getGeminiBody() {
        return {
            contents: convertGooglePrompt(request.body.messages, model),
            safetySettings: GEMINI_SAFETY,
            generationConfig: generationConfig,
        };
    }

    function getBisonBody() {
        const prompt = isText
            ? ({ text: convertTextCompletionPrompt(request.body.messages) })
            : ({ messages: convertGooglePrompt(request.body.messages, model) });

        /** @type {any} Shut the lint up */
        const bisonBody = {
            ...generationConfig,
            safetySettings: BISON_SAFETY,
            candidate_count: 1, // lewgacy spelling
            prompt: prompt,
        };

        if (!isText) {
            delete bisonBody.stopSequences;
            delete bisonBody.maxOutputTokens;
            delete bisonBody.safetySettings;

            if (Array.isArray(prompt.messages)) {
                for (const msg of prompt.messages) {
                    msg.author = msg.role;
                    msg.content = msg.parts[0].text;
                    delete msg.parts;
                    delete msg.role;
                }
            }
        }

        delete bisonBody.candidateCount;
        return bisonBody;
    }

    const body = isGemini ? getGeminiBody() : getBisonBody();
    console.log('MakerSuite request:', body);

    try {
        const controller = new AbortController();
        request.socket.removeAllListeners('close');
        request.socket.on('close', function () {
            controller.abort();
        });

        const apiVersion = isGemini ? 'v1beta' : 'v1beta2';
        const responseType = isGemini
            ? (stream ? 'streamGenerateContent' : 'generateContent')
            : (isText ? 'generateText' : 'generateMessage');

        const generateResponse = await fetch(`https://generativelanguage.googleapis.com/${apiVersion}/models/${model}:${responseType}?key=${apiKey}`, {
            body: JSON.stringify(body),
            method: 'POST',
            headers: {
                'Content-Type': 'application/json',
            },
            signal: controller.signal,
            timeout: 0,
        });
        // have to do this because of their busted ass streaming endpoint
        if (stream) {
            try {
                let partialData = '';
                generateResponse.body.on('data', (data) => {
                    const chunk = data.toString();
                    if (chunk.startsWith(',') || chunk.endsWith(',') || chunk.startsWith('[') || chunk.endsWith(']')) {
                        partialData = chunk.slice(1);
                    } else {
                        partialData += chunk;
                    }
                    while (true) {
                        let json;
                        try {
                            json = JSON.parse(partialData);
                        } catch (e) {
                            break;
                        }
                        response.write(JSON.stringify(json));
                        partialData = '';
                    }
                });

                request.socket.on('close', function () {
                    if (generateResponse.body instanceof Readable) generateResponse.body.destroy();
                    response.end();
                });

                generateResponse.body.on('end', () => {
                    console.log('Streaming request finished');
                    response.end();
                });

            } catch (error) {
                console.log('Error forwarding streaming response:', error);
                if (!response.headersSent) {
                    return response.status(500).send({ error: true });
                }
            }
        } else {
            if (!generateResponse.ok) {
                console.log(`MakerSuite API returned error: ${generateResponse.status} ${generateResponse.statusText} ${await generateResponse.text()}`);
                return response.status(generateResponse.status).send({ error: true });
            }

            const generateResponseJson = await generateResponse.json();

            const candidates = generateResponseJson?.candidates;
            if (!candidates || candidates.length === 0) {
                let message = 'MakerSuite API returned no candidate';
                console.log(message, generateResponseJson);
                if (generateResponseJson?.promptFeedback?.blockReason) {
                    message += `\nPrompt was blocked due to : ${generateResponseJson.promptFeedback.blockReason}`;
                }
                return response.send({ error: { message } });
            }

            const responseContent = candidates[0].content ?? candidates[0].output;
            const responseText = typeof responseContent === 'string' ? responseContent : responseContent.parts?.[0]?.text;
            if (!responseText) {
                let message = 'MakerSuite Candidate text empty';
                console.log(message, generateResponseJson);
                return response.send({ error: { message } });
            }

            console.log('MakerSuite response:', responseText);

            // Wrap it back to OAI format
            const reply = { choices: [{ 'message': { 'content': responseText } }] };
            return response.send(reply);
        }
    } catch (error) {
        console.log('Error communicating with MakerSuite API: ', error);
        if (!response.headersSent) {
            return response.status(500).send({ error: true });
        }
    }
}

/**
 * Sends a request to AI21 API.
 * @param {express.Request} request Express request
 * @param {express.Response} response Express response
 */
async function sendAI21Request(request, response) {
    if (!request.body) return response.sendStatus(400);
    const controller = new AbortController();
    console.log(request.body.messages);
    request.socket.removeAllListeners('close');
    request.socket.on('close', function () {
        controller.abort();
    });
    const options = {
        method: 'POST',
        headers: {
            accept: 'application/json',
            'content-type': 'application/json',
            Authorization: `Bearer ${readSecret(SECRET_KEYS.AI21)}`,
        },
        body: JSON.stringify({
            numResults: 1,
            maxTokens: request.body.max_tokens,
            minTokens: 0,
            temperature: request.body.temperature,
            topP: request.body.top_p,
            stopSequences: request.body.stop_tokens,
            topKReturn: request.body.top_k,
            frequencyPenalty: {
                scale: request.body.frequency_penalty * 100,
                applyToWhitespaces: false,
                applyToPunctuations: false,
                applyToNumbers: false,
                applyToStopwords: false,
                applyToEmojis: false,
            },
            presencePenalty: {
                scale: request.body.presence_penalty,
                applyToWhitespaces: false,
                applyToPunctuations: false,
                applyToNumbers: false,
                applyToStopwords: false,
                applyToEmojis: false,
            },
            countPenalty: {
                scale: request.body.count_pen,
                applyToWhitespaces: false,
                applyToPunctuations: false,
                applyToNumbers: false,
                applyToStopwords: false,
                applyToEmojis: false,
            },
            prompt: request.body.messages,
        }),
        signal: controller.signal,
    };

    fetch(`https://api.ai21.com/studio/v1/${request.body.model}/complete`, options)
        .then(r => r.json())
        .then(r => {
            if (r.completions === undefined) {
                console.log(r);
            } else {
                console.log(r.completions[0].data.text);
            }
            const reply = { choices: [{ 'message': { 'content': r.completions[0].data.text } }] };
            return response.send(reply);
        })
        .catch(err => {
            console.error(err);
            return response.send({ error: true });
        });

}

/**
 * Sends a request to MistralAI API.
 * @param {express.Request} request Express request
 * @param {express.Response} response Express response
 */
async function sendMistralAIRequest(request, response) {
    const apiKey = readSecret(SECRET_KEYS.MISTRALAI);

    if (!apiKey) {
        console.log('MistralAI API key is missing.');
        return response.status(400).send({ error: true });
    }

    try {
        //must send a user role as last message
        const messages = Array.isArray(request.body.messages) ? request.body.messages : [];
        const lastMsg = messages[messages.length - 1];
        if (messages.length > 0 && lastMsg && (lastMsg.role === 'system' || lastMsg.role === 'assistant')) {
            if (lastMsg.role === 'assistant') {
                lastMsg.content = lastMsg.name + ': ' + lastMsg.content;
            } else if (lastMsg.role === 'system') {
                lastMsg.content = '[INST] ' + lastMsg.content + ' [/INST]';
            }
            lastMsg.role = 'user';
        }

        //system prompts can be stacked at the start, but any futher sys prompts after the first user/assistant message will break the model
        let encounteredNonSystemMessage = false;
        messages.forEach(msg => {
            if ((msg.role === 'user' || msg.role === 'assistant') && !encounteredNonSystemMessage) {
                encounteredNonSystemMessage = true;
            }

            if (encounteredNonSystemMessage && msg.role === 'system') {
                msg.role = 'user';
                //unsure if the instruct version is what they've deployed on their endpoints and if this will make a difference or not.
                //it should be better than just sending the message as a user role without context though
                msg.content = '[INST] ' + msg.content + ' [/INST]';
            }
        });
        const controller = new AbortController();
        request.socket.removeAllListeners('close');
        request.socket.on('close', function () {
            controller.abort();
        });

        const requestBody = {
            'model': request.body.model,
            'messages': messages,
            'temperature': request.body.temperature,
            'top_p': request.body.top_p,
            'max_tokens': request.body.max_tokens,
            'stream': request.body.stream,
            'safe_mode': request.body.safe_mode,
            'random_seed': request.body.seed === -1 ? undefined : request.body.seed,
        };

        const config = {
            method: 'POST',
            headers: {
                'Content-Type': 'application/json',
                'Authorization': 'Bearer ' + apiKey,
            },
            body: JSON.stringify(requestBody),
            signal: controller.signal,
            timeout: 0,
        };

        console.log('MisralAI request:', requestBody);

        const generateResponse = await fetch('https://api.mistral.ai/v1/chat/completions', config);
        if (request.body.stream) {
            forwardFetchResponse(generateResponse, response);
        } else {
            if (!generateResponse.ok) {
                console.log(`MistralAI API returned error: ${generateResponse.status} ${generateResponse.statusText} ${await generateResponse.text()}`);
                // a 401 unauthorized response breaks the frontend auth, so return a 500 instead. prob a better way of dealing with this.
                // 401s are already handled by the streaming processor and dont pop up an error toast, that should probably be fixed too.
                return response.status(generateResponse.status === 401 ? 500 : generateResponse.status).send({ error: true });
            }
            const generateResponseJson = await generateResponse.json();
            console.log('MistralAI response:', generateResponseJson);
            return response.send(generateResponseJson);
        }
    } catch (error) {
        console.log('Error communicating with MistralAI API: ', error);
        if (!response.headersSent) {
            response.send({ error: true });
        } else {
            response.end();
        }
    }
}

const router = express.Router();

router.post('/status', jsonParser, async function (request, response_getstatus_openai) {
    if (!request.body) return response_getstatus_openai.sendStatus(400);

    let api_url;
    let api_key_openai;
    let headers;

    if (request.body.chat_completion_source === CHAT_COMPLETION_SOURCES.OPENAI) {
        api_url = new URL(request.body.reverse_proxy || API_OPENAI).toString();
        api_key_openai = request.body.reverse_proxy ? request.body.proxy_password : readSecret(SECRET_KEYS.OPENAI);
        headers = {};
    } else if (request.body.chat_completion_source === CHAT_COMPLETION_SOURCES.OPENROUTER) {
        api_url = 'https://openrouter.ai/api/v1';
        api_key_openai = readSecret(SECRET_KEYS.OPENROUTER);
        // OpenRouter needs to pass the referer: https://openrouter.ai/docs
        headers = { 'HTTP-Referer': request.headers.referer };
    } else if (request.body.chat_completion_source === CHAT_COMPLETION_SOURCES.MISTRALAI) {
        api_url = 'https://api.mistral.ai/v1';
        api_key_openai = readSecret(SECRET_KEYS.MISTRALAI);
    } else if (request.body.chat_completion_source === CHAT_COMPLETION_SOURCES.CUSTOM) {
        api_url = request.body.custom_url;
        api_key_openai = readSecret(SECRET_KEYS.CUSTOM);
        headers = {};
        mergeObjectWithYaml(headers, request.body.custom_include_headers);
    } else {
        console.log('This chat completion source is not supported yet.');
        return response_getstatus_openai.status(400).send({ error: true });
    }

    if (!api_key_openai && !request.body.reverse_proxy && request.body.chat_completion_source !== CHAT_COMPLETION_SOURCES.CUSTOM) {
        console.log('OpenAI API key is missing.');
        return response_getstatus_openai.status(400).send({ error: true });
    }

    try {
        const response = await fetch(api_url + '/models', {
            method: 'GET',
            headers: {
                'Authorization': 'Bearer ' + api_key_openai,
                ...headers,
            },
        });

        if (response.ok) {
            const data = await response.json();
            response_getstatus_openai.send(data);

            if (request.body.chat_completion_source === CHAT_COMPLETION_SOURCES.OPENROUTER && Array.isArray(data?.data)) {
                let models = [];

                data.data.forEach(model => {
                    const context_length = model.context_length;
                    const tokens_dollar = Number(1 / (1000 * model.pricing?.prompt));
                    const tokens_rounded = (Math.round(tokens_dollar * 1000) / 1000).toFixed(0);
                    models[model.id] = {
                        tokens_per_dollar: tokens_rounded + 'k',
                        context_length: context_length,
                    };
                });

                console.log('Available OpenRouter models:', models);
            } else if (request.body.chat_completion_source === CHAT_COMPLETION_SOURCES.MISTRALAI) {
                const models = data?.data;
                console.log(models);
            } else {
                const models = data?.data;

                if (Array.isArray(models)) {
                    const modelIds = models.filter(x => x && typeof x === 'object').map(x => x.id).sort();
                    console.log('Available OpenAI models:', modelIds);
                } else {
                    console.log('OpenAI endpoint did not return a list of models.');
                }
            }
        }
        else {
            console.log('OpenAI status check failed. Either Access Token is incorrect or API endpoint is down.');
            response_getstatus_openai.send({ error: true, can_bypass: true, data: { data: [] } });
        }
    } catch (e) {
        console.error(e);

        if (!response_getstatus_openai.headersSent) {
            response_getstatus_openai.send({ error: true });
        } else {
            response_getstatus_openai.end();
        }
    }
});

router.post('/bias', jsonParser, async function (request, response) {
    if (!request.body || !Array.isArray(request.body))
        return response.sendStatus(400);

    try {
        const result = {};
        const model = getTokenizerModel(String(request.query.model || ''));

        // no bias for claude
        if (model == 'claude') {
            return response.send(result);
        }

        let encodeFunction;

        if (sentencepieceTokenizers.includes(model)) {
            const tokenizer = getSentencepiceTokenizer(model);
            const instance = await tokenizer?.get();
            encodeFunction = (text) => new Uint32Array(instance?.encodeIds(text));
        } else {
            const tokenizer = getTiktokenTokenizer(model);
            encodeFunction = (tokenizer.encode.bind(tokenizer));
        }

        for (const entry of request.body) {
            if (!entry || !entry.text) {
                continue;
            }

            try {
                const tokens = getEntryTokens(entry.text, encodeFunction);

                for (const token of tokens) {
                    result[token] = entry.value;
                }
            } catch {
                console.warn('Tokenizer failed to encode:', entry.text);
            }
        }

        // not needed for cached tokenizers
        //tokenizer.free();
        return response.send(result);

        /**
         * Gets tokenids for a given entry
         * @param {string} text Entry text
         * @param {(string) => Uint32Array} encode Function to encode text to token ids
         * @returns {Uint32Array} Array of token ids
         */
        function getEntryTokens(text, encode) {
            // Get raw token ids from JSON array
            if (text.trim().startsWith('[') && text.trim().endsWith(']')) {
                try {
                    const json = JSON.parse(text);
                    if (Array.isArray(json) && json.every(x => typeof x === 'number')) {
                        return new Uint32Array(json);
                    }
                } catch {
                    // ignore
                }
            }

            // Otherwise, get token ids from tokenizer
            return encode(text);
        }
    } catch (error) {
        console.error(error);
        return response.send({});
    }
});


router.post('/generate', jsonParser, function (request, response) {
    if (!request.body) return response.status(400).send({ error: true });

    switch (request.body.chat_completion_source) {
        case CHAT_COMPLETION_SOURCES.CLAUDE: return sendClaudeRequest(request, response);
        case CHAT_COMPLETION_SOURCES.SCALE: return sendScaleRequest(request, response);
        case CHAT_COMPLETION_SOURCES.AI21: return sendAI21Request(request, response);
        case CHAT_COMPLETION_SOURCES.MAKERSUITE: return sendMakerSuiteRequest(request, response);
        case CHAT_COMPLETION_SOURCES.MISTRALAI: return sendMistralAIRequest(request, response);
    }

    let apiUrl;
    let apiKey;
    let headers;
    let bodyParams;

    if (request.body.chat_completion_source === CHAT_COMPLETION_SOURCES.OPENAI) {
        apiUrl = new URL(request.body.reverse_proxy || API_OPENAI).toString();
        apiKey = request.body.reverse_proxy ? request.body.proxy_password : readSecret(SECRET_KEYS.OPENAI);
        headers = {};
        bodyParams = {};

        if (getConfigValue('openai.randomizeUserId', false)) {
            bodyParams['user'] = uuidv4();
        }
    } else if (request.body.chat_completion_source === CHAT_COMPLETION_SOURCES.OPENROUTER) {
        apiUrl = 'https://openrouter.ai/api/v1';
        apiKey = readSecret(SECRET_KEYS.OPENROUTER);
        // OpenRouter needs to pass the referer: https://openrouter.ai/docs
        headers = { 'HTTP-Referer': request.headers.referer };
        bodyParams = { 'transforms': ['middle-out'] };

        if (request.body.use_fallback) {
            bodyParams['route'] = 'fallback';
        }
    } else if (request.body.chat_completion_source === CHAT_COMPLETION_SOURCES.CUSTOM) {
        apiUrl = request.body.custom_url;
        apiKey = readSecret(SECRET_KEYS.CUSTOM);
        headers = {};
        bodyParams = {};
        mergeObjectWithYaml(bodyParams, request.body.custom_include_body);
        mergeObjectWithYaml(headers, request.body.custom_include_headers);
    } else {
        console.log('This chat completion source is not supported yet.');
        return response.status(400).send({ error: true });
    }

    if (!apiKey && !request.body.reverse_proxy && request.body.chat_completion_source !== CHAT_COMPLETION_SOURCES.CUSTOM) {
        console.log('OpenAI API key is missing.');
        return response.status(400).send({ error: true });
    }

    // Add custom stop sequences
    if (Array.isArray(request.body.stop) && request.body.stop.length > 0) {
        bodyParams['stop'] = request.body.stop;
    }

    const isTextCompletion = Boolean(request.body.model && TEXT_COMPLETION_MODELS.includes(request.body.model)) || typeof request.body.messages === 'string';
    const textPrompt = isTextCompletion ? convertTextCompletionPrompt(request.body.messages) : '';
    const endpointUrl = isTextCompletion && request.body.chat_completion_source !== CHAT_COMPLETION_SOURCES.OPENROUTER ?
        `${apiUrl}/completions` :
        `${apiUrl}/chat/completions`;

    const controller = new AbortController();
    request.socket.removeAllListeners('close');
    request.socket.on('close', function () {
        controller.abort();
    });

    const requestBody = {
        'messages': isTextCompletion === false ? request.body.messages : undefined,
        'prompt': isTextCompletion === true ? textPrompt : undefined,
        'model': request.body.model,
        'temperature': request.body.temperature,
        'max_tokens': request.body.max_tokens,
        'stream': request.body.stream,
        'presence_penalty': request.body.presence_penalty,
        'frequency_penalty': request.body.frequency_penalty,
        'top_p': request.body.top_p,
        'top_k': request.body.top_k,
        'stop': isTextCompletion === false ? request.body.stop : undefined,
        'logit_bias': request.body.logit_bias,
        'seed': request.body.seed,
        ...bodyParams,
    };

    if (request.body.chat_completion_source === CHAT_COMPLETION_SOURCES.CUSTOM) {
        excludeKeysByYaml(requestBody, request.body.custom_exclude_body);
    }

    /** @type {import('node-fetch').RequestInit} */
    const config = {
        method: 'post',
        headers: {
            'Content-Type': 'application/json',
            'Authorization': 'Bearer ' + apiKey,
            ...headers,
        },
        body: JSON.stringify(requestBody),
        signal: controller.signal,
        timeout: 0,
    };

    console.log(requestBody);

    makeRequest(config, response, request);

    /**
     * Makes a fetch request to the OpenAI API endpoint.
     * @param {import('node-fetch').RequestInit} config Fetch config
     * @param {express.Response} response Express response
     * @param {express.Request} request Express request
     * @param {Number} retries Number of retries left
     * @param {Number} timeout Request timeout in ms
     */
    async function makeRequest(config, response, request, retries = 5, timeout = 5000) {
        try {
            const fetchResponse = await fetch(endpointUrl, config);

            if (request.body.stream) {
                console.log('Streaming request in progress');
                forwardFetchResponse(fetchResponse, response);
                return;
            }

            if (fetchResponse.ok) {
                let json = await fetchResponse.json();
                response.send(json);
                console.log(json);
                console.log(json?.choices[0]?.message);
            } else if (fetchResponse.status === 429 && retries > 0) {
                console.log(`Out of quota, retrying in ${Math.round(timeout / 1000)}s`);
                setTimeout(() => {
                    timeout *= 2;
                    makeRequest(config, response, request, retries - 1, timeout);
                }, timeout);
            } else {
                await handleErrorResponse(fetchResponse);
            }
        } catch (error) {
            console.log('Generation failed', error);
            if (!response.headersSent) {
                response.send({ error: true });
            } else {
                response.end();
            }
        }
    }

    /**
     * @param {import("node-fetch").Response} errorResponse
     */
    async function handleErrorResponse(errorResponse) {
        const responseText = await errorResponse.text();
        const errorData = tryParse(responseText);

        const statusMessages = {
            400: 'Bad request',
            401: 'Unauthorized',
            402: 'Credit limit reached',
            403: 'Forbidden',
            404: 'Not found',
            429: 'Too many requests',
            451: 'Unavailable for legal reasons',
            502: 'Bad gateway',
        };

        const message = errorData?.error?.message || statusMessages[errorResponse.status] || 'Unknown error occurred';
        const quota_error = errorResponse.status === 429 && errorData?.error?.type === 'insufficient_quota';
        console.log(message);

        if (!response.headersSent) {
            response.send({ error: { message }, quota_error: quota_error });
        } else if (!response.writableEnded) {
            response.write(errorResponse);
        } else {
            response.end();
        }
    }
});

module.exports = {
    router,
};<|MERGE_RESOLUTION|>--- conflicted
+++ resolved
@@ -4,11 +4,7 @@
 
 const { jsonParser } = require('../../express-common');
 const { CHAT_COMPLETION_SOURCES, GEMINI_SAFETY, BISON_SAFETY } = require('../../constants');
-<<<<<<< HEAD
-const { forwardFetchResponse, getConfigValue, tryParse, uuidv4, color } = require('../../util');
-=======
 const { forwardFetchResponse, getConfigValue, tryParse, uuidv4, mergeObjectWithYaml, excludeKeysByYaml } = require('../../util');
->>>>>>> e1afe41c
 const { convertClaudePrompt, convertGooglePrompt, convertTextCompletionPrompt } = require('../prompt-converters');
 
 const { readSecret, SECRET_KEYS } = require('../secrets');
@@ -25,10 +21,9 @@
 async function sendClaudeRequest(request, response) {
     const apiUrl = new URL(request.body.reverse_proxy || API_CLAUDE).toString();
     const apiKey = request.body.reverse_proxy ? request.body.proxy_password : readSecret(SECRET_KEYS.CLAUDE);
-    const divider = '-'.repeat(process.stdout.columns);
 
     if (!apiKey) {
-        console.log(color.red(`Claude API key is missing.\n${divider}`));
+        console.log('Claude API key is missing.');
         return response.status(400).send({ error: true });
     }
 
@@ -39,44 +34,14 @@
             controller.abort();
         });
 
-        const isSysPromptSupported = request.body.model === 'claude-2' || request.body.model === 'claude-2.1';
-        const requestPrompt = convertClaudePrompt(request.body.messages, !request.body.exclude_assistant, request.body.assistant_prefill, isSysPromptSupported, request.body.claude_use_sysprompt, request.body.human_sysprompt_message);
-
-        console.log(color.green(`${divider}\nClaude request\n`) + color.cyan(`PROMPT\n${divider}\n${requestPrompt}\n${divider}`));
-
-        // Check Claude messages sequence and prefixes presence.
-        const sequence = requestPrompt.split('\n').filter(x => x.startsWith('Human:') || x.startsWith('Assistant:'));
-        const humanFound = sequence.some(line => line.startsWith('Human:'));
-        const assistantFound = sequence.some(line => line.startsWith('Assistant:'));
-        let humanErrorCount = 0;
-        let assistantErrorCount = 0;
-
-        for (let i = 0; i < sequence.length - 1; i++) {
-            if (sequence[i].startsWith(sequence[i + 1].split(':')[0])) {
-                if (sequence[i].startsWith('Human:')) {
-                    humanErrorCount++;
-                } else if (sequence[i].startsWith('Assistant:')) {
-                    assistantErrorCount++;
-                }
-            }
-        }
-
-        if (!humanFound) {
-            console.log(color.red(`${divider}\nWarning: No 'Human:' prefix found in the prompt.\n${divider}`));
-        }
-        if (!assistantFound) {
-            console.log(color.red(`${divider}\nWarning: No 'Assistant: ' prefix found in the prompt.\n${divider}`));
-        }
-        if (!sequence[0].startsWith('Human:')) {
-            console.log(color.red(`${divider}\nWarning: The messages sequence should start with 'Human:' prefix.\nMake sure you have 'Human:' prefix at the very beggining of the prompt, or after the system prompt.\n${divider}`));
-        }
-        if (humanErrorCount > 0 || assistantErrorCount > 0) {
-            console.log(color.red(`${divider}\nWarning: Detected incorrect Prefix sequence(s).`));
-            console.log(color.red(`Incorrect "Human:" prefix(es): ${humanErrorCount}.\nIncorrect "Assistant: " prefix(es): ${assistantErrorCount}.`));
-            console.log(color.red('Check the prompt above and fix it in the sillytavern.'));
-            console.log(color.red('\nThe correct sequence should look like this:\nSystem prompt  <-(for the sysprompt format only, else have 2 empty lines above the first human\'s  message.)'));
-            console.log(color.red(`       <-----(Each message beginning with the "Assistant:/Human:" prefix must have one empty line above.)\nHuman:\n\nAssistant:\n...\n\nHuman:\n\nAssistant:\n${divider}`));
-        }
+        let doSystemPrompt = request.body.model === 'claude-2' || request.body.model === 'claude-2.1';
+        let requestPrompt = convertClaudePrompt(request.body.messages, true, !request.body.exclude_assistant, doSystemPrompt);
+
+        if (request.body.assistant_prefill && !request.body.exclude_assistant) {
+            requestPrompt += request.body.assistant_prefill;
+        }
+
+        console.log('Claude request:', requestPrompt);
         const stop_sequences = ['\n\nHuman:', '\n\nSystem:', '\n\nAssistant:'];
 
         // Add custom stop sequences
@@ -110,20 +75,20 @@
             forwardFetchResponse(generateResponse, response);
         } else {
             if (!generateResponse.ok) {
-                console.log(color.red(`Claude API returned error: ${generateResponse.status} ${generateResponse.statusText}\n${await generateResponse.text()}\n${divider}`));
+                console.log(`Claude API returned error: ${generateResponse.status} ${generateResponse.statusText} ${await generateResponse.text()}`);
                 return response.status(generateResponse.status).send({ error: true });
             }
 
             const generateResponseJson = await generateResponse.json();
             const responseText = generateResponseJson.completion;
-            console.log(color.green(`Claude response\n${divider}\n${responseText}\n${divider}`));
+            console.log('Claude response:', responseText);
 
             // Wrap it back to OAI format
             const reply = { choices: [{ 'message': { 'content': responseText } }] };
             return response.send(reply);
         }
     } catch (error) {
-        console.log(color.red(`Error communicating with Claude: ${error}\n${divider}`));
+        console.log('Error communicating with Claude: ', error);
         if (!response.headersSent) {
             return response.status(500).send({ error: true });
         }
